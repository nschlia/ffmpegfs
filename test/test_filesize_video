--- conflicted
+++ resolved
@@ -50,15 +50,11 @@
 elif [ "${DESTTYPE}" == "prores" ];
 then
     # prores
-<<<<<<< HEAD
-    check_filesize "snowboard" 1038424369 1038424472
+    check_filesize "snowboard" 158322729
 elif [ "${DESTTYPE}" == "ts" ];
 then
     # ts
-    check_filesize "snowboard" 65609180 66828924
-=======
-    check_filesize "snowboard" 158322729
->>>>>>> 4028f5f0
+    check_filesize "snowboard" 7637124 7658368
 else
 echo "Internal error, unknown type ${DESTTYPE}. Fix script!"
 exit 99
