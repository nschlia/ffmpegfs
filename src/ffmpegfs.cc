/*
 * Copyright (C) 2006-2008 David Collett
 * Copyright (C) 2008-2012 K. Henriksson
 * Copyright (C) 2017-2020 FFmpeg support by Norbert Schlia (nschlia@oblivion-software.de)
 *
 * This program is free software; you can redistribute it and/or modify
 * it under the terms of the GNU General Public License as published by
 * the Free Software Foundation; either version 3 of the License, or
 * (at your option) any later version.
 *
 * This program is distributed in the hope that it will be useful,
 * but WITHOUT ANY WARRANTY; without even the implied warranty of
 * MERCHANTABILITY or FITNESS FOR A PARTICULAR PURPOSE.  See the
 * GNU General Public License for more details.
 *
 * You should have received a copy of the GNU General Public License
 * along with this program; if not, write to the Free Software
 * Foundation, Inc., 51 Franklin St, Fifth Floor, Boston, MA 02110-1301, USA.
 *
 * On Debian systems, the complete text of the GNU General Public License
 * Version 3 can be found in `/usr/share/common-licenses/GPL-3'.
 */

/**
 * @file
 * @brief FFmpeg main function and utilities implementation
 *
 * @ingroup ffmpegfs
 *
 * @author Norbert Schlia (nschlia@oblivion-software.de)
 * @copyright Copyright (C) 2006-2008 David Collett @n
 * Copyright (C) 2008-2013 K. Henriksson @n
 * Copyright (C) 2017-2020 FFmpeg support by Norbert Schlia (nschlia@oblivion-software.de)
 */

#include "ffmpegfs.h"
#include "logging.h"
#include "ffmpegfshelp.h"

#include <sys/sysinfo.h>
#include <sqlite3.h>
#include <unistd.h>

#include <iostream>

#ifdef USE_LIBBLURAY
#include <libbluray/bluray-version.h>
#endif

#pragma GCC diagnostic push
#pragma GCC diagnostic ignored "-Wconversion"
#pragma GCC diagnostic ignored "-Wsign-conversion"
#ifdef __GNUC__
#  include <features.h>
#  if __GNUC_PREREQ(5,0) || defined(__clang__)
// GCC >= 5.0
#     pragma GCC diagnostic ignored "-Wfloat-conversion"
#  elif __GNUC_PREREQ(4,8)
// GCC >= 4.8
#  else
#     error("GCC < 4.8 not supported");
#  endif
#endif
#ifdef __cplusplus
extern "C" {
#endif
#include <libavcodec/avcodec.h>
#include <libavformat/avformat.h>
#include <libavfilter/avfilter.h>
#ifdef __cplusplus
}
#endif
#pragma GCC diagnostic pop

#include "ffmpeg_utils.h"

FFMPEGFS_PARAMS     params;                     /**< @brief FFmpegfs command line parameters */

FFMPEGFS_PARAMS::FFMPEGFS_PARAMS()
    : m_basepath("")                            // required parameter
    , m_mountpath("")                           // required parameter

    , m_autocopy(AUTOCOPY_OFF)                  // default: off
    , m_profile(PROFILE_DEFAULT)                   // default: no profile
    , m_level(PRORESLEVEL_NONE)                 // default: no level

    // Format
    , m_audiobitrate(128*1024)                  // default: 128 kBit
    , m_audiosamplerate(44100)                  // default: 44.1 kHz
    , m_audiochannels(2)                        // default: 2 channels

    , m_videobitrate(2*1024*1024)               // default: 2 MBit
    , m_videowidth(0)                           // default: do not change width
    , m_videoheight(0)                          // default: do not change height
    , m_deinterlace(0)                          // default: do not interlace video
    , m_segment_duration(10 * AV_TIME_BASE)     // default: 10 seconds
    // Hardware acceleration
    , m_hwaccel_enc_API(HWACCELAPI_NONE)                // Default: Use software encoder
    , m_hwaccel_enc_device_type(AV_HWDEVICE_TYPE_NONE)    // Default: Use software encoder
    , m_hwaccel_dec_API(HWACCELAPI_NONE)                // Default: Use software encoder
    , m_hwaccel_dec_device_type(AV_HWDEVICE_TYPE_NONE)    // Default: Use software decoder
    // Album arts
    , m_noalbumarts(0)                          // default: copy album arts
    // Virtual Script
    , m_enablescript(0)                         // default: no virtual script
    , m_scriptfile("index.php")                 // default name
    , m_scriptsource("scripts/videotag.php")    // default name
    // Other
    , m_debug(0)                                // default: no debug messages
    , m_log_maxlevel("INFO")                    // default: INFO level
    , m_log_stderr(0)                           // default: do not log to stderr
    , m_log_syslog(0)                           // default: do not use syslog
    , m_logfile("")                             // default: none
    // Cache/recoding options
    , m_expiry_time((60*60*24 /* d */) * 7)     // default: 1 week)
    , m_max_inactive_suspend(15)                // default: 15 seconds
    , m_max_inactive_abort(30)                  // default: 30 seconds
    , m_prebuffer_size(100 /* KB */ * 1024)     // default: 100 KB
    , m_max_cache_size(0)                       // default: no limit
    , m_min_diskspace(0)                        // default: no minimum
    , m_cachepath("")                           // default: $XDG_CACHE_HOME/ffmpegfs
    , m_disable_cache(0)                        // default: enabled
    , m_cache_maintenance((60*60))              // default: prune every 60 minutes
    , m_prune_cache(0)                          // default: Do not prune cache immediately
    , m_clear_cache(0)                          // default: Do not clear cache on startup
    , m_max_threads(0)                          // default: 16 * CPU cores (this value here is overwritten later)
    , m_decoding_errors(0)                      // default: ignore errors
    , m_min_dvd_chapter_duration(1)             // default: 1 second
    , m_oldnamescheme(0)                        // default: new scheme
    , m_win_smb_fix(0)                          // default: no fix
{
}

bool FFMPEGFS_PARAMS::smart_transcode(void) const
{
    return (params.m_format[1].filetype() != FILETYPE_UNKNOWN && params.m_format[0].filetype() != params.m_format[1].filetype());
}

int FFMPEGFS_PARAMS::guess_format_idx(const std::string & filepath) const
{
    AVOutputFormat* oformat = av_guess_format(nullptr, filepath.c_str(), nullptr);

    if (oformat != nullptr)
    {
        if (!params.smart_transcode())
        {
            // Not smart encoding: use first format (video file)
            return 0;
        }
        else
        {
            // Smart transcoding
            if (params.m_format[0].video_codec_id() != AV_CODEC_ID_NONE && oformat->video_codec != AV_CODEC_ID_NONE && !is_album_art(oformat->video_codec))
            {
                // Is a video: use first format (video file)
                return 0;
            }
            else if (params.m_format[1].audio_codec_id() != AV_CODEC_ID_NONE && oformat->audio_codec != AV_CODEC_ID_NONE)
            {
                // For audio only, use second format (audio only file)
                return 1;
            }
        }
    }

    return 0;
}

FFmpegfs_Format * FFMPEGFS_PARAMS::current_format(const std::string & filepath)
{
    LPCVIRTUALFILE virtualfile = find_file(filepath);

    if (virtualfile != nullptr)
    {
        // We know the file
        return current_format(virtualfile);
    }

    // Guess the result
    int format_idx = guess_format_idx(filepath);

    if (format_idx > -1)
    {
        return &m_format[format_idx];
    }

    return nullptr;
}

FFmpegfs_Format *FFMPEGFS_PARAMS::current_format(LPCVIRTUALFILE virtualfile)
{
    if (virtualfile->m_format_idx < 0 || virtualfile->m_format_idx > 1)
    {
        return nullptr;
    }
    return &m_format[virtualfile->m_format_idx];
}

enum
{
    KEY_HELP,
    KEY_VERSION,
    KEY_FFMPEG_CAPS,
    KEY_KEEP_OPT,
    // Intelligent parameters
    KEY_DESTTYPE,
    KEY_AUDIO_BITRATE,
    KEY_AUDIO_SAMPLERATE,
    KEY_AUDIO_CHANNELS,
    KEY_VIDEO_BITRATE,
    KEY_SEGMENT_DURATION,
    KEY_SCRIPTFILE,
    KEY_SCRIPTSOURCE,
    KEY_EXPIRY_TIME,
    KEY_MAX_INACTIVE_SUSPEND_TIME,
    KEY_MAX_INACTIVE_ABORT_TIME,
    KEY_PREBUFFER_SIZE,
    KEY_MAX_CACHE_SIZE,
    KEY_MIN_DISKSPACE_SIZE,
    KEY_CACHEPATH,
    KEY_CACHE_MAINTENANCE,
    KEY_AUTOCOPY,
    KEY_RECODESAME,
    KEY_PROFILE,
    KEY_LEVEL,
    KEY_LOG_MAXLEVEL,
    KEY_LOGFILE,
    KEY_HWACCEL_ENCODER_API,
    KEY_HWACCEL_ENCODER_DEVICE,
    KEY_HWACCEL_DECODER_API,
    KEY_HWACCEL_DECODER_DEVICE
};

/**
  * Map FFmpegfs options to FUSE parameters
  */
#define FFMPEGFS_OPT(templ, param, value) { templ, offsetof(FFMPEGFS_PARAMS, param), value }

/**
 * FUSE option descriptions
 */
static struct fuse_opt ffmpegfs_opts[] =
{
    // Output type
    FUSE_OPT_KEY("--desttype=%s",                   KEY_DESTTYPE),
    FUSE_OPT_KEY("desttype=%s",                     KEY_DESTTYPE),
    FUSE_OPT_KEY("--profile=%s",                    KEY_PROFILE),
    FUSE_OPT_KEY("profile=%s",                      KEY_PROFILE),
    FUSE_OPT_KEY("--autocopy=%s",                   KEY_AUTOCOPY),
    FUSE_OPT_KEY("autocopy=%s",                     KEY_AUTOCOPY),
    FUSE_OPT_KEY("--recodesame=%s",                 KEY_RECODESAME),
    FUSE_OPT_KEY("recodesame=%s",                   KEY_RECODESAME),
    FUSE_OPT_KEY("--level=%s",                      KEY_LEVEL),
    FUSE_OPT_KEY("level=%s",                        KEY_LEVEL),

    // Audio
    FUSE_OPT_KEY("--audiobitrate=%s",               KEY_AUDIO_BITRATE),
    FUSE_OPT_KEY("audiobitrate=%s",                 KEY_AUDIO_BITRATE),
    FUSE_OPT_KEY("--audiosamplerate=%s",            KEY_AUDIO_SAMPLERATE),
    FUSE_OPT_KEY("audiosamplerate=%s",              KEY_AUDIO_SAMPLERATE),
    FUSE_OPT_KEY("--audiochannels=%s",              KEY_AUDIO_CHANNELS),
    FUSE_OPT_KEY("audiochannels=%s",                KEY_AUDIO_CHANNELS),

    // Video
    FUSE_OPT_KEY("--videobitrate=%s",               KEY_VIDEO_BITRATE),
    FUSE_OPT_KEY("videobitrate=%s",                 KEY_VIDEO_BITRATE),
    FFMPEGFS_OPT("--videoheight=%u",                m_videoheight, 0),
    FFMPEGFS_OPT("videoheight=%u",                  m_videoheight, 0),
    FFMPEGFS_OPT("--videowidth=%u",                 m_videowidth, 0),
    FFMPEGFS_OPT("videowidth=%u",                   m_videowidth, 0),
    FFMPEGFS_OPT("--deinterlace",                   m_deinterlace, 1),
    FFMPEGFS_OPT("deinterlace",                     m_deinterlace, 1),
    // HLS
    FUSE_OPT_KEY("--segment_duration=%s",           KEY_SEGMENT_DURATION),
    FUSE_OPT_KEY("segment_duration=%s",             KEY_SEGMENT_DURATION),
    // Hardware acceleration
    FUSE_OPT_KEY("--hwaccel_enc=%s",            KEY_HWACCEL_ENCODER_API),
    FUSE_OPT_KEY("hwaccel_enc=%s",              KEY_HWACCEL_ENCODER_API),
    FUSE_OPT_KEY("--hwaccel_enc_device=%s",     KEY_HWACCEL_ENCODER_DEVICE),
    FUSE_OPT_KEY("hwaccel_enc_device=%s",       KEY_HWACCEL_ENCODER_DEVICE),
    FUSE_OPT_KEY("--hwaccel_dec=%s",            KEY_HWACCEL_DECODER_API),
    FUSE_OPT_KEY("hwaccel_dec=%s",              KEY_HWACCEL_DECODER_API),
    FUSE_OPT_KEY("--hwaccel_dec_device=%s",     KEY_HWACCEL_DECODER_DEVICE),
    FUSE_OPT_KEY("hwaccel_dec_device=%s",       KEY_HWACCEL_DECODER_DEVICE),
    // Album arts
    FFMPEGFS_OPT("--noalbumarts",                   m_noalbumarts, 1),
    FFMPEGFS_OPT("noalbumarts",                     m_noalbumarts, 1),
    // Virtual script
    FFMPEGFS_OPT("--enablescript",                  m_enablescript, 1),
    FFMPEGFS_OPT("enablescript",                    m_enablescript, 1),
    FUSE_OPT_KEY("--scriptfile=%s",                 KEY_SCRIPTFILE),
    FUSE_OPT_KEY("scriptfile=%s",                   KEY_SCRIPTFILE),
    FUSE_OPT_KEY("--scriptsource=%s",               KEY_SCRIPTSOURCE),
    FUSE_OPT_KEY("scriptsource=%s",                 KEY_SCRIPTSOURCE),
    // Background recoding/caching
    // Cache
    FUSE_OPT_KEY("--expiry_time=%s",                KEY_EXPIRY_TIME),
    FUSE_OPT_KEY("expiry_time=%s",                  KEY_EXPIRY_TIME),
    FUSE_OPT_KEY("--max_inactive_suspend=%s",       KEY_MAX_INACTIVE_SUSPEND_TIME),
    FUSE_OPT_KEY("max_inactive_suspend=%s",         KEY_MAX_INACTIVE_SUSPEND_TIME),
    FUSE_OPT_KEY("--max_inactive_abort=%s",         KEY_MAX_INACTIVE_ABORT_TIME),
    FUSE_OPT_KEY("max_inactive_abort=%s",           KEY_MAX_INACTIVE_ABORT_TIME),
    FUSE_OPT_KEY("--prebuffer_size=%s",             KEY_PREBUFFER_SIZE),
    FUSE_OPT_KEY("prebuffer_size=%s",               KEY_PREBUFFER_SIZE),
    FUSE_OPT_KEY("--max_cache_size=%s",             KEY_MAX_CACHE_SIZE),
    FUSE_OPT_KEY("max_cache_size=%s",               KEY_MAX_CACHE_SIZE),
    FUSE_OPT_KEY("--min_diskspace=%s",              KEY_MIN_DISKSPACE_SIZE),
    FUSE_OPT_KEY("min_diskspace=%s",                KEY_MIN_DISKSPACE_SIZE),
    FUSE_OPT_KEY("--cachepath=%s",                  KEY_CACHEPATH),
    FUSE_OPT_KEY("cachepath=%s",                    KEY_CACHEPATH),
    FFMPEGFS_OPT("--disable_cache",                 m_disable_cache, 1),
    FFMPEGFS_OPT("disable_cache",                   m_disable_cache, 1),
    FUSE_OPT_KEY("--cache_maintenance=%s",          KEY_CACHE_MAINTENANCE),
    FUSE_OPT_KEY("cache_maintenance=%s",            KEY_CACHE_MAINTENANCE),
    FFMPEGFS_OPT("--prune_cache",                   m_prune_cache, 1),
    FFMPEGFS_OPT("--clear_cache",                   m_clear_cache, 1),
    FFMPEGFS_OPT("clear_cache",                     m_clear_cache, 1),

    // Other
    FFMPEGFS_OPT("--max_threads=%u",                m_max_threads, 0),
    FFMPEGFS_OPT("max_threads=%u",                  m_max_threads, 0),
    FFMPEGFS_OPT("--decoding_errors=%u",            m_decoding_errors, 0),
    FFMPEGFS_OPT("decoding_errors=%u",              m_decoding_errors, 0),
    FFMPEGFS_OPT("--min_dvd_chapter_duration=%u",   m_min_dvd_chapter_duration, 0),
    FFMPEGFS_OPT("min_dvd_chapter_duration=%u",     m_min_dvd_chapter_duration, 0),
    FFMPEGFS_OPT("--oldnamescheme=%u",              m_oldnamescheme, 0),
    FFMPEGFS_OPT("oldnamescheme=%u",                m_oldnamescheme, 0),
    // Experimental
    FFMPEGFS_OPT("--win_smb_fix=%u",                m_win_smb_fix, 0),
    FFMPEGFS_OPT("win_smb_fix=%u",                  m_win_smb_fix, 0),
    // FFmpegfs options
    FFMPEGFS_OPT("-d",                              m_debug, 1),
    FFMPEGFS_OPT("debug",                           m_debug, 1),
    FUSE_OPT_KEY("--log_maxlevel=%s",               KEY_LOG_MAXLEVEL),
    FUSE_OPT_KEY("log_maxlevel=%s",                 KEY_LOG_MAXLEVEL),
    FFMPEGFS_OPT("--log_stderr",                    m_log_stderr, 1),
    FFMPEGFS_OPT("log_stderr",                      m_log_stderr, 1),
    FFMPEGFS_OPT("--log_syslog",                    m_log_syslog, 1),
    FFMPEGFS_OPT("log_syslog",                      m_log_syslog, 1),
    FUSE_OPT_KEY("--logfile=%s",                    KEY_LOGFILE),
    FUSE_OPT_KEY("logfile=%s",                      KEY_LOGFILE),

    FUSE_OPT_KEY("-h",                              KEY_HELP),
    FUSE_OPT_KEY("--help",                          KEY_HELP),
    FUSE_OPT_KEY("-V",                              KEY_VERSION),
    FUSE_OPT_KEY("--version",                       KEY_VERSION),
    FUSE_OPT_KEY("-c",                              KEY_FFMPEG_CAPS),
    FUSE_OPT_KEY("--capabilities",                  KEY_FFMPEG_CAPS),
    FUSE_OPT_KEY("-d",                              KEY_KEEP_OPT),
    FUSE_OPT_KEY("debug",                           KEY_KEEP_OPT),
    FUSE_OPT_END
};

typedef std::map<std::string, AUTOCOPY, comp> AUTOCOPY_MAP;     /**< @brief Map command line option to AUTOCOPY enum */
typedef std::map<std::string, PROFILE, comp> PROFILE_MAP;       /**< @brief Map command line option to PROFILE enum */
typedef std::map<std::string, PRORESLEVEL, comp> LEVEL_MAP;     /**< @brief Map command line option to LEVEL enum */
typedef std::map<std::string, RECODESAME, comp> RECODESAME_MAP; /**< @brief Map command line option to RECODESAME enum */

typedef struct HWACCEL                                          /**< @brief Hardware acceleration device and type */
{
    HWACCELAPI          m_hwaccel_API;                          /**< @brief Acceleration API, e.g VAAPI, MMAL or OMX */
    AVHWDeviceType      m_hwaccel_device_type;                      /**< @brief Hardware buffering type, NONE if not used */
} HWACCEL;

typedef std::map<std::string, HWACCEL, comp> HWACCEL_MAP;       /**< @brief Map command line option to HWACCEL struct */

/**
  * List of AUTOCOPY options
  */
static const AUTOCOPY_MAP autocopy_map =
{
    { "OFF",            AUTOCOPY_OFF },
    { "MATCH",          AUTOCOPY_MATCH },
    { "MATCHLIMIT",     AUTOCOPY_MATCHLIMIT },
    { "STRICT",         AUTOCOPY_STRICT },
    { "STRICTLIMIT",    AUTOCOPY_STRICTLIMIT },
};

/**
  * List if MP4 profiles
  */
static const PROFILE_MAP profile_map =
{
    { "NONE",           PROFILE_DEFAULT },

    // MP4

    { "FF",             PROFILE_MP4_FF },
    { "EDGE",           PROFILE_MP4_EDGE },
    { "IE",             PROFILE_MP4_IE },
    { "CHROME",         PROFILE_MP4_CHROME },
    { "SAFARI",         PROFILE_MP4_SAFARI },
    { "OPERA",          PROFILE_MP4_OPERA },
    { "MAXTHON",        PROFILE_MP4_MAXTHON },

    // WEBM
};

/**
  * List if ProRes levels.
  */
static const LEVEL_MAP level_map =
{
    // ProRes
    { "PROXY",          PRORESLEVEL_PRORES_PROXY },
    { "LT",             PRORESLEVEL_PRORES_LT },
    { "STANDARD",       PRORESLEVEL_PRORES_STANDARD },
    { "HQ",             PRORESLEVEL_PRORES_HQ },
};

/**
  * List if recode options.
  */
static const RECODESAME_MAP recode_map =
{
    // Recode to same format
    { "NO",             RECODESAME_NO },
    { "YES",            RECODESAME_YES },
};

/**
  * List if hardware acceleration options.
  * See https://trac.ffmpeg.org/wiki/HWAccelIntro
  */
static const HWACCEL_MAP hwaccel_map =
{
    // **** Supported by Linux ****

    // Hardware frame buffered

    { "NONE",           { HWACCELAPI_NONE, AV_HWDEVICE_TYPE_NONE } },
    { "VAAPI",          { HWACCELAPI_VAAPI, AV_HWDEVICE_TYPE_VAAPI } },         // Video Acceleration API (VA-API), https://trac.ffmpeg.org/wiki/Hardware/VAAPI
	
	// not (yet) supported

    //{ "CUDA",           { HWACCELAPI_CUDA, AV_HWDEVICE_TYPE_CUDA } },           // Compute Unified Device Architecture, see https://developer.nvidia.com/ffmpeg and https://en.wikipedia.org/wiki/CUDA
	
    //{ "VDPAU",          { HWACCELAPI_VDPAU, AV_HWDEVICE_TYPE_VDPAU } },         // Video Decode and Presentation API for Unix, see https://en.wikipedia.org/wiki/VDPAU
    //{ "QSV",            { HWACCELAPI_QSV, AV_HWDEVICE_TYPE_QSV } },             // QuickSync, see https://trac.ffmpeg.org/wiki/Hardware/QuickSync
    //{ "OPENCL",         { HWACCELAPI_OPENCL, AV_HWDEVICE_TYPE_OPENCL } },       // Open Standard for Parallel Programming of Heterogeneous Systems, see https://trac.ffmpeg.org/wiki/HWAccelIntro#OpenCL
    //#if HAVE_VULKAN_HWACCEL
    //{ "VULKAN",         { HWACCELAPI_VULKAN, AV_HWDEVICE_TYPE_VULKAN } },       // Low-overhead, cross-platform 3D graphics and computing API, requires Libavutil >= 56.30.100, see https://en.wikipedia.org/wiki/Vulkan_(API)
    //#endif // HAVE_VULKAN_HWACCEL

    // Not hardware frame buffered
	
    { "V4L2M2M",        { HWACCELAPI_V4L2M2M, AV_HWDEVICE_TYPE_NONE } },        // v4l2 mem to mem (Video4linux)

    // RaspberryPi
    { "MMAL",           { HWACCELAPI_MMAL, AV_HWDEVICE_TYPE_NONE } },           // Multimedia Abstraction Layer by Broadcom for use with the Videocore IV GPU on the Raspberry Pi.
    { "OMX",            { HWACCELAPI_OMX, AV_HWDEVICE_TYPE_NONE } },            // OpenMAX (Open Media Acceleration)

    // **** Not supported ****

    // Digital Rights Management, not sure if this would work
    //{ "DRM",            { AV_HWDEVICE_TYPE_DRM, AV_HWDEVICE_TYPE_NONE } },

    // Windows only, not supported
    //{ "DXVA2",          { AV_HWDEVICE_TYPE_DXVA2, AV_HWDEVICE_TYPE_NONE } },          // Direct3D 9 / DXVA2
    //{ "D3D11VA",        { AV_HWDEVICE_TYPE_D3D11VA, AV_HWDEVICE_TYPE_NONE } },        // Direct3D 11

    // MacOS, not supported
    //{ "VIDEOTOOLBOX",   { AV_HWDEVICE_TYPE_VIDEOTOOLBOX, AV_HWDEVICE_TYPE_NONE } },   // https://trac.ffmpeg.org/wiki/HWAccelIntro#VideoToolbox

    // Android
    //{ "MEDIACODEC",     { AV_HWDEVICE_TYPE_MEDIACODEC, AV_HWDEVICE_TYPE_NONE } },     // See https://developer.android.com/reference/android/media/MediaCodec
};

static int          get_bitrate(const std::string & arg, BITRATE *bitrate);
static int          get_samplerate(const std::string & arg, int *samplerate);
static int          get_time(const std::string & arg, time_t *time);
static int          get_size(const std::string & arg, size_t *size);
static int          get_desttype(const std::string & arg, FFmpegfs_Format format[2]);
static int          get_autocopy(const std::string & arg, AUTOCOPY *autocopy);
static int          get_autocopy(const std::string & arg, AUTOCOPY *autocopy);
static int          get_profile(const std::string & arg, PROFILE *profile);
static int          get_level(const std::string & arg, PRORESLEVEL *level);
static int          get_segment_duration(const std::string & arg, int64_t *value);
static int          get_hwaccel(const std::string & arg, HWACCELAPI *hwaccel_API, AVHWDeviceType *hwaccel_device_type);
static int          get_value(const std::string & arg, int *value);
static int          get_value(const std::string & arg, std::string *value);
static int          get_value(const std::string & arg, double *value);

static int          ffmpegfs_opt_proc(void* data, const char* arg, int key, struct fuse_args *outargs);
static bool         set_defaults(void);
static void         print_params(void);
static void         usage();

/**
 * @brief Print program usage info.
 */
static void usage()
{
    std::string help;
    size_t pos;

    help.assign(reinterpret_cast<const char*>(ffmpegfshelp), ffmpegfshelp_len);
    pos = help.find("OPTIONS\n");

    std::cout << help.substr(pos + sizeof("OPTIONS\n"));
}

/**
 * @brief Iterate through all elements in map and search for the passed element.
 * @param[in] mapOfWords - map to search.
 * @param[in] value - Search value
 * @return If found, retuns const_iterator to element. Returns mapOfWords.cend() if not.
 */
template <typename T>
static typename std::map<std::string, T, comp>::const_iterator search_by_value(const std::map<std::string, T, comp> & mapOfWords, T value)
{
    typename std::map<std::string, T, comp>::const_iterator it = mapOfWords.cbegin();
    while (it != mapOfWords.cend())
    {
        if (it->second == value)
        {
            return it;
        }
        it++;
    }
    return mapOfWords.cend();
}

/**
 * @brief Get formatted bitrate.
 @verbatim
 Supported formats:
 In bit/s:  #  or #bps
 In kbit/s: #M or #Mbps
 In Mbit/s: #M or #Mbps
 @endverbatim
 * @param[in] arg - Bitrate as string.
 * @param[in] bitrate - On return, contains parsed bitrate.
 * @return Returns 0 if found; if not found returns -1.
 */
static int get_bitrate(const std::string & arg, BITRATE *bitrate)
{
    size_t pos = arg.find('=');

    if (pos != std::string::npos)
    {
        std::string data(arg.substr(pos + 1));
        int reti;

        // Check for decimal number
        reti = reg_compare(data, "^([1-9][0-9]*|0)?(bps)?$", std::regex::icase);

        if (reti == -1)
        {
            return -1;
        }
        else if (!reti)
        {
            *bitrate = static_cast<BITRATE>(atol(data.c_str()));
            return 0;   // OK
        }

        // Check for number with optional descimal point and K modifier
        reti = reg_compare(data, "^[1-9][0-9]*(\\.[0-9]+)?K(bps)?$", std::regex::icase);

        if (reti == -1)
        {
            return -1;
        }
        else if (!reti)
        {
            *bitrate = static_cast<BITRATE>(atof(data.c_str()) * 1000);
            return 0;   // OK
        }

        // Check for number with optional descimal point and M modifier
        reti = reg_compare(data, "^[1-9][0-9]*(\\.[0-9]+)?M(bps)?$", std::regex::icase);

        if (reti == -1)
        {
            return -1;
        }
        else if (!reti)
        {
            *bitrate = static_cast<BITRATE>(atof(data.c_str()) * 1000000);
            return 0;   // OK
        }

        std::fprintf(stderr, "INVALID PARAMETER: Invalid bit rate '%s'\n", data.c_str());
    }
    else
    {
        std::fprintf(stderr, "INVALID PARAMETER: Invalid bit rate\n");
    }

    return -1;
}

/**
 * @brief Get formatted sample rate.
 @verbatim
 Supported formats:
 In Hz:  #  or #Hz
 In kHz: #K or #KHz
 @endverbatim
 * @param[in] arg - Samplerate as string.
 * @param[in] samplerate - On return, contains parsed sample rate.
 * @return Returns 0 if found; if not found returns -1.
 */
static int get_samplerate(const std::string & arg, int * samplerate)
{
    size_t pos = arg.find('=');

    if (pos != std::string::npos)
    {
        std::string data(arg.substr(pos + 1));
        int reti;

        // Check for decimal number
        reti = reg_compare(data, "^([1-9][0-9]*|0)(Hz)?$", std::regex::icase);

        if (reti == -1)
        {
            return -1;
        }
        else if (!reti)
        {
            *samplerate = atoi(data.c_str());
            return 0;   // OK
        }

        // Check for number with optional descimal point and K modifier
        reti = reg_compare(data, "^[1-9][0-9]*(\\.[0-9]+)?K(Hz)?$", std::regex::icase);

        if (reti == -1)
        {
            return -1;
        }
        else if (!reti)
        {
            *samplerate = static_cast<int>(atof(data.c_str()) * 1000);
            return 0;   // OK
        }

        std::fprintf(stderr, "INVALID PARAMETER: Invalid sample rate '%s'\n", data.c_str());
    }
    else
    {
        std::fprintf(stderr, "INVALID PARAMETER: Invalid sample rate\n");
    }

    return -1;
}


/**
 * @brief Get formatted time,
 @verbatim
 Supported formats:
 Seconds: # @n
 Minutes: #m @n
 Hours:   #h @n
 Days:    #d @n
 Weeks:   #w
 @endverbatim
 * @param[in] arg - Time as string.
 * @param[in] time - On return, contains parsed time.
 * @return Returns 0 if found; if not found returns -1.
 */
static int get_time(const std::string & arg, time_t *time)
{
    size_t pos = arg.find('=');

    if (pos != std::string::npos)
    {
        std::string data(arg.substr(pos + 1));
        int reti;

        // Check for decimal number
        reti = reg_compare(data, "^([1-9][0-9]*|0)?s?$", std::regex::icase);

        if (reti == -1)
        {
            return -1;
        }
        else if (!reti)
        {
            *time = static_cast<time_t>(atol(data.c_str()));
            return 0;   // OK
        }

        // Check for number with optional descimal point and m modifier
        reti = reg_compare(data, "^[1-9][0-9]*(\\.[0-9]+)?m$", std::regex::icase);

        if (reti == -1)
        {
            return -1;
        }
        else if (!reti)
        {
            *time = static_cast<time_t>(atof(data.c_str()) * 60);
            return 0;   // OK
        }

        // Check for number with optional descimal point and h modifier
        reti = reg_compare(data, "^[1-9][0-9]*(\\.[0-9]+)?h$", std::regex::icase);

        if (reti == -1)
        {
            return -1;
        }
        else if (!reti)
        {
            *time = static_cast<time_t>(atof(data.c_str()) * 60 * 60);
            return 0;   // OK
        }

        // Check for number with optional descimal point and d modifier
        reti = reg_compare(data, "^[1-9][0-9]*(\\.[0-9]+)?d$", std::regex::icase);

        if (reti == -1)
        {
            return -1;
        }
        else if (!reti)
        {
            *time = static_cast<time_t>(atof(data.c_str()) * 60 * 60 * 24);
            return 0;   // OK
        }

        // Check for number with optional descimal point and w modifier
        reti = reg_compare(data, "^[1-9][0-9]*(\\.[0-9]+)?w$", std::regex::icase);

        if (reti == -1)
        {
            return -1;
        }
        else if (!reti)
        {
            *time = static_cast<time_t>(atof(data.c_str()) * 60 * 60 * 24 * 7);
            return 0;   // OK
        }

        std::fprintf(stderr, "INVALID PARAMETER: Invalid time format '%s'\n", data.c_str());
    }
    else
    {
        std::fprintf(stderr, "INVALID PARAMETER: Invalid time format\n");
    }

    return -1;
}

/**
 * @brief Read size: @n
 @verbatim
 Supported formats:
 In bytes:  # or #B @n
 In KBytes: #K or #KB @n
 In MBytes: #B or #MB @n
 In GBytes: #G or #GB @n
 In TBytes: #T or #TB
 @endverbatim
 * @param[in] arg - Time as string.
 * @param[out] size - On return, contains parsed size.
 * @return Returns 0 if found; if not found returns -1.
 */
static int get_size(const std::string & arg, size_t *size)
{
    size_t pos = arg.find('=');

    if (pos != std::string::npos)
    {
        std::string data(arg.substr(pos + 1));
        int reti;

        // Check for decimal number
        reti = reg_compare(data, "^([1-9][0-9]*|0)?B?$", std::regex::icase);

        if (reti == -1)
        {
            return -1;
        }
        else if (!reti)
        {
            *size = static_cast<size_t>(atol(data.c_str()));
            return 0;   // OK
        }

        // Check for number with optional descimal point and K/KB modifier
        reti = reg_compare(data, "^[1-9][0-9]*(\\.[0-9]+)?KB?$", std::regex::icase);

        if (reti == -1)
        {
            return -1;
        }
        else if (!reti)
        {
            *size = static_cast<size_t>(atof(data.c_str()) * 1024);
            return 0;   // OK
        }

        // Check for number with optional descimal point and M/MB modifier
        reti = reg_compare(data, "^[1-9][0-9]*(\\.[0-9]+)?MB?$", std::regex::icase);

        if (reti == -1)
        {
            return -1;
        }
        else if (!reti)
        {
            *size = static_cast<size_t>(atof(data.c_str()) * 1024 * 1024);
            return 0;   // OK
        }

        // Check for number with optional descimal point and G/GB modifier
        reti = reg_compare(data, "^[1-9][0-9]*(\\.[0-9]+)?GB?$", std::regex::icase);

        if (reti == -1)
        {
            return -1;
        }
        else if (!reti)
        {
            *size = static_cast<size_t>(atof(data.c_str()) * 1024 * 1024 * 1024);
            return 0;   // OK
        }

        // Check for number with optional descimal point and T/TB modifier
        reti = reg_compare(data, "^[1-9][0-9]*(\\.[0-9]+)?TB?$", std::regex::icase);

        if (reti == -1)
        {
            return -1;
        }
        else if (!reti)
        {
            *size = static_cast<size_t>(atof(data.c_str()) * 1024 * 1024 * 1024 * 1024);
            return 0;   // OK
        }

        std::fprintf(stderr, "INVALID PARAMETER: Invalid size '%s'\n", data.c_str());
    }
    else
    {
        std::fprintf(stderr, "INVALID PARAMETER: Invalid size\n");
    }

    return -1;
}

/**
 * @brief Get destination type.
 * @param[in] arg - Format as string (MP4, OGG etc.).
 * @param[out] format - Index 0: Selected video format.@n
 * Index 1: Selected audio format.
 * @return Returns 0 if found; if not found returns -1.
 */
static int get_desttype(const std::string & arg, FFmpegfs_Format format[2])
{
    /** @todo: evaluate this function */
    size_t pos = arg.find('=');

    if (pos != std::string::npos)
    {
        std::vector<std::string> results =  split(arg.substr(pos + 1), "\\+");

        if (results.size() > 0 && results.size() < 3)
        {
            // Check for valid destination type and obtain codecs and file type.
            if (!format[0].init(results[0]))
            {
                std::fprintf(stderr, "INVALID PARAMETER: No codecs available for desttype: %s\n", results[0].c_str());
                return 1;
            }

            if (results.size() == 2)
            {
                if (!format[1].init(results[1]))
                {
                    std::fprintf(stderr, "INVALID PARAMETER: No codecs available for desttype: %s\n", results[1].c_str());
                    return 1;
                }
            }

            return 0;
        }
    }

    std::fprintf(stderr, "INVALID PARAMETER: Missing destination type string\n");

    return -1;
}

/**
 * @brief Get autocopy option.
 * @param[in] arg - One of the auto copy options.
 * @param[out] autocopy - Upon return contains selected AUTOCOPY enum.
 * @return Returns 0 if found; if not found returns -1.
 */
static int get_autocopy(const std::string & arg, AUTOCOPY *autocopy)
{
    size_t pos = arg.find('=');

    if (pos != std::string::npos)
    {
        std::string data(arg.substr(pos + 1));

        AUTOCOPY_MAP::const_iterator it = autocopy_map.find(data);

        if (it == autocopy_map.cend())
        {
            std::fprintf(stderr, "INVALID PARAMETER: Invalid autocopy option: %s\n", data.c_str());
            return -1;
        }

        *autocopy = it->second;

        return 0;
    }

    std::fprintf(stderr, "INVALID PARAMETER: Missing autocopy string\n");

    return -1;
}

std::string get_autocopy_text(AUTOCOPY autocopy)
{
    AUTOCOPY_MAP::const_iterator it = search_by_value(autocopy_map, autocopy);
    if (it != autocopy_map.cend())
    {
        return it->first;
    }
    return "INVALID";
}

/**
 * @brief Get recode option.
 * @param[in] arg - One of the recode options.
 * @param[out] recode - Upon return contains selected RECODESAME enum.
 * @return Returns 0 if found; if not found returns -1.
 */
static int get_recodesame(const std::string & arg, RECODESAME *recode)
{
    size_t pos = arg.find('=');

    if (pos != std::string::npos)
    {
        std::string data(arg.substr(pos + 1));

        RECODESAME_MAP::const_iterator it = recode_map.find(data);

        if (it == recode_map.cend())
        {
            std::fprintf(stderr, "INVALID PARAMETER: Invalid recode option: %s\n", data.c_str());
            return -1;
        }

        *recode = it->second;

        return 0;
    }

    std::fprintf(stderr, "INVALID PARAMETER: Missing recode string\n");

    return -1;
}

std::string get_recodesame_text(RECODESAME recode)
{
    RECODESAME_MAP::const_iterator it = search_by_value(recode_map, recode);
    if (it != recode_map.cend())
    {
        return it->first;
    }
    return "INVALID";
}

/**
 * @brief Get profile option.
 * @param[in] arg - One of the auto profile options.
 * @param[out] profile - Upon return contains selected PROFILE enum.
 * @return Returns 0 if found; if not found returns -1.
 */
static int get_profile(const std::string & arg, PROFILE *profile)
{
    size_t pos = arg.find('=');

    if (pos != std::string::npos)
    {
        std::string data(arg.substr(pos + 1));

        PROFILE_MAP::const_iterator it = profile_map.find(data);

        if (it == profile_map.cend())
        {
            std::fprintf(stderr, "INVALID PARAMETER: Invalid profile: %s\n", data.c_str());
            return -1;
        }

        *profile = it->second;

        return 0;
    }

    std::fprintf(stderr, "INVALID PARAMETER: Missing profile string\n");

    return -1;
}

std::string get_profile_text(PROFILE profile)
{
    PROFILE_MAP::const_iterator it = search_by_value(profile_map, profile);
    if (it != profile_map.cend())
    {
        return it->first;
    }
    return "INVALID";
}

// Read level
/**
 * @brief Get ProRes level
 * @param[in] arg - One of the ProRes levels.
 * @param[out] level - Upon return contains selected PRORESLEVEL enum.
 * @return Returns 0 if found; if not found returns -1.
 */
static int get_level(const std::string & arg, PRORESLEVEL *level)
{
    size_t pos = arg.find('=');

    if (pos != std::string::npos)
    {
        std::string data(arg.substr(pos + 1));

        LEVEL_MAP::const_iterator it = level_map.find(data);

        if (it == level_map.cend())
        {
            std::fprintf(stderr, "INVALID PARAMETER: Invalid level: %s\n", data.c_str());
            return -1;
        }

        *level = it->second;

        return 0;
    }

    std::fprintf(stderr, "INVALID PARAMETER: Missing level string\n");

    return -1;
}

// Get level text
std::string get_level_text(PRORESLEVEL level)
{
    LEVEL_MAP::const_iterator it = search_by_value(level_map, level);
    if (it != level_map.cend())
    {
        return it->first;
    }
    return "INVALID";
}

/**
 * @brief Get HLS segment duration. Input value must be in seconds.
 * @param[in] arg - One of the ProRes levels.
 * @param[out] value - Upon return contains segment duration in AV_TIME_BASE units.
 * @return Returns 0 if found; if not found returns -1.
 */
static int get_segment_duration(const std::string & arg, int64_t *value)
{
    double duration;
    if (get_value(arg, &duration) < 0)
    {
        return -1;
    }

    if (*value <= 0)
    {
        std::fprintf(stderr, "INVALID PARAMETER: segment_duration %.1f is out of range. For obvious reasons this must be greater than zero.\n", duration);
        return -1;
    }

    *value = static_cast<int>(duration * AV_TIME_BASE);

    return 0;
}

/**
 * @brief Get type of hardware acceleration.
 * To keep it simple, currently all values are accepted.
 * @param[in] arg - One of the hardware acceleration types, e.g. VAAPI.
 * @param[out] hwaccel_buffering - Upon return contains the hardware acceleration buffering type.
 * @param[out] hwaccel_API - Upon return contains the hardware acceleration API name.
 * @return Returns 0 if found; if not found returns -1. Currently always returns 0.
 */

static int get_hwaccel(const std::string & arg, HWACCELAPI *hwaccel_API, AVHWDeviceType *hwaccel_device_type)
{
    size_t pos = arg.find('=');

    if (pos != std::string::npos)
    {
        std::string data(arg.substr(pos + 1));

        HWACCEL_MAP::const_iterator it = hwaccel_map.find(data);

        if (it == hwaccel_map.end())
        {
            std::fprintf(stderr, "INVALID PARAMETER: Invalid hwaccel encoder API: %s\n", data.c_str());
            return -1;
        }

        *hwaccel_API            = it->second.m_hwaccel_API;
        *hwaccel_device_type    = it->second.m_hwaccel_device_type;

        return 0;
    }

    std::fprintf(stderr, "INVALID PARAMETER: Missing hwaccel encoder string\n");

    return -1;
}

std::string get_hwaccel_buffering_text(AVHWDeviceType hwaccel_buffering)
{
    HWACCEL_MAP::const_iterator it = hwaccel_map.begin();
    while (it != hwaccel_map.end())
    {
        if (it->second.m_hwaccel_device_type == hwaccel_buffering)
        {
            return it->first;
        }
        it++;
    }

    return "INVALID";
}

std::string  get_hwaccel_API_text(HWACCELAPI hwaccel_API)
{
    HWACCEL_MAP::const_iterator it = hwaccel_map.cbegin();
    while (it != hwaccel_map.cend())
    {
        if (it->second.m_hwaccel_API == hwaccel_API)
        {
            return it->first;
        }
        it++;
    }

    return "INVALID";
}

/**
 * @brief Get value form command line string.
 * Finds whatever is after the "=" sign.
 * @param[in] arg - Command line option.
 * @param[in] value - Upon return, contains the value after the "=" sign.
 * @return Returns 0 if found; if not found returns -1.
 */
static int get_value(const std::string & arg, int *value)
{
    size_t pos = arg.find('=');

    if (pos != std::string::npos)
    {
        *value = atoi(arg.substr(pos + 1).c_str());

        return 0;
    }

    std::fprintf(stderr, "INVALID PARAMETER: Missing value\n");

    return -1;
}

/**
 * @brief Get value form command line string.
 * Finds whatever is after the "=" sign.
 * @param[in] arg - Command line option.
 * @param[in] value - Upon return, contains the value after the "=" sign.
 * @return Returns 0 if found; if not found returns -1.
 */
static int get_value(const std::string & arg, std::string *value)
{
    size_t pos = arg.find('=');

    if (pos != std::string::npos)
    {
        *value = arg.substr(pos + 1);

        return 0;
    }

    std::fprintf(stderr, "INVALID PARAMETER: Missing value\n");

    return -1;
}

/**
 * @brief Get value form command line string.
 * Finds whatever is after the "=" sign.
 * @param[in] arg - Command line option.
 * @param[in] value - Upon return, contains the value after the "=" sign.
 * @return Returns 0 if found; if not found returns -1.
 */
static int get_value(const std::string & arg, double *value)
{
    size_t pos = arg.find('=');

    if (pos != std::string::npos)
    {
        *value = atof(arg.substr(pos + 1).c_str());

        return 0;
    }

    std::fprintf(stderr, "INVALID PARAMETER: Missing value\n");

    return -1;
}

/**
 * @brief FUSE option parsing function.
 * @param[in] data - is the user data passed to the fuse_opt_parse() function
 * @param[in] arg - is the whole argument or option
 * @param[in] key - determines why the processing function was called
 * @param[in] outargs - the current output argument list
 * @return -1 on error, 0 if arg is to be discarded, 1 if arg should be kept
 */
static int ffmpegfs_opt_proc(void* data, const char* arg, int key, struct fuse_args *outargs)
{
    static int n;
    (void)data;

    switch (key)
    {
    case FUSE_OPT_KEY_NONOPT:
    {
        // check for basepath and bitrate parameters
        if (n == 0 && params.m_basepath.empty())
        {
            expand_path(&params.m_basepath, arg);
            sanitise_filepath(&params.m_basepath);
            append_sep(&params.m_basepath);
            n++;
            return 0;
        }
        else if (n == 1 && params.m_mountpath.empty())
        {
            expand_path(&params.m_mountpath, arg);
            sanitise_filepath(&params.m_mountpath);
            append_sep(&params.m_mountpath);

            switch (is_mount(params.m_mountpath))
            {
            case 1:
            {
                std::fprintf(stderr, "%-25s: already mounted\n", params.m_mountpath.c_str());
                exit(1);
            }
                //case -1:
                //{
                //  // Error already reported
                //  exit(1);
                //}
            }

            n++;
            return 1;
        }

        break;
    }
    case KEY_HELP:
    {
        usage();
        fuse_opt_add_arg(outargs, "-ho");
        fuse_main(outargs->argc, outargs->argv, &ffmpegfs_ops, nullptr);
        exit(1);
    }
    case KEY_VERSION:
    {
        std::printf("-------------------------------------------------------------------------------------------\n");

#ifdef __GNUC__
#ifndef __clang_version__
        std::printf("%-20s: %s (%s)\n", "Built with", "gcc " __VERSION__, HOST_OS);
#else
        std::printf("%-20s: %s (%s)\n", "Built with", "clang " __clang_version__, HOST_OS);
#endif
#endif
        std::printf("%-20s: %s\n\n", "configuration", CONFIGURE_ARGS);

        std::printf("%-20s: %s\n", PACKAGE_NAME " Version", FFMPEFS_VERSION);

        std::printf("%s", ffmpeg_libinfo().c_str());

#ifdef USE_LIBVCD
        std::printf("%-20s: %s\n", "Video CD Library", "enabled");
#endif // USE_LIBVCD
#ifdef USE_LIBDVD
        std::printf("%-20s: %s\n", "DVD Library", "enabled");
#endif // USE_LIBDVD
#ifdef USE_LIBBLURAY
        std::printf("%-20s: %s\n", "Bluray Library", BLURAY_VERSION_STRING);
#endif // USE_LIBBLURAY

        fuse_opt_add_arg(outargs, "--version");
        fuse_main(outargs->argc, outargs->argv, &ffmpegfs_ops, nullptr);

        exit(0);
    }
    case KEY_FFMPEG_CAPS:
    {
        std::printf("-------------------------------------------------------------------------------------------\n\n");

        std::printf("%-20s: %s\n", PACKAGE_NAME " Version", FFMPEFS_VERSION);
        std::printf("%s", ffmpeg_libinfo().c_str());

        std::printf("\nFFMpeg capabilities\n\n");

        show_caps(0);

        exit(0);
    }
    case KEY_DESTTYPE:
    {
        return get_desttype(arg, params.m_format);
    }
    case KEY_AUTOCOPY:
    {
        return get_autocopy(arg, &params.m_autocopy);
    }
    case KEY_RECODESAME:
    {
        return get_recodesame(arg, &params.m_recodesame);
    }
    case KEY_PROFILE:
    {
        return get_profile(arg, &params.m_profile);
    }
    case KEY_LEVEL:
    {
        return get_level(arg, &params.m_level);
    }
    case KEY_AUDIO_BITRATE:
    {
        return get_bitrate(arg, &params.m_audiobitrate);
    }
    case KEY_AUDIO_SAMPLERATE:
    {
        return get_samplerate(arg, &params.m_audiosamplerate);
    }
    case KEY_AUDIO_CHANNELS:
    {
        return get_value(arg, &params.m_audiochannels);
    }
    case KEY_SCRIPTFILE:
    {
        return get_value(arg, &params.m_scriptfile);
    }
    case KEY_SCRIPTSOURCE:
    {
        return get_value(arg, &params.m_scriptsource);
    }
    case KEY_VIDEO_BITRATE:
    {
        return get_bitrate(arg, &params.m_videobitrate);
    }
    case KEY_SEGMENT_DURATION:
    {
        return get_segment_duration(arg, &params.m_segment_duration);
    }
    case KEY_HWACCEL_ENCODER_API:
    {
        return get_hwaccel(arg, &params.m_hwaccel_enc_API, &params.m_hwaccel_enc_device_type);
    }
    case KEY_HWACCEL_ENCODER_DEVICE:
    {
        return get_value(arg, &params.m_hwaccel_enc_device);
    }
    case KEY_HWACCEL_DECODER_API:
    {
        return get_hwaccel(arg, &params.m_hwaccel_dec_API, &params.m_hwaccel_dec_device_type);
    }
    case KEY_HWACCEL_DECODER_DEVICE:
    {
        return get_value(arg, &params.m_hwaccel_dec_device);
    }
    case KEY_EXPIRY_TIME:
    {
        return get_time(arg, &params.m_expiry_time);
    }
    case KEY_MAX_INACTIVE_SUSPEND_TIME:
    {
        return get_time(arg, &params.m_max_inactive_suspend);
    }
    case KEY_MAX_INACTIVE_ABORT_TIME:
    {
        return get_time(arg, &params.m_max_inactive_abort);
    }
    case KEY_PREBUFFER_SIZE:
    {
        return get_size(arg, &params.m_prebuffer_size);
    }
    case KEY_MAX_CACHE_SIZE:
    {
        return get_size(arg, &params.m_max_cache_size);
    }
    case KEY_MIN_DISKSPACE_SIZE:
    {
        return get_size(arg, &params.m_min_diskspace);
    }
    case KEY_CACHEPATH:
    {
        return get_value(arg, &params.m_cachepath);
    }
    case KEY_CACHE_MAINTENANCE:
    {
        return get_time(arg, &params.m_cache_maintenance);
    }
    case KEY_LOG_MAXLEVEL:
    {
        return get_value(arg, &params.m_log_maxlevel);
    }
    case KEY_LOGFILE:
    {
        std::string logfile;
        int res = get_value(arg, &logfile);

        if (res)
        {
            return res;
        }

        expand_path(&params.m_logfile, logfile);
        sanitise_filepath(&params.m_logfile);

        return 0;
    }
    }

    return 1;
}

/**
 * @brief Set default values.
 * @return Returns true if options are OK, false if option combination is invalid.
 */
static bool set_defaults(void)
{
    if (params.m_format[0].video_codec_id() == AV_CODEC_ID_PRORES)
    {
        if (params.m_level == PRORESLEVEL_NONE)
        {
            params.m_level = PRORESLEVEL_PRORES_HQ;
        }
    }

    return true;
}

/**
 * @brief Print currently selected parameters.
 */
static void print_params(void)
{
    std::string cachepath;

    transcoder_cache_path(cachepath);

    Logging::trace(nullptr, "********* " PACKAGE_NAME " Options *********");
    Logging::trace(nullptr, "Base Path         : %1", params.m_basepath.c_str());
    Logging::trace(nullptr, "Mount Path        : %1", params.m_mountpath.c_str());
    Logging::trace(nullptr, "Smart Transcode   : %1", params.smart_transcode() ? "yes" : "no");
    Logging::trace(nullptr, "Auto Copy         : %1", get_autocopy_text(params.m_autocopy).c_str());
    Logging::trace(nullptr, "Recode to same fmt: %1", get_recodesame_text(params.m_recodesame).c_str());
    Logging::trace(nullptr, "Audio File Type   : %1", params.m_format[1].desttype().c_str());
    Logging::trace(nullptr, "Video File Type   : %1", params.m_format[0].desttype().c_str());
    Logging::trace(nullptr, "Profile           : %1", get_profile_text(params.m_profile).c_str());
    Logging::trace(nullptr, "Level             : %1", get_level_text(params.m_level).c_str());
    Logging::trace(nullptr, "--------- Audio ---------");
    Logging::trace(nullptr, "Codecs            : %1+%2", get_codec_name(params.m_format[0].audio_codec_id(), true), get_codec_name(params.m_format[1].audio_codec_id(), true));
    Logging::trace(nullptr, "Bitrate           : %1", format_bitrate(params.m_audiobitrate).c_str());
    Logging::trace(nullptr, "Sample Rate       : %1", format_samplerate(params.m_audiosamplerate).c_str());
    Logging::trace(nullptr, "Max. Channels     : %1", params.m_audiochannels);
    Logging::trace(nullptr, "--------- Video ---------");
    Logging::trace(nullptr, "Dimension         : width=%1 height=%2", format_number(params.m_videowidth).c_str(), format_number(params.m_videoheight).c_str());
    Logging::trace(nullptr, "Deinterlace       : %1", params.m_deinterlace ? "yes" : "no");
    Logging::trace(nullptr, "Codec             : %1", get_codec_name(params.m_format[0].video_codec_id(), true));
    Logging::trace(nullptr, "Bitrate           : %1", format_bitrate(params.m_videobitrate).c_str());
    Logging::trace(nullptr, "--------- HLS Options ---------");
<<<<<<< HEAD
    Logging::trace(nullptr, "Segment Duration  : %1", format_time(static_cast<time_t>(params.m_segment_duration / AV_TIME_BASE)));
    Logging::trace(nullptr, "---- Hardware Acceleration ----");
    Logging::trace(nullptr, "Hardware Decoder:");
    Logging::trace(nullptr, "API               : %1", get_hwaccel_API_text(params.m_hwaccel_dec_API));
    Logging::trace(nullptr, "Frame Buffering   : %1", get_hwaccel_buffering_text(params.m_hwaccel_dec_device_type));
    Logging::trace(nullptr, "Device            : %1", params.m_hwaccel_dec_device);
    Logging::trace(nullptr, "Hardware Encoder:");
    Logging::trace(nullptr, "API               : %1", get_hwaccel_API_text(params.m_hwaccel_enc_API));
    Logging::trace(nullptr, "Frame Buffering   : %1", get_hwaccel_buffering_text(params.m_hwaccel_enc_device_type));
    Logging::trace(nullptr, "Device            : %1", params.m_hwaccel_enc_device);
=======
    Logging::trace(nullptr, "Segment Duration  : %1", format_time(static_cast<time_t>(params.m_segment_duration / AV_TIME_BASE)).c_str());
>>>>>>> 1fbef1f2
    Logging::trace(nullptr, "--------- Virtual Script ---------");
    Logging::trace(nullptr, "Create script     : %1", params.m_enablescript ? "yes" : "no");
    Logging::trace(nullptr, "Script file name  : %1", params.m_scriptfile.c_str());
    Logging::trace(nullptr, "Input file        : %1", params.m_scriptsource.c_str());
    Logging::trace(nullptr, "--------- Logging ---------");
    Logging::trace(nullptr, "Max. Log Level    : %1", params.m_log_maxlevel.c_str());
    Logging::trace(nullptr, "Log to stderr     : %1", params.m_log_stderr ? "yes" : "no");
    Logging::trace(nullptr, "Log to syslog     : %1", params.m_log_syslog ? "yes" : "no");
    Logging::trace(nullptr, "Logfile           : %1", !params.m_logfile.empty() ? params.m_logfile.c_str() : "none");
    Logging::trace(nullptr, "--------- Cache Settings ---------");
    Logging::trace(nullptr, "Expiry Time       : %1", format_time(params.m_expiry_time).c_str());
    Logging::trace(nullptr, "Inactivity Suspend: %1", format_time(params.m_max_inactive_suspend).c_str());
    Logging::trace(nullptr, "Inactivity Abort  : %1", format_time(params.m_max_inactive_abort).c_str());
    Logging::trace(nullptr, "Pre-buffer size   : %1", format_size(params.m_prebuffer_size).c_str());
    Logging::trace(nullptr, "Max. Cache Size   : %1", format_size(params.m_max_cache_size).c_str());
    Logging::trace(nullptr, "Min. Disk Space   : %1", format_size(params.m_min_diskspace).c_str());
    Logging::trace(nullptr, "Cache Path        : %1", cachepath.c_str());
    Logging::trace(nullptr, "Disable Cache     : %1", params.m_disable_cache ? "yes" : "no");
    Logging::trace(nullptr, "Maintenance Timer : %1", params.m_cache_maintenance ? format_time(params.m_cache_maintenance).c_str() : "inactive");
    Logging::trace(nullptr, "Clear Cache       : %1", params.m_clear_cache ? "yes" : "no");
    Logging::trace(nullptr, "--------- Various Options ---------");
    Logging::trace(nullptr, "Remove Album Arts : %1", params.m_noalbumarts ? "yes" : "no");
    Logging::trace(nullptr, "Max. Threads      : %1", format_number(params.m_max_threads).c_str());
    Logging::trace(nullptr, "Decoding Errors   : %1", params.m_decoding_errors ? "break transcode" : "ignore");
    Logging::trace(nullptr, "Min. DVD Chapter  : %1", format_duration(params.m_min_dvd_chapter_duration * AV_TIME_BASE).c_str());
    Logging::trace(nullptr, "Old Name Scheme   : %1", params.m_oldnamescheme ? "yes" : "no");
    Logging::trace(nullptr, "--------- Experimental Options ---------");
    Logging::trace(nullptr, "Windows 10 Fix    : %1", params.m_win_smb_fix ? "inactive" : "SMB Lockup Fix Active");
}

/**
 * @brief Main program entry point.
 * @param[in] argc - Number of command line arguments.
 * @param[in] argv - Command line argument array.
 * @return Return value will be the errorlevel of the executable.
 * Returns 0 on success, 1 on error.
 */
int main(int argc, char *argv[])
{
    int ret;

    struct fuse_args args = FUSE_ARGS_INIT(argc, argv);

    // Check if run from other process group like mount and if so, inhibit startup message
    if (getppid() == getpgid(0))
    {
        std::printf("%s V%s\n", PACKAGE_NAME, FFMPEFS_VERSION);
        std::printf("Copyright (C) 2006-2008 David Collett\n"
                    "Copyright (C) 2008-2012 K. Henriksson\n"
                    "Copyright (C) 2017-2020 FFmpeg support by Norbert Schlia (nschlia@oblivion-software.de)\n\n");
    }

    init_fuse_ops();

    // Configure FFmpeg
#if !LAVC_DEP_AV_CODEC_REGISTER
    // register all the codecs
    avcodec_register_all();
#endif // !LAVC_DEP_AV_CODEC_REGISTER
#if !LAVF_DEP_AV_REGISTER
    av_register_all();
#endif // !LAVF_DEP_AV_REGISTER
#if !LAVC_DEP_AV_FILTER_REGISTER
    avfilter_register_all();
#endif // LAVC_DEP_AV_FILTER_REGISTER
    // Redirect FFmpeg logs
    av_log_set_callback(ffmpeg_log);

    // Set default
    params.m_max_threads = static_cast<unsigned int>(get_nprocs() * 16);

    if (fuse_opt_parse(&args, &params, ffmpegfs_opts, ffmpegfs_opt_proc))
    {
        std::fprintf(stderr, "INVALID PARAMETER: Parsing options.\n\n");
        //usage(argv[0]);
        return 1;
    }

    // Expand cache path
    if (!params.m_cachepath.empty())
    {
        expand_path(&params.m_cachepath, params.m_cachepath);
        append_sep(&params.m_cachepath);
    }

    // Log to the screen, and enable debug messages, if debug is enabled.
    if (params.m_debug)
    {
        params.m_log_stderr = 1;
        params.m_log_maxlevel = "DEBUG";
        // av_log_set_level(AV_LOG_DEBUG);
        av_log_set_level(AV_LOG_INFO);
    }
    else
    {
        av_log_set_level(AV_LOG_QUIET);
    }

    if (!init_logging(params.m_logfile, params.m_log_maxlevel, params.m_log_stderr ? true : false, params.m_log_syslog ? true : false))
    {
        std::fprintf(stderr, "ERROR: Failed to initialise logging module.\n");
        std::fprintf(stderr, "Maybe log file couldn't be opened for writing?\n\n");
        return 1;
    }

    if (params.m_prune_cache)
    {
        if (args.argc > 1)
        {
            std::fprintf(stderr, "INVALID PARAMETER: Invalid additional parameters for --prune_cache:\n");
            for (int n = 1; n < args.argc; n++)
            {
                std::fprintf(stderr, "Invalid: '%s'\n", args.argv[n]);
            }
            return 1;
        }

        // Prune cache and exit
        if (!transcoder_init())
        {
            return 1;
        }
        transcoder_cache_maintenance();
        return 0;
    }

    if (params.m_basepath.empty())
    {
        std::fprintf(stderr, "INVALID PARAMETER: No valid basepath specified.\n\n");
        return 1;
    }

    if (params.m_basepath.front() != '/')
    {
        std::fprintf(stderr, "INVALID PARAMETER: basepath must be an absolute path.\n\n");
        return 1;
    }

    struct stat stbuf;
    if (stat(params.m_basepath.c_str(), &stbuf) != 0 || !S_ISDIR(stbuf.st_mode))
    {
        std::fprintf(stderr, "INVALID PARAMETER: basepath is not a valid directory: %s\n\n", params.m_basepath.c_str());
        return 1;
    }

    if (params.m_mountpath.empty())
    {
        std::fprintf(stderr, "INVALID PARAMETER: No valid mountpath specified.\n\n");
        return 1;
    }

    if (params.m_mountpath.front() != '/')
    {
        std::fprintf(stderr, "INVALID PARAMETER: mountpath must be an absolute path.\n\n");
        return 1;
    }

    if (stat(params.m_mountpath.c_str(), &stbuf) != 0 || !S_ISDIR(stbuf.st_mode))
    {
        std::fprintf(stderr, "INVALID PARAMETER: mountpath is not a valid directory: %s\n\n", params.m_mountpath.c_str());
        return 1;
    }

    if (!set_defaults())
    {
        return 1;
    }

    if (!transcoder_init())
    {
        return 1;
    }

    print_params();

    if (params.m_clear_cache)
    {
        // Prune cache and exit
        if (!transcoder_cache_clear())
        {
            return 1;
        }
    }

    // start FUSE
    ret = fuse_main(args.argc, args.argv, &ffmpegfs_ops, nullptr);

    fuse_opt_free_args(&args);

    return ret;
}<|MERGE_RESOLUTION|>--- conflicted
+++ resolved
@@ -1488,20 +1488,16 @@
     Logging::trace(nullptr, "Codec             : %1", get_codec_name(params.m_format[0].video_codec_id(), true));
     Logging::trace(nullptr, "Bitrate           : %1", format_bitrate(params.m_videobitrate).c_str());
     Logging::trace(nullptr, "--------- HLS Options ---------");
-<<<<<<< HEAD
-    Logging::trace(nullptr, "Segment Duration  : %1", format_time(static_cast<time_t>(params.m_segment_duration / AV_TIME_BASE)));
+    Logging::trace(nullptr, "Segment Duration  : %1", format_time(static_cast<time_t>(params.m_segment_duration / AV_TIME_BASE)).c_str());
     Logging::trace(nullptr, "---- Hardware Acceleration ----");
     Logging::trace(nullptr, "Hardware Decoder:");
-    Logging::trace(nullptr, "API               : %1", get_hwaccel_API_text(params.m_hwaccel_dec_API));
-    Logging::trace(nullptr, "Frame Buffering   : %1", get_hwaccel_buffering_text(params.m_hwaccel_dec_device_type));
-    Logging::trace(nullptr, "Device            : %1", params.m_hwaccel_dec_device);
+    Logging::trace(nullptr, "API               : %1", get_hwaccel_API_text(params.m_hwaccel_dec_API).c_str());
+    Logging::trace(nullptr, "Frame Buffering   : %1", get_hwaccel_buffering_text(params.m_hwaccel_dec_device_type),c_str());
+    Logging::trace(nullptr, "Device            : %1", params.m_hwaccel_dec_device.c_str());
     Logging::trace(nullptr, "Hardware Encoder:");
-    Logging::trace(nullptr, "API               : %1", get_hwaccel_API_text(params.m_hwaccel_enc_API));
-    Logging::trace(nullptr, "Frame Buffering   : %1", get_hwaccel_buffering_text(params.m_hwaccel_enc_device_type));
-    Logging::trace(nullptr, "Device            : %1", params.m_hwaccel_enc_device);
-=======
-    Logging::trace(nullptr, "Segment Duration  : %1", format_time(static_cast<time_t>(params.m_segment_duration / AV_TIME_BASE)).c_str());
->>>>>>> 1fbef1f2
+    Logging::trace(nullptr, "API               : %1", get_hwaccel_API_text(params.m_hwaccel_enc_API).c_str());
+    Logging::trace(nullptr, "Frame Buffering   : %1", get_hwaccel_buffering_text(params.m_hwaccel_enc_device_type),c_str());
+    Logging::trace(nullptr, "Device            : %1", params.m_hwaccel_enc_device.c_str());
     Logging::trace(nullptr, "--------- Virtual Script ---------");
     Logging::trace(nullptr, "Create script     : %1", params.m_enablescript ? "yes" : "no");
     Logging::trace(nullptr, "Script file name  : %1", params.m_scriptfile.c_str());
