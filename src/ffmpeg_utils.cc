--- conflicted
+++ resolved
@@ -1363,12 +1363,12 @@
     });
 }
 
-<<<<<<< HEAD
 const char * hwdevice_get_type_name(AVHWDeviceType dev_type)
 {
     const char *type_name = av_hwdevice_get_type_name(dev_type);
     return (type_name != nullptr ? type_name : "unknown");
-=======
+}
+
 int to_utf8(std::string & text, const std::string & encoding)
 {
     iconv_t conv = iconv_open("UTF-8", encoding.c_str());
@@ -1651,7 +1651,6 @@
         res = _res;
     }
     return res;
->>>>>>> 5c37dea7
 }
 
 void stat_set_size(struct stat *st, size_t size)
