--- conflicted
+++ resolved
@@ -1145,16 +1145,10 @@
         {
             if (!no_check)
             {
-<<<<<<< HEAD
                 if (lstat(origpath.c_str(), stbuf) == -1)
                 {
                     return -errno;
                 }
-=======
-                Logging::error(path, "fgetattr: Tried to stat unopen file.");
-                errno = EBADF;
-                return -errno;
->>>>>>> 336dac56
             }
 
             // Get size for resulting output file from regular file, otherwise it's a symbolic link.
@@ -1164,7 +1158,7 @@
 
                 if (cache_entry == nullptr)
                 {
-                    Logging::error(path, "Tried to stat unopen file.");
+                	Logging::error(path, "fgetattr: Tried to stat unopen file.");
                     errno = EBADF;
                     return -errno;
                 }
@@ -1417,15 +1411,11 @@
 
             if (cache_entry == nullptr)
             {
-<<<<<<< HEAD
                 if (errno)
                 {
-                    Logging::error(origpath.c_str(), "Tried to read from unopen file: (%1) %2", errno, strerror(errno));
+                	Logging::error(origpath.c_str(), "read: Tried to read from unopen file: (%1) %2", errno, strerror(errno));
                 }
                 return -errno;
-=======
-                Logging::error(origpath.c_str(), "read: Tried to read from unopen file: (%1) %2", errno, strerror(errno));
->>>>>>> 336dac56
             }
 
             std::string filename(path);
