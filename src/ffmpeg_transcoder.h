/*
 * Copyright (C) 2017-2021 by Norbert Schlia (nschlia@oblivion-software.de)
 *
 * This program is free software; you can redistribute it and/or modify
 * it under the terms of the GNU General Public License as published by
 * the Free Software Foundation; either version 3 of the License, or
 * (at your option) any later version.
 *
 * This program is distributed in the hope that it will be useful,
 * but WITHOUT ANY WARRANTY; without even the implied warranty of
 * MERCHANTABILITY or FITNESS FOR A PARTICULAR PURPOSE.  See the
 * GNU General Public License for more details.
 *
 * You should have received a copy of the GNU General Public License
 * along with this program; if not, write to the Free Software
 * Foundation, Inc., 51 Franklin St, Fifth Floor, Boston, MA 02110-1301, USA.
 *
 * On Debian systems, the complete text of the GNU General Public License
 * Version 3 can be found in `/usr/share/common-licenses/GPL-3'.
 */


/**
 * @file
 * @brief FFmpeg transcoder
 *
 * @ingroup ffmpegfs
 *
 * @author Norbert Schlia (nschlia@oblivion-software.de)
 * @copyright Copyright (C) 2017-2021 Norbert Schlia (nschlia@oblivion-software.de)
 */

#ifndef FFMPEG_TRANSCODER_H
#define FFMPEG_TRANSCODER_H

#pragma once

#include "ffmpeg_base.h"
#include "id3v1tag.h"
#include "ffmpegfs.h"
#include "fileio.h"
#include "ffmpeg_profiles.h"

#include <queue>
#include <mutex>

class Buffer;
#if LAVR_DEPRECATE
struct SwrContext;
#else
struct AVAudioResampleContext;
#endif
struct SwsContext;
struct AVFilterContext;
struct AVFilterGraph;
struct AVAudioFifo;

/**
 * @brief The #FFmpeg_Transcoder class
 */
class FFmpeg_Transcoder : public FFmpeg_Base, FFmpeg_Profiles
{
public:
#define MAX_PRORES_FRAMERATE    2                                       /**< @brief Number of selectable fram rates */

    /**
     * @brief Predicted bitrates for Apple Prores, see https://www.apple.com/final-cut-pro/docs/Apple_ProRes_White_Paper.pdf
     */
    typedef struct PRORES_BITRATE                                       /**< @brief List of ProRes bit rates */
    {
        int                     m_width;                                /**< @brief Resolution: width */
        int                     m_height;                               /**< @brief Resolution: height */
        struct PRORES_FRAMERATE                                         /**< @brief List of ProRes frame rates */
        {
            int                 m_framerate;                            /**< @brief Frame rate */
            int                 m_interleaved;                          /**< @brief Format is interleaved */
        }                       m_framerate[MAX_PRORES_FRAMERATE];      /**< @brief Array of frame rates */
        /**
         * Bitrates in MB/s
         * 0: ProRes 422 Proxy
         * 1: ProRes 422 LT
         * 2: ProRes 422 standard
         * 3: ProRes 422 HQ
         * 4: ProRes 4444 (no alpha)
         * 5: ProRes 4444 XQ (no alpha)
         */
        int                     m_bitrate[6];                           /**< @brief Bitrate of this format */
    } PRORES_BITRATE, *LPPRORES_BITRATE;                                /**< @brief Pointer version of PRORES_BITRATE */
    typedef PRORES_BITRATE const * LPCPRORES_BITRATE;                   /**< @brief Pointer to const version of PRORES_BITRATE */

    struct STREAMREF                                    /**< @brief In/output stream reference data */
    {
        STREAMREF() :
            m_codec_ctx(nullptr),
            m_stream(nullptr),
            m_stream_idx(INVALID_STREAM)
        {}

        AVCodecContext *        m_codec_ctx;            /**< @brief AVCodecContext for this encoder stream */
        AVStream *              m_stream;               /**< @brief AVStream for this encoder stream */
        int                     m_stream_idx;           /**< @brief Stream index in AVFormatContext */
    };

    struct INPUTFILE                                    /**< @brief Input file definition */
    {
        INPUTFILE() :
            m_filetype(FILETYPE_UNKNOWN),
            m_filename("unset"),
            m_format_ctx(nullptr),
            m_pix_fmt(AV_PIX_FMT_NONE),
            m_audio_start_time(0),
            m_video_start_time(0)
        {}

        FILETYPE                m_filetype;             /**< @brief File type, MP3, MP4, OPUS etc. */
        std::string             m_filename;             /**< @brief Output filename */

        AVFormatContext *       m_format_ctx;           /**< @brief Output format context */

        STREAMREF               m_audio;                /**< @brief Audio stream information */
        STREAMREF               m_video;                /**< @brief Video stream information */
        AVPixelFormat           m_pix_fmt;              /**< @brief Video stream pixel format */

        std::vector<STREAMREF>  m_album_art;            /**< @brief Album art stream */

        int64_t                 m_audio_start_time;     /**< @brief Start time of the audio stream in input audio stream time base units, may be 0 */
        int64_t                 m_video_start_time;     /**< @brief Start time of the video stream in input video stream time base units, may be 0 */
    };

    // Output file
    struct OUTPUTFILE : public INPUTFILE                /**< @brief Output file definition */
    {
        OUTPUTFILE() :
            m_audio_start_time(0),
            m_audio_pts(0),
            m_video_start_time(0),
            m_video_pts(0),
            m_last_mux_dts(AV_NOPTS_VALUE)
        {}

        int64_t                 m_audio_start_time;     /**< @brief Start time of the audio stream in output audio stream time base units, may be 0 */
        int64_t                 m_audio_pts;            /**< @brief Global timestamp for the audio frames in output audio stream time base units  */
        int64_t                 m_video_start_time;     /**< @brief Start time of the video stream in output video stream time base units, may be 0 */
        int64_t                 m_video_pts;            /**< @brief Global timestamp for the video frames in output video stream time base units  */
        int64_t                 m_last_mux_dts;         /**< @brief Last muxed DTS */

        ID3v1                   m_id3v1;                /**< @brief mp3 only, can be referenced at any time */
    };

    typedef std::map<AVHWDeviceType, AVPixelFormat> DEVICETYPE_MAP;     /**< @brief Map device types to pixel formats */

    typedef enum HWACCELMODE                            /**< @brief Currently active hardware acceleration mode */
    {
        HWACCELMODE_NONE,                               /**< @brief Hardware acceleration not active */
        HWACCELMODE_ENABLED,                            /**< @brief Hardware acceleration is active */
        HWACCELMODE_FALLBACK                            /**< @brief Hardware acceleration selected, but fell back to software */

    } HWACCELMODE;

public:
    /**
     * Construct FFmpeg_Transcoder object
     */
    explicit FFmpeg_Transcoder();
    /**
     * Destroy FFMPEG_Transcoder object
     * Close and free all internal structures.
     */
    virtual ~FFmpeg_Transcoder();

    /**
     * Check if input file is already open.
     *
     * @return true if open; false if closed
     */
    bool                        is_open() const;
    /**
     * Open the given FFmpeg file and prepare for decoding.
     * Collect information for the file (duration, bitrate, etc.).
     * After this function, the other methods can be used to process the file.
     *
     * @param[in,out] virtualfile - Virtualfile object for desired file. May be a physical file, a DVD, Bluray or video CD
     * @param[in,out] fio - Pass an already open fileio object. Normally the file is opened, but if this parameter is not nullptr the already existing object is used.
     *
     * @return On success returns 0; on error negative AVERROR.
     */
    int                         open_input_file(LPVIRTUALFILE virtualfile, FileIO * fio = nullptr);
    /**
     * @brief Open output file. Data will actually be written to buffer and copied by FUSE when accessed.
     * @param[in] buffer - Cache buffer to be written.
     * @return On success returns 0; on error negative AVERROR.
     */
    int                         open_output_file(Buffer* buffer);
    /**
     * Process a single frame of audio data. The encode_pcm_data() method
     * of the Encoder will be used to process the resulting audio data, with the
     * result going into the given Buffer.
     * @param[out] status - On success, returns 0; if at EOF, returns 1; on error, returns -1
     * @return On success returns 0; on error negative AVERROR. 1 if EOF reached
     */
    int                         process_single_fr(int & status);
    /**
     * Encode any remaining PCM data to the given Buffer. This should be called
     * after all input data has already been passed to encode_pcm_data().
     * @return On success returns 0; on error negative AVERROR.
     */
    int                         encode_finish();
    /**
     * @brief Close transcoder, free all ressources.
     */
    void                        close();
    /**
     * @brief Get last modification time of file.
     * @return Modification time (seconds since epoch)
     */
    time_t                      mtime() const;
    /**
     * @brief Get the file duration.
     * @return Returns the file in AV_TIME_BASE units.
     */
    int64_t                     duration();
    /**
     * @brief Try to predict the recoded file size. This may (better will surely) be inaccurate.
     * @return Predicted file size in bytes.
     */
    size_t                      predicted_filesize();
    /**
     * @brief Get the number of video frames in file.
     * @return On success, returns the number of frames; on error, returns 0 (calculation failed or no video source file).
     */
    uint32_t                    video_frame_count() const;
    /**
     * @brief Get the number of HLS segments of file.
     * @return On success, returns the number of segments; on error, returns 0 (calculation failed).
     */
    uint32_t                    segment_count() const;
    /**
     * @brief Assemble an ID3v1 file tag
     * @return Returns an ID3v1 file tag.
     */
    const ID3v1 *               id3v1tag() const;
    /**
     * @brief Return source filename. Must be implemented in child class.
     * @return Returns filename.
     */
    virtual const char *        filename() const;
    /**
     * @brief Return destination filename. Must be implemented in child class.
     * @return Returns filename.
     */
    virtual const char *        destname() const;
    /**
     * @brief Predict audio file size. This may (better will surely) be inaccurate.
     * @param[in] filesize - Predicted file size in bytes.
     * @param[in] codec_id - Target codec ID
     * @param[in] bit_rate - Target bit rate.
     * @param[in] duration - File duration.
     * @param[in] channels - Number of channels in target file.
     * @param[in] sample_rate - Sample rate of target file.
     * @return On success, returns true; on failure, returns false.
     */
    static bool                 audio_size(size_t *filesize, AVCodecID codec_id, BITRATE bit_rate, int64_t duration, int channels, int sample_rate);
    /**
     * @brief Predict video file size. This may (better will surely) be inaccurate.
     * @param[in] filesize - Predicted file size in bytes.
     * @param[in] codec_id - Target codec ID
     * @param[in] bit_rate - Target bit rate.
     * @param[in] duration - File duration.
     * @param[in] width - Target video width.
     * @param[in] height- Target video height.
     * @param[in] interleaved - 1 if target video is interleaved.
     * @param[in] framerate - Frame rate of target video.
     * @return On success, returns true; on failure, returns false.
     */
    static bool                 video_size(size_t *filesize, AVCodecID codec_id, BITRATE bit_rate, int64_t duration, int width, int height, int interleaved, const AVRational & framerate);
    /**
     * @brief Closes the output file of open and reports lost packets. Can safely be called again after the file was already closed or if the file was never open.
     * @return Returns true if the output file was closed, false if it was not upon upon calling this function.
     */
    bool                        close_output_file();
    /**
     * @brief Closes the input file of open. Can safely be called again after the file was already closed or if the file was never open.
     * @return Returns true if the input file was closed, false if it was not upon upon calling this function.
     */
    bool                        close_input_file();

    /**
     * @brief Seek to a specific frame. Does not actually perform the seek, this is done asynchronously by the transcoder thread.
     * @param[in] frame_no - Frame number to seek 1...n
     * @return On success returns 0; on error negative AVERROR value and sets errno to EINVAL.
     */
    int                         stack_seek_frame(uint32_t frame_no);
    /**
     * @brief Seek to a specific HLS segment. Does not actually perform the seek, this is done asynchronously by the transcoder thread.
     * @param[in] segment_no - Segment number to seek 1...n
     * @return On success returns 0; on error negative AVERROR value and sets errno to EINVAL.
     */
    int                         stack_seek_segment(uint32_t segment_no);
    /**
     * @brief Check for an export frame format
     * @return Returns true for formats that export all frames as images.
     */
    bool                        is_multiformat() const;
    /**
     * @brief Check for an export frame format
     * @return Returns true for formats that export all frames as images.
     */
    bool                        is_frameset() const;
    /**
     * @brief Check for HLS format
     * @return Returns true for formats that create an HLS set including the m3u file.
     */
    bool                        is_hls() const;
    /**
     * @brief Check if we made a seek operation
     * @return Returns true if a seek was done, false if not.
     */
    bool                        have_seeked() const;
    /**
     * @brief Flush FFmpeg's input buffers
     */
    void                        flush_buffers();
    /**
     * @brief Flush delayed audio packets, if there are any
     */
    int                         flush_delayed_audio();
    /**
     * @brief Flush delayed video packets, if there are any
     */
    int                         flush_delayed_video();

protected:
    /**
     * @brief Find best match stream and open codec context for it.
     * @param[out] avctx - Newly created codec context
     * @param[in] stream_idx - Stream index of new stream.
     * @param[in] type - Type of media: audio or video.
     * @return On success returns 0; on error negative AVERROR.
     */
    int                         open_bestmatch_decoder(AVCodecContext **avctx, int *stream_idx, AVMediaType type);
    /**
     * @brief Determine the hardware pixel format for the codec, if applicable.
     * @param codec - Input codec used
     * @param dev_type - Hardware device type
     * @param use_device_ctx - If true checks for pix format if using a hardware device context, for a pix format using a hardware frames context otherwise.
     * @return Returns hardware pixel format, or AV_PIX_FMT_NONE if not applicable.
     */
#if IF_DECLARED_CONST
    AVPixelFormat               get_hw_pix_fmt(const AVCodec *codec, AVHWDeviceType dev_type, bool use_device_ctx) const;
#else // !IF_DECLARED_CONST
    AVPixelFormat               get_hw_pix_fmt(AVCodec *codec, AVHWDeviceType dev_type, bool use_device_ctx) const;
#endif // !IF_DECLARED_CONST
    /**
     * @brief Open codec context for stream_idx.
     * @param[out] avctx - Newly created codec context
     * @param[in] stream_idx - Stream index of new stream.
     * @param[in] input_codec - Decoder codec to open, may be nullptr. Will open a matching codec automatically.
     * @param[in] type - Type of media: audio or video.
     * @return On success returns 0; on error negative AVERROR.
     */
#if IF_DECLARED_CONST
    int                         open_decoder(AVCodecContext **avctx, int stream_idx, const AVCodec *input_codec, AVMediaType type);
#else // !IF_DECLARED_CONST
    int                         open_decoder(AVCodecContext **avctx, int stream_idx, AVCodec *input_codec, AVMediaType type);
#endif // !IF_DECLARED_CONST
    /**
     * @brief Open output frame set. Data will actually be written to buffer and copied by FUSE when accessed.
     * @param[in] buffer - Stream buffer to operate on
     * @return On success returns 0; on error negative AVERROR.
     */
    int                         open_output_frame_set(Buffer *buffer);
    /**
     * @brief Open output file. Data will actually be written to buffer and copied by FUSE when accessed.
     * @param[in] buffer - Stream buffer to operate on
     * @return On success returns 0; on error negative AVERROR.
     */
    int                         open_output(Buffer *buffer);
    /**
     * @brief Process headers of output file
     * Write file header, process meta data and add album arts.
     * @return On success returns 0; on error negative AVERROR.
     */
    int                         process_output();
    /**
     * FFmpeg handles cover arts like video streams.
     * Try to find out if we have a video stream or a cover art.
     * @return Return true if file contains a video stream.
     */
    bool                        is_video() const;
    /**
     * @brief Prepare codec options.
     * @param[in] opt - Codec private data.
     * @param[in] profile_option - Selected profile option.
     * @return On success returns 0; on error negative AVERROR.
     */
    int                         update_codec(void *opt, LPCPROFILE_OPTION profile_option) const;
    /**
     * @brief Prepare codec options for a file type.
     * @param[in] opt - Codec private data.
     * @param[in] filetype - File type: MP3, MP4 etc.
     * @return On success returns 0; on error negative AVERROR.
     */
    int                         prepare_codec(void *opt, FILETYPE filetype) const;
    /**
     * @brief Add new stream to output file.
     * @param[in] codec_id - Codec for this stream.
     * @return On success returns 0; on error negative AVERROR.
     */
    int                         add_stream(AVCodecID codec_id);
    /**
     * @brief Add new stream copy to output file.
     * @param[in] codec_id - Codec for this stream.
     * @param[in] codec_type - Codec type: audio or video.
     * @return On success returns 0; on error negative AVERROR.
     */
    int                         add_stream_copy(AVCodecID codec_id, AVMediaType codec_type);
    /**
     * @brief Add a stream for an album art.
     * @param[in] input_codec_ctx - Input codec context.
     * @return On success returns 0; on error negative AVERROR.
     */
    int                         add_albumart_stream(const AVCodecContext *input_codec_ctx);
    /**
     * @brief Add album art to stream.
     * @param[in] output_stream - Output stream.
     * @param[in] pkt_in - Packet with album art.
     * @return On success returns 0; on error negative AVERROR.
     */
    int                         add_albumart_frame(AVStream *output_stream, AVPacket *pkt_in);
    /**
     * @brief Open an output file and the required encoder.
     * Also set some basic encoder parameters.
     * Some of these parameters are based on the input file's parameters.
     * @param[in] buffer - Stream buffer to operate on
     * @return On success returns 0; on error negative AVERROR.
     */
    int                         open_output_filestreams(Buffer *buffer);
    /**
     * @brief Safely copy a tag to a target buffer. If the input buffer size
     * is larger than output the data will be truncated to avoid overruns.
     * The function never appends a /0 terminator.
     * @param[out] out - Target buffer
     * @param[in] in - Input buffer
     * @return Constant pointer to target buffer.
     */
    template <size_t size>
    const char *                tagcpy(char (&out) [ size ], const std::string & in) const;
    /**
     * @brief Process the metadata in the FFmpeg file.
     * This should be called at the beginning, before reading audio data.
     * The set_text_tag() and set_picture_tag() methods of the given Encoder will
     * be used to set the metadata, with results going into the given Buffer.
     * This function will also read the actual PCM stream parameters.
     * @param[in] metadata_out - Dictionary of output file. Metadata will be copied into it.
     * @param[in] metadata_in - Dictionary of input file. Metadata will be copied out of it.
     * @param[in] contentstream - True if this is a content stream, i.e, audio or video. False for album arts or sub titles.
     */
    void                        copy_metadata(AVDictionary **metadata_out, const AVDictionary *metadata_in, bool contentstream = true);
    /**
     * @brief Copy metadata from source to target
     * @return On success returns 0; on error negative AVERROR.
     */
    int                         process_metadata();
    /**
     * @brief Copy all album arts from source to target.
     * @return On success returns 0; on error negative AVERROR.
     */
    int                         process_albumarts();
    /**
     * @brief Initialize the audio resampler based on the input and output codec settings.
     * If the input and output sample formats differ, a conversion is required
     * libswresample takes care of this, but requires initialization.
     * @return On success returns 0; on error negative AVERROR.
     */
    int                         init_resampler();
    /**
     * @brief Initialise a FIFO buffer for the audio samples to be encoded.
     * @return On success returns 0; on error negative AVERROR.
     */
    int                         init_fifo();
    /**
     * @brief Update format options
     * @param[in] dict - Dictionary to update.
     * @param[in] option - Profile option to set.
     * @return On success returns 0; on error negative AVERROR.
     */
    int                         update_format(AVDictionary** dict, LPCPROFILE_OPTION option) const;
    /**
     * @brief Prepare format optimisations
     * @param[in] dict - Dictionary to update.
     * @param[in] filetype - File type: MP3, MP4 etc.
     * @return On success returns 0; on error negative AVERROR.
     */
    int                         prepare_format(AVDictionary **dict, FILETYPE filetype) const;
    /**
     * @brief Write the header of the output file container.
     * @return On success returns 0; on error negative AVERROR.
     */
    int                         write_output_file_header();
    /**
     * @brief Store packet in output stream.
     * @param[in] pkt - Packet to store.
     * @param[in] mediatype - Typo of packet: audio, video, image (attachment)
     * @return On success returns 0; on error negative AVERROR.
     */
    int                         store_packet(AVPacket *pkt, AVMediaType mediatype);
    /**
     * @brief Decode one audio frame
     * @param[in] pkt - Packet to decode.
     * @param[in] decoded - 1 if packet was decoded, 0 if it did not contain data.
     * @return On success returns 0; on error negative AVERROR.
     */
    int                         decode_audio_frame(AVPacket *pkt, int *decoded);
    /**
     * @brief Decode one video frame
     * @param[in] pkt - Packet to decode.
     * @param[in] decoded - 1 if packet was decoded, 0 if it did not contain data.
     * @return On success returns 0; on error negative AVERROR.
     */
    int                         decode_video_frame(AVPacket *pkt, int *decoded);
    /**
     * @brief Decode one frame.
     * @param[in] pkt - Packet to decode.
     * @return On success returns 0; on error negative AVERROR.
     */
    int                         decode_frame(AVPacket *pkt);
    /**
     * @brief Initialise a temporary storage for the specified number of audio samples.
     * The conversion requires temporary storage due to the different format.
     * The number of audio samples to be allocated is specified in frame_size.
     * @param[out] converted_input_samples - Memory for input samples.
     * @param[in] frame_size - Size of one frame.
     * @return On success returns 0; on error negative AVERROR.
     */
    int                         init_converted_samples(uint8_t ***converted_input_samples, int frame_size);
    /**
     * @brief Convert the input audio samples into the output sample format.
     * The conversion happens on a per-frame basis, the size of which is
     * specified by frame_size.
     * @param[in] input_data - Input data.
     * @param[in] in_samples - Number of input samples.
     * @param[out] converted_data - Converted data.
     * @param[out] out_samples - Number of output samples
     * @return On success returns 0; on error negative AVERROR.
     */
    int                         convert_samples(uint8_t **input_data, int in_samples, uint8_t **converted_data, int *out_samples);
    /**
     * @brief Add converted input audio samples to the FIFO buffer for later processing.
     * @param[in] converted_input_samples - Samples to add.
     * @param[in] frame_size - Frame size
     * @return On success returns 0; on error negative AVERROR.
     */
    int                         add_samples_to_fifo(uint8_t **converted_input_samples, int frame_size);
    /**
     * @brief Flush the remaining frames for all streams.
     * @return On success returns 0; on error negative AVERROR.
     */
    int                         flush_frames_all(bool use_flush_packet);
    /**
     * @brief Flush the remaining frames
     * @param[in] stream_index - Stream index to flush.
     * @param[in] use_flush_packet - If true, use flush packet. Otherwise pass nullptr to avcodec_receive_frame.
     * @return On success returns 0; on error negative AVERROR.
     */
    int                         flush_frames_single(int stream_index, bool use_flush_packet);
    /**
     * @brief Read frame from source file, decode and store in FIFO.
     * @param[in] finished - 1 if at EOF.
     * @return On success returns 0; on error negative AVERROR.
     */
    int                         read_decode_convert_and_store(int *finished);
    /**
     * @brief Initialise one input frame for writing to the output file.
     * The frame will be exactly frame_size samples large.
     * @param[out] frame - Newly initialised frame.
     * @param[in] frame_size - Size of new frame.
     * @return On success returns 0; on error negative AVERROR.
     */
    int                         init_audio_output_frame(AVFrame **frame, int frame_size);
    /**
     * @brief Allocate memory for one picture.
     * @param[in] pix_fmt - Pixel format
     * @param[in] width - Picture width
     * @param[in] height - Picture height
     * @return On success returns new AVFrame or nullptr on error
     */
    AVFrame *                   alloc_picture(AVPixelFormat pix_fmt, int width, int height);
    /**
     * @brief Produce audio dts/pts. This is required because the target codec usually has a different
     * frame size than the source, so the number of packets will not match 1:1.
     * @param[in] pkt - Packet to add dts/pts to.
     */
    void                        produce_audio_dts(AVPacket * pkt);
#if LAVC_NEW_PACKET_INTERFACE
    /**
     * This does not quite work like avcodec_decode_audio4/avcodec_decode_video2.
     * There is the following difference: if you got a frame, you must call
     * it again with pkt=nullptr. pkt==nullptr is treated differently from pkt->size==0
     * (pkt==nullptr means get more output, pkt->size==0 is a flush/drain packet)
     * @return On success returns 0. On error, returns a negative AVERROR value.
     */
    int                         decode(AVCodecContext *avctx, AVFrame *frame, int *got_frame, const AVPacket *pkt) const;
#endif
    /**
     * @brief Load one audio frame from the FIFO buffer and store in frame buffer.
     * @param[in] frame_size - Size of frame.
     * @return On success returns 0. On error, returns a negative AVERROR value.
     */
    int                         create_audio_frame(int frame_size);
    /**
     * @brief Create one frame worth of audio to the output file.
     * @param[in] frame - Audio frame to encode
     * @param[in] data_present - 1 if frame contained data that could be encoded, 0 if not.
     * @return On success returns 0. On error, returns a negative AVERROR value.
     */
    int                         encode_audio_frame(const AVFrame *frame, int *data_present);
    /**
     * @brief Encode one frame worth of video to the output file.
     * @param[in] frame - Video frame to encode
     * @param[in] data_present - 1 if frame contained data that could be encoded, 0 if not.
     * @return On success returns 0. On error, returns a negative AVERROR value.
     */
    int                         encode_video_frame(const AVFrame *frame, int *data_present);
    /**
     * @brief Encode frame to image
     * @param[in] frame - Video frame to encode
     * @param[out] data_present - Set to 1 if data was encoded. 0 if not.
     * @return On success returns 0. On error, returns a negative AVERROR value.
     */
    int                         encode_image_frame(const AVFrame *frame, int *data_present);
    /**
     * @brief Write the trailer of the output file container.
     * @return On success returns 0. On error, returns a negative AVERROR value.
     */
    int                         write_output_file_trailer();
    /**
     * @brief Custom read function for FFmpeg
     *
     * Read from virtual files, may be a physical file but also a DVD, VCD or Bluray chapter.
     *
     * @param[in] opaque - Payload given to FFmpeg, basically the FileIO object
     * @param[in] data - Returned data read from file.
     * @param[in] size - Size of data buffer.
     * @return On success returns bytes read. May be less than size or even 0. On error, returns a negative AVERROR value.
     */
    static int                  input_read(void * opaque, unsigned char * data, int size);
    /**
     * @brief Custom write function for FFmpeg
     * @param[in] opaque - Payload given to FFmpeg, basically the FileIO object
     * @param[in] data - Data to be written
     * @param[in] size - Size of data block.
     * @return On success returns bytes written. On error, returns a negative AVERROR value.
     */
    static int                  output_write(void * opaque, unsigned char * data, int size);
    /**
     * @brief Custom seek function for FFmpeg
     *
     * Write to virtual files, currently only physical files.
     *
     * @param[in] opaque - Payload given to FFmpeg, basically the FileIO object
     * @param[in] offset - Offset to seek to.
     * @param[in] whence - One of the regular seek() constants like SEEK_SET/SEEK_END. Additionally FFmpeg constants like AVSEEK_SIZE are supported.
     * @return On successs returns 0. On error returns -1 and sets errno accordingly.
     */
    static int64_t              seek(void * opaque, int64_t offset, int whence);

    /**
     * @brief Calculate the appropriate bitrate for a ProRes file given several parameters.
     * @param[in] width - Video width in pixels.
     * @param[in] height - Video height in pixels.
     * @param[in] framerate - Video frame rate.
     * @param[in] interleaved - If 1, video is interleaved; 0 if not.
     * @param[in] profile - Selected ProRes profile.
     * @return Bitrate in bit/s.
     */
    static BITRATE              get_prores_bitrate(int width, int height, const AVRational &framerate, int interleaved, int profile);
    /**
     * @brief Try to predict final file size.
     */
    size_t                      calculate_predicted_filesize() const;
    /**
     * @brief Get the size of the output video based on user selection and apsect ratio.
     * @param[in] output_width - Output video width.
     * @param[in] output_height - Output video height.
     * @return Returns true if video height/width was reduces; false if not.
     */
    bool                        get_video_size(int *output_width, int *output_height) const;
    /**
     * @brief Calculate output sample rate based on user option.
     * @param[in] input_sample_rate - Sample rate from input file.
     * @param[in] max_sample_rate - Max. sample rate if set by user
     * @param[in] output_sample_rate - Selected output sample rate.
     * @return Returns true if sample rate was changed; false if not.
     */
    static bool                 get_output_sample_rate(int input_sample_rate, int max_sample_rate, int * output_sample_rate = nullptr);
    /**
     * @brief Calculate output bit rate based on user option.
     * @param[in] input_bit_rate - Bit rate from input file.
     * @param[in] max_bit_rate - Max. bit rate if set by user.
     * @param[in] output_bit_rate - Selected output bit rate.
     * @return Returns true if bit rate was changed; false if not.
     */
    static bool                 get_output_bit_rate(BITRATE input_bit_rate, BITRATE max_bit_rate, BITRATE * output_bit_rate = nullptr);
    /**
     * @brief Calculate aspect ratio for width/height and sample aspect ratio (sar).
     * @param[in] width - Video width in pixels.
     * @param[in] height - Video height in pixels.
     * @param[in] sar - Aspect ratio of input video.
     * @param[in] ar - Calulcated aspect ratio, if computeable.
     * @return On success returns true; if false is returned ar may not be used.
     */
    bool                        get_aspect_ratio(int width, int height, const AVRational & sar, AVRational * ar) const;

    /**
     * @brief Initialise video filters
     * @param[in] codec_context - AVCodecContext object of output video.
     * @param[in] pix_fmt - Output stream pixel format.
     * @param[in] avg_frame_rate - Average output stream frame rate.
     * @param[in] time_base - Output stream time base.
     * @return Returns 0 if OK, or negative AVERROR value.
     */
    int                         init_deinterlace_filters(AVCodecContext *codec_context, AVPixelFormat pix_fmt, const AVRational &avg_frame_rate, const AVRational &time_base);
    /**
     * @brief Send video frame to the filters.
     * @param[in] srcframe - Input video frame.
     * @param[in] ret - 0 if OK, or negative AVERROR value.
     * @return Pointer to video frame. May be a simple pointer copy of srcframe.
     */
    AVFrame *                   send_filters(AVFrame *srcframe, int &ret);
    /**
     * @brief Free filter sinks.
     */
    void                        free_filters();
    /**
     * @brief Check if stream can be copied from input to output (AUTOCOPY option).
     * @param[in] stream - Input stream to check.
     * @return Returns true if stream can be copied; false if not.
     */
    bool                        can_copy_stream(const AVStream *stream) const;
    /**
     * @brief Close and free the resampler context.
     * @return If an open context was closed, returns true; if nothing had been done returns false.
     */
    bool                        close_resample();
    /**
     * @brief Init image size rescaler and pixel format converter.
     * @param[in] in_pix_fmt - Input pixel format
     * @param[in] in_width - Input image width
     * @param[in] in_height - Input image height
     * @param[in] out_pix_fmt - Output pixel format
     * @param[in] out_width - Output image width
     * @param[in] out_height - Output pixel format
     * @return Returns 0 if OK, or negative AVERROR value.
     */
    int 						init_rescaler(AVPixelFormat in_pix_fmt, int in_width, int in_height, AVPixelFormat out_pix_fmt, int out_width, int out_height);
    /**
     * @brief Purge all samples in audio FIFO
     * @return Number of samples that have been purged. Function never fails.
     */
    int                         purge_audio_fifo();
    /**
     * @brief Purge all frames in audio FIFO
     * @return Number of frames that have been purged. Function never fails.
     */
    size_t                      purge_audio_frame_fifo();
    /**
     * @brief Purge all frames in video FIFO
     * @return Number of frames that have been purged. Function never fails.
     */
    size_t                      purge_video_frame_fifo();
    /**
     * @brief Purge all packets in HLS FIFO buffer
     * @return Number of Packets that have been purged. Function never fails.
     */
    size_t                      purge_hls_fifo();
    /**
     * @brief Purge FIFO buffers and report lost packets/frames/samples.
     */
    void                        purge_fifos();
    /**
     * @brief Actually perform seek for frame.
     * This function ensures that it is positioned at a key frame, so the resulting position may be different from the requested.
     * If e.g. frame no. 24 is a key frame, and frame_no is set to 28, the actual position will be at frame 24.
     * @param[in] frame_no - Frame number 1...n to seek to.
     * @return Returns 0 if OK, or negative AVERROR value.
     */
    int                         do_seek_frame(uint32_t frame_no);
    /**
     * @brief Skip decoded frames or force seek to frame_no.
     * @param[in] frame_no - Frame to seek to.
     * @param[in] forced_seek - Force seek even if np frames skipped.
     * @return Returns 0 if OK, or negative AVERROR value.
     */
    int                         skip_decoded_frames(uint32_t frame_no, bool forced_seek);
    /**
     * @brief Get correct input and output pixel format
     * @param [in] output_codec_ctx - Output codec context.
     * @param [out] in_pix_fmt - Input pixel format.
     * @param [out] out_pix_fmt - Output pixel format.
     */
    void                        get_pix_formats(AVPixelFormat *in_pix_fmt, AVPixelFormat *out_pix_fmt, AVCodecContext* output_codec_ctx = nullptr) const;

    // Hardware de/encoding
    /**
     * Callback to negotiate the pixelFormat
     * @param[in] input_codec_ctx - Input codec context
     * @param[in] pix_fmts is the list of formats which are supported by the codec,
     * it is terminated by -1 as 0 is a valid format, the formats are ordered by quality.
     * The first is always the native one.
     * @note The callback may be called again immediately if initialization for
     * the selected (hardware-accelerated) pixel format failed.
     * @warning Behavior is undefined if the callback returns a value not
     * in the fmt list of formats.
     * @return the chosen format
     * - encoding: unused
     * - decoding: Set by user, if not set the native format will be chosen.
     */
    static enum AVPixelFormat   get_format_static(AVCodecContext *input_codec_ctx, const enum AVPixelFormat *pix_fmts);
    /**
     * Callback to negotiate the pixelFormat
     * @param[in] input_codec_ctx - Input codec context
     * @param[in] pix_fmts is the list of formats which are supported by the codec,
     * it is terminated by -1 as 0 is a valid format, the formats are ordered by quality.
     * The first is always the native one.
     * @note The callback may be called again immediately if initialization for
     * the selected (hardware-accelerated) pixel format failed.
     * @warning Behavior is undefined if the callback returns a value not
     * in the fmt list of formats.
     * @return the chosen format
     * - encoding: unused
     * - decoding: Set by user, if not set the native format will be chosen.
     */
    enum AVPixelFormat          get_format(AVCodecContext *input_codec_ctx, const enum AVPixelFormat *pix_fmts);
    /**
     * Open a device of the specified type and create an AVHWDeviceContext for it.
     *
     * This is a convenience function intended to cover the simple cases. Callers
     * who need to fine-tune device creation/management should open the device
     * manually and then wrap it in an AVHWDeviceContext using
     * av_hwdevice_ctx_alloc()/av_hwdevice_ctx_init().
     *
     * The returned context is already initialized and ready for use, the caller
     * should not call av_hwdevice_ctx_init() on it. The user_opaque/free fields of
     * the created AVHWDeviceContext are set by this function and should not be
     * touched by the caller.
     *
     * @param[out] hwaccel_enc_device_ctx - On success, a
     * reference to the newly-created device context will be
     * written here.
     * @param[in] dev_type - The type of the device to create.
     * @param[in] device - A type-specific string identifying the device to open.
     *
     * @return 0 on success, a negative AVERROR code on failure.
     */
    int                         hwdevice_ctx_create(AVBufferRef **hwaccel_enc_device_ctx, AVHWDeviceType dev_type, const std::string & device) const;
    /**
     * @brief Add reference to hardware device context.
     * @param[in] input_codec_ctx - Input codec context
     * @return 0 on success, a negative AVERROR code on failure.
     */
    int                         hwdevice_ctx_add_ref(AVCodecContext *input_codec_ctx);
    /**
     * @brief Free (remove reference) to hardware device context
     * @param[inout] hwaccel_device_ctx - Hardware device context to free
     * @return 0 on success, a negative AVERROR code on failure.
     */
    void                        hwdevice_ctx_free(AVBufferRef **hwaccel_device_ctx);
    /**
     * @brief Adds a reference to an existing decoder hardware frame context or
     * allocates a new AVHWFramesContext tied to the given hardware device context
     * if if the decoder runs in software.
     * @param[in] output_codec_ctx - Encoder codexc context
     * @param[in] input_codec_ctx - Decoder codexc context
     * @param[in] hw_device_ctx - Existing hardware device context
     * @return 0 on success, a negative AVERROR code on failure.
     */
    int                         hwframe_ctx_set(AVCodecContext *output_codec_ctx, AVCodecContext *input_codec_ctx, AVBufferRef *hw_device_ctx) const;
    /**
     * Copy data hardware surface to software.
     * @param[in] output_codec_ctx - Codec context
     * @param[out] sw_frame - AVFrame to copy data to
     * @param[in] hw_frame - AVFrame to copy data from
     * @return 0 on success, a negative AVERROR code on failure.
     */
    int                         hwframe_copy_from_hw(AVCodecContext *output_codec_ctx, AVFrame ** sw_frame, const AVFrame *hw_frame) const;
    /**
     * Copy data software to a hardware surface.
     * @param[in] output_codec_ctx - Codec context
     * @param[out] hw_frame - AVFrame to copy data to
     * @param[in] sw_frame - AVFrame to copy data from
     * @return 0 on success, a negative AVERROR code on failure.
     */
    int                         hwframe_copy_to_hw(AVCodecContext *output_codec_ctx, AVFrame ** hw_frame, const AVFrame *sw_frame) const;
    /**
     * @brief Get the hardware codec name as string. This is required, because e.g.
     * the name for the software codec is libx264, but for hardware it is h264_vaapi
     * under VAAPI.
     * @param[in] codec_id - Id of encoder/decoder codec
     * @param[out] codec_name - Returns the name of the codec, may be nullptr if not requitred.
     * @return 0 on success, a negative AVERROR code on failure.
     */
    int                         get_hw_decoder_name(AVCodecID codec_id, std::string *codec_name = nullptr) const;
    /**
     * @brief Get the hardware codec name as string. This is required, because e.g.
     * the name for the software codec is libx264, but for hardware it is h264_vaapi
     * under VAAPI.
     * @param[in] codec_id - Id of encoder/decoder codec
     * @param[out] codec_name - Returns the name of the codec, may be nullptr if not requitred.
     * @return 0 on success, AVERROR_DECODER_NOT_FOUND if no codec available.
     */
    int                         get_hw_encoder_name(AVCodecID codec_id, std::string *codec_name = nullptr) const;
    /**
     * @brief Determine VAAPI codec name
     * @param[in] codec_id - Id of encoder/decoder codec
     * @param[out] codec_name - Name of the codec.
     * @return 0 on success, AVERROR_DECODER_NOT_FOUND if no codec available.
     */
    int                         get_hw_vaapi_codec_name(AVCodecID codec_id, std::string *codec_name) const;
    /**
     * @brief Determine MMAL decoder codec name
     * @param[in] codec_id - Id of encoder/decoder codec
     * @param[out] codec_name - Name of the codec.
     * @return 0 on success, AVERROR_DECODER_NOT_FOUND if no codec available.
     */
    int                         get_hw_mmal_decoder_name(AVCodecID codec_id, std::string *codec_name) const;
    /**
     * @brief Determine video for linux decoder codec name
     * @param[in] codec_id - Id of encoder/decoder codec
     * @param[out] codec_name - Name of the codec.
     * @return 0 on success, AVERROR_DECODER_NOT_FOUND if no codec available.
     */
    //int                         get_hw_v4l2m2m_decoder_name(AVCodecID codec_id, std::string *codec_name) const;
    /**
     * @brief Determine OMX encoder codec name
     * @param[in] codec_id - Id of encoder/decoder codec
     * @param[out] codec_name - Name of the codec.
     * @return 0 on success, AVERROR_DECODER_NOT_FOUND if no codec available.
     */
    int                         get_hw_omx_encoder_name(AVCodecID codec_id, std::string *codec_name) const;
    /**
     * @brief Determine video for linux encoder codec name
     * @param[in] codec_id - Id of encoder/decoder codec
     * @param[out] codec_name - Name of the codec.
     * @return 0 on success, AVERROR_DECODER_NOT_FOUND if no codec available.
     */
    int                         get_hw_v4l2m2m_encoder_name(AVCodecID codec_id, std::string *codec_name) const;
    /**
     * @brief Get the software pixel format for the given hardware acceleration.
     * @param[in] type - Selected hardware acceleration.
     * @return 0 on success, a negative AVERROR code on failure.
     */
    static AVPixelFormat        find_sw_fmt_by_hw_type(AVHWDeviceType type);

private:
    FileIO *                    m_fileio;                   /**< @brief FileIO object of input file */
    bool                        m_close_fileio;             /**< @brief If we own the FileIO object, we may close it in the end. */
    time_t                      m_mtime;                    /**< @brief Modified time of input file */
    std::recursive_mutex        m_seek_to_fifo_mutex;       /**< @brief Access mutex for seek FIFO */
    std::queue<uint32_t>        m_seek_to_fifo;             /**< @brief Stack of seek requests. Will be processed FIFO */
    volatile uint32_t           m_last_seek_frame_no;       /**< @brief If not 0, this is the last frame that we seeked to. Video sources only. */
    bool                        m_have_seeked;              /**< @brief After seek operations this is set to make sure the trancoding result is marked RESULTCODE_INCOMPLETE to start transcoding over next access to fill the gaps. */
    bool                        m_skip_next_frame;          /**< @brief After seek, skip next video frame */
    bool                        m_is_video;                 /**< @brief true if input is a video file */

    // Audio conversion and buffering
    AVSampleFormat              m_cur_sample_fmt;           /**< @brief Currently selected audio sample format */
    int                         m_cur_sample_rate;          /**< @brief Currently selected audio sample rate */
    uint64_t                    m_cur_channel_layout;       /**< @brief Currently selected audio channel layout */
#if LAVR_DEPRECATE
    SwrContext *                m_audio_resample_ctx;       /**< @brief SwResample context for audio resampling */
#else
    AVAudioResampleContext *    m_audio_resample_ctx;       /**< @brief AVResample context for audio resampling */
#endif
    AVAudioFifo *               m_audio_fifo;               /**< @brief Audio sample FIFO */
    std::queue<AVFrame*>        m_audio_frame_fifo;         /**< @brief Audio frame FIFO */

    // Video conversion and buffering
    SwsContext *                m_sws_ctx;                  /**< @brief Context for video filtering */
    AVFilterContext *           m_buffer_sink_context;      /**< @brief Video filter sink context */
    AVFilterContext *           m_buffer_source_context;    /**< @brief Video filter source context */
    AVFilterGraph *             m_filter_graph;             /**< @brief Video filter graph */
    std::queue<AVFrame*>        m_video_frame_fifo;         /**< @brief Video frame FIFO */
    int64_t                     m_pts;                      /**< @brief Generated PTS */
    int64_t                     m_pos;                      /**< @brief Generated position */

    INPUTFILE                   m_in;                       /**< @brief Input file information */
    OUTPUTFILE                  m_out;                      /**< @brief Output file information */

    uint32_t                    m_current_segment;          /**< @brief HLS only: Segment file number currently being encoded */

    // If the audio and/or video stream is copied, packets will be stuffed into the packet queue.
    bool                        m_copy_audio;               /**< @brief If true, copy audio stream from source to target (just remux, no recode). */
    bool                        m_copy_video;               /**< @brief If true, copy video stream from source to target (just remux, no recode). */

    FFmpegfs_Format *           m_current_format;           /**< @brief Currently used output format(s) */

    Buffer *                    m_buffer;                   /**< @brief Pointer to cache buffer object */

    uint32_t                    m_reset_pts;                /**< @brief We have to reset audio/video pts to the new position */
    uint32_t                    m_fake_frame_no;            /**< @brief The MJEPG codec requires monotonically growing PTS values so we fake some to avoid them going backwards after seeks */

    static const PRORES_BITRATE m_prores_bitrate[];         /**< @brief ProRes bitrate table. Used for file size prediction. */

<<<<<<< HEAD
    // Hardware acceleration
    static const DEVICETYPE_MAP m_devicetype_map;               /**< @brief List of AVPixelFormats mapped to hardware acceleration types */
    HWACCELMODE                 m_hwaccel_enc_mode;             /**< @brief Current hardware acceleration mode for encoder */
    HWACCELMODE                 m_hwaccel_dec_mode;             /**< @brief Current hardware acceleration mode for decoder */
    bool						m_hwaccel_enable_enc_buffering; /**< @brief Enable hardware acceleration frame buffers for encoder */
    bool                        m_hwaccel_enable_dec_buffering; /**< @brief Enable hardware acceleration frame buffers for decoder */
    AVBufferRef *               m_hwaccel_enc_device_ctx;       /**< @brief Hardware acceleration device context for encoder */
    AVBufferRef *               m_hwaccel_dec_device_ctx;       /**< @brief Hardware acceleration device context for decoder */
    AVPixelFormat               m_enc_hw_pix_fmt;               /**< @brief Requested encoder hardware pixel format */
    AVPixelFormat               m_dec_hw_pix_fmt;               /**< @brief Requested decoder hardware pixel format */
=======
#define FFMPEGFS_AUDIO      static_cast<uint32_t>(0x0001)   /**< @brief Denote an audio stream */
#define FFMPEGFS_VIDEO      static_cast<uint32_t>(0x0002)   /**< @brief Denote a video stream */

    uint32_t                    m_active_stream_msk;        /**< @brief HLS: Currently active streams bit mask. Set FFMPEGFS_AUDIO and/or FFMPEGFS_VIDEO */
    uint32_t                    m_inhibit_stream_msk;       /**< @brief HLS: Currently inhibited streams bit mask. Packets temporarly go to m_hls_packet_fifo and will be prepended to next segment. Set FFMPEGFS_AUDIO and/or FFMPEGFS_VIDEO */
    std::queue<AVPacket*>       m_hls_packet_fifo;          /**< @brief HLS packet FIFO */
>>>>>>> 09761ece
};

#endif // FFMPEG_TRANSCODER_H<|MERGE_RESOLUTION|>--- conflicted
+++ resolved
@@ -1001,7 +1001,6 @@
 
     static const PRORES_BITRATE m_prores_bitrate[];         /**< @brief ProRes bitrate table. Used for file size prediction. */
 
-<<<<<<< HEAD
     // Hardware acceleration
     static const DEVICETYPE_MAP m_devicetype_map;               /**< @brief List of AVPixelFormats mapped to hardware acceleration types */
     HWACCELMODE                 m_hwaccel_enc_mode;             /**< @brief Current hardware acceleration mode for encoder */
@@ -1012,14 +1011,13 @@
     AVBufferRef *               m_hwaccel_dec_device_ctx;       /**< @brief Hardware acceleration device context for decoder */
     AVPixelFormat               m_enc_hw_pix_fmt;               /**< @brief Requested encoder hardware pixel format */
     AVPixelFormat               m_dec_hw_pix_fmt;               /**< @brief Requested decoder hardware pixel format */
-=======
+
 #define FFMPEGFS_AUDIO      static_cast<uint32_t>(0x0001)   /**< @brief Denote an audio stream */
 #define FFMPEGFS_VIDEO      static_cast<uint32_t>(0x0002)   /**< @brief Denote a video stream */
 
     uint32_t                    m_active_stream_msk;        /**< @brief HLS: Currently active streams bit mask. Set FFMPEGFS_AUDIO and/or FFMPEGFS_VIDEO */
     uint32_t                    m_inhibit_stream_msk;       /**< @brief HLS: Currently inhibited streams bit mask. Packets temporarly go to m_hls_packet_fifo and will be prepended to next segment. Set FFMPEGFS_AUDIO and/or FFMPEGFS_VIDEO */
     std::queue<AVPacket*>       m_hls_packet_fifo;          /**< @brief HLS packet FIFO */
->>>>>>> 09761ece
 };
 
 #endif // FFMPEG_TRANSCODER_H