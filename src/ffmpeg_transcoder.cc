--- conflicted
+++ resolved
@@ -678,14 +678,12 @@
     output_codec_ctx->height               = m_in.m_video.m_codec_ctx->height;
     output_codec_ctx->time_base            = {1, 25};
 
-#ifndef USING_LIBAV
     const AVPixFmtDescriptor *dst_desc = av_pix_fmt_desc_get(m_in.m_video.m_codec_ctx->pix_fmt);
     int loss = 0;
 
     output_codec_ctx->pix_fmt = avcodec_find_best_pix_fmt_of_list(codec->pix_fmts, m_in.m_video.m_codec_ctx->pix_fmt, dst_desc->flags & AV_PIX_FMT_FLAG_ALPHA, &loss);
 
     if (output_codec_ctx->pix_fmt == AV_PIX_FMT_NONE)
-#endif // !USING_LIBAV
     {
         // No best match found, use default
         switch (m_current_format->video_codec_id())
@@ -711,12 +709,10 @@
             break;
         }
         }
-#ifndef USING_LIBAV
         Logging::debug(destname(), "No best match output pixel format found, using default: %1", get_pix_fmt_name(output_codec_ctx->pix_fmt).c_str());
     }
     else
     {
-#endif // !USING_LIBAV
         Logging::debug(destname(), "Output pixel format: %1", get_pix_fmt_name(output_codec_ctx->pix_fmt).c_str());
     }
 
@@ -748,7 +744,6 @@
         return ret;
     }
 
-#ifndef USING_LIBAV
     if (params.m_deinterlace)
     {
         // Init deinterlace filters
@@ -763,7 +758,6 @@
             return ret;
         }
     }
-#endif // !USING_LIBAV
 
     m_out.m_video.m_codec_ctx               = output_codec_ctx;
     m_out.m_video.m_stream_idx              = -1;
@@ -5047,9 +5041,7 @@
         ::avfilter_graph_free(&m_filter_graph);
         m_filter_graph = nullptr;
     }
-<<<<<<< HEAD
-}
-#endif  // !USING_LIBAV
+}
 
 int FFmpeg_Transcoder::stack_seek_frame(uint32_t frame_no)
 {
@@ -5123,6 +5115,4 @@
 bool FFmpeg_Transcoder::have_seeked() const
 {
     return m_have_seeked;
-=======
->>>>>>> c9a5d668
 }