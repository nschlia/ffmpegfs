--- conflicted
+++ resolved
@@ -151,10 +151,6 @@
 
 #define SAFE_VALUE(p, v, d)     (((p) != nullptr) ? (p)->v : d)                     /**< @brief Access struct/class pointer safely, return default if nullptr */
 
-#define MS              *1000000L                                                   /**< @brief 1 millisecond = 1,000,000 nanoseconds */
-#define US              *1000L                                                      /**< @brief 1 microsecond = 1,000 nanoseconds */
-#define NS              *1L                                                         /**< @brief 1 nanosecond */
-
 /**
   * File types
   */
@@ -1118,7 +1114,22 @@
  */
 void save_free(void **p);
 
-<<<<<<< HEAD
+/**
+ * @brief Sleep for specified time
+ * @param milliseconds - Milliseconds to sleep
+ */
+void mssleep(int milliseconds);
+/**
+ * @brief Sleep for specified time
+ * @param microseconds - Microseconds to sleep
+ */
+void ussleep(int microseconds);
+/**
+ * @brief Sleep for specified time
+ * @param milliseconds - Nanoseconds to sleep
+ */
+void nssleep(int nanoseconds);
+
 #ifdef __CYGWIN__
 
 /**
@@ -1134,22 +1145,5 @@
  */
 std::string posix2win(const char * posix);
 #endif  // __CYGWIN__
-=======
-/**
- * @brief Sleep for specified time
- * @param milliseconds - Milliseconds to sleep
- */
-void mssleep(int milliseconds);
-/**
- * @brief Sleep for specified time
- * @param microseconds - Microseconds to sleep
- */
-void ussleep(int microseconds);
-/**
- * @brief Sleep for specified time
- * @param milliseconds - Nanoseconds to sleep
- */
-void nssleep(int nanoseconds);
->>>>>>> 6c7aa21e
 
 #endif