/*
 * Copyright (C) 2017-2019 Norbert Schlia (nschlia@oblivion-software.de)
 *
 * This program is free software; you can redistribute it and/or modify
 * it under the terms of the GNU General Public License as published by
 * the Free Software Foundation; either version 3 of the License, or
 * (at your option) any later version.
 *
 * This program is distributed in the hope that it will be useful,
 * but WITHOUT ANY WARRANTY; without even the implied warranty of
 * MERCHANTABILITY or FITNESS FOR A PARTICULAR PURPOSE.  See the
 * GNU General Public License for more details.
 *
 * You should have received a copy of the GNU General Public License
 * along with this program; if not, write to the Free Software
 * Foundation, Inc., 675 Mass Ave, Cambridge, MA 02139, USA.
 */

/**
 * @file
 * @brief FFmpeg_Transcoder class implementation
 *
 * @ingroup ffmpegfs
 *
 * @author Norbert Schlia (nschlia@oblivion-software.de)
 * @copyright Copyright (C) 2017-2019 Norbert Schlia (nschlia@oblivion-software.de)
 */

#include "ffmpeg_transcoder.h"
#include "transcode.h"
#include "buffer.h"
#include "wave.h"
#include "logging.h"

#include <assert.h>
#include <unistd.h>

// Disable annoying warnings outside our code
#pragma GCC diagnostic push
#pragma GCC diagnostic ignored "-Wconversion"
#pragma GCC diagnostic ignored "-Wsign-conversion"
#ifdef __GNUC__
#  include <features.h>
#  if __GNUC_PREREQ(5,0) || defined(__clang__)
// GCC >= 5.0
#     pragma GCC diagnostic ignored "-Wfloat-conversion"
#  elif __GNUC_PREREQ(4,8)
// GCC >= 4.8
#  else
#     error("GCC < 4.8 not supported");
#  endif
#endif
#ifdef __cplusplus
extern "C" {
#endif
#include <libswscale/swscale.h>
#if LAVR_DEPRECATE
#include <libswresample/swresample.h>
#else
#include <libavresample/avresample.h>
#endif
#include <libavutil/imgutils.h>
#include <libavutil/opt.h>
#include <libavutil/audio_fifo.h>
#include <libavfilter/avfilter.h>
#include <libavfilter/buffersink.h>
#include <libavfilter/buffersrc.h>
#ifdef __cplusplus
}
#endif
#pragma GCC diagnostic pop

const FFmpeg_Transcoder::PRORES_BITRATE FFmpeg_Transcoder::m_prores_bitrate[] =
{
    // SD
    {	720,	486,	{ {	24,	0 }                   },	{	10,     23,     34,     50,     75,     113     }	},
    {	720,	486,	{ {	60,	1 },	{   30,	0 }   },	{	12,     29,     42,     63,     94,     141     }	},

    {	720,	576,	{ {	50,	1 },	{   25,	0 }   },	{	12,     28,     41,     61,     92,     138     }	},

    {	960,	720,	{ {	24,	0 }                   },	{	15,     35,     50,     75,     113,	170     }	},
    {	960,	720,	{ {	25,	0 }                   },	{	16,     36,     52,     79,     118,	177     }	},
    {	960,	720,	{ {	30,	0 }                   },	{	19,     44,     63,     94,     141,	212     }	},
    {	960,	720,	{ {	50,	0 }                   },	{	32,     73,     105,	157,	236,	354     }	},
    {	960,	720,	{ {	60,	0 }                   },	{	38,     87,     126,	189,	283,	424     }	},
    // HD
    {	1280,	720,	{ {	24,	0 }                   },	{	18,     41,     59,     88,     132,	198     }	},
    {	1280,	720,	{ {	25,	0 }                   },	{	19,     42,     61,     92,     138,	206     }	},
    {	1280,	720,	{ {	30,	0 }                   },	{	23,     51,     73,     110,	165,	247     }	},
    {	1280,	720,	{ {	50,	0 }                   },	{	38,     84,     122,	184,	275,	413     }	},
    {	1280,	720,	{ {	60,	0 }                   },	{	45,     101,	147,	220,	330,	495     }	},

    {	1280,	1080,	{ {	24,	0 }                   },	{	31,     70,     101,	151,	226,	339     }	},
    {	1280,	1080,	{ {	60,	1 },	{   30,	0 }   },	{	38,     87,     126,	189,	283,	424     }	},

    {	1440,	1080,	{ {	24,	0 }                   },	{	31,     70,     101,	151,	226,	339     }	},
    {	1440,	1080,	{ {	50,	1 },	{   25,	0 }   },	{	32,     73,     105,	157,	236,	354     }	},
    {	1440,	1080,	{ {	60,	1 },	{   30,	0 }   },	{	38,     87,     126,	189,	283,	424     }	},
    // Full HD
    {	1920,	1080,	{ {	24,	0 }                   },	{	36,     82,     117,	176,	264,	396     }	},
    {	1920,	1080,	{ {	50,	1 },	{   25,	0 }   },	{	38,     85,     122,	184,	275,	413     }	},
    {	1920,	1080,	{ {	60,	1 },	{   30,	0 }   },	{	45,     102,	147,	220,	330,	495     }	},
    {	1920,	1080,	{ {	50,	0 }                   },	{	76,     170,	245,	367,	551,	826     }	},
    {	1920,	1080,	{ {	60,	0 }                   },	{	91,     204,	293,	440,	660,	990     }	},
    // 2K
    {	2048,	1080,	{ {	24,	0 }                   },	{	41,     93,     134,	201,	302,	453     }	},
    {	2048,	1080,	{ {	25,	0 }                   },	{	43,     97,     140,	210,	315,	472     }	},
    {	2048,	1080,	{ {	30,	0 }                   },	{	52,     116,	168,	251,	377,	566     }	},
    {	2048,	1080,	{ {	50,	0 }                   },	{	86,     194,	280,	419,	629,	944     }	},
    {	2048,	1080,	{ {	60,	0 }                   },	{	103,	232,	335,	503,	754,	1131	}	},
    // 2K
    {	2048,	1556,	{ {	24,	0 }                   },	{	56,     126,	181,	272,	407,	611     }	},
    {	2048,	1556,	{ {	25,	0 }                   },	{	58,     131,	189,	283,	425,	637     }	},
    {	2048,	1556,	{ {	30,	0 }                   },	{	70,     157,	226,	340,	509,	764     }	},
    {	2048,	1556,	{ {	50,	0 }                   },	{	117,	262,	377,	567,	850,	1275	}	},
    {	2048,	1556,	{ {	60,	0 }                   },	{	140,	314,	452,	679,	1019,	1528	}	},
    // QFHD
    {	3840,	2160,	{ {	24,	0 }                   },	{	145,	328,	471,	707,	1061,	1591	}	},
    {	3840,	2160,	{ {	25,	0 }                   },	{	151,	342,	492,	737,	1106,	1659	}	},
    {	3840,	2160,	{ {	30,	0 }                   },	{	182,	410,	589,	884,	1326,	1989	}	},
    {	3840,	2160,	{ {	50,	0 }                   },	{	303,	684,	983,	1475,	2212,	3318	}	},
    {	3840,	2160,	{ {	60,	0 }                   },	{	363,	821,	1178,	1768,	2652,	3977	}	},
    // 4K
    {	4096,	2160,	{ {	24,	0 }                   },	{	155,	350,	503,	754,	1131,	1697	}	},
    {	4096,	2160,	{ {	25,	0 }                   },	{	162,	365,	524,	786,	1180,	1769	}	},
    {	4096,	2160,	{ {	30,	0 }                   },	{	194,	437,	629,	943,	1414,	2121	}	},
    {	4096,	2160,	{ {	50,	0 }                   },	{	323,	730,	1049,	1573,	2359,	3539	}	},
    {	4096,	2160,	{ {	60,	0 }                   },	{	388,	875,	1257,	1886,	2828,	4242	}	},
    // 5K
    {	5120,	2700,	{ {	24,	0 }                   },	{	243,	547,	786,	1178,	1768,	2652	}	},
    {	5120,	2700,	{ {	25,	0 }                   },	{	253,	570,	819,	1229,	1843,	2765	}	},
    {	5120,	2700,	{ {	30,	0 }                   },	{	304,	684,	982,	1473,	2210,	3314	}	},
    {	5120,	2700,	{ {	50,	0 }                   },	{	507,	1140,	1638,	2458,	3686,	5530	}	},
    {	5120,	2700,	{ {	60,	0 }                   },	{	608,	1367,	1964,	2946,	4419,	6629	}	},
    // 6K
    {	6144,	3240,	{ {	24,	0 }                   },	{	350,	788,	1131,	1697,	2545,	3818	}	},
    {	6144,	3240,	{ {	25,	0 }                   },	{	365,	821,	1180,	1769,	2654,	3981	}	},
    {	6144,	3240,	{ {	30,	0 }                   },	{	437,	985,	1414,	2121,	3182,	4772	}	},
    {	6144,	3240,	{ {	50,	0 }                   },	{	730,	1643,	2359,	3539,	5308,	7962	}	},
    {	6144,	3240,	{ {	60,	0 }                   },	{	875,	1969,	2828,	4242,	6364,	9545	}	},
    // 8K
    {	8192,	4320,	{ {	24,	0 }                   },	{	622,	1400,	2011,	3017,	4525,	6788	}	},
    {	8192,	4320,	{ {	25,	0 }                   },	{	649,	1460,	2097,	3146,	4719,	7078	}	},
    {	8192,	4320,	{ {	30,	0 }                   },	{	778,	1750,	2514,	3771,	5657,	8485	}	},
    {	8192,	4320,	{ {	50,	0 }                   },	{	1298,	2920,	4194,	6291,	9437,	14156	}	},
    {	8192,	4320,	{ {	60,	0 }                   },	{	1556,	3500,	5028,	7542,	11313,	16970	}	},
    // That's it
    {   0,     0,     {                               },	{	0 }	},
};

#pragma GCC diagnostic push
#pragma GCC diagnostic ignored "-Wmissing-field-initializers"
FFmpeg_Transcoder::FFmpeg_Transcoder()
    : m_fileio(nullptr)
    , m_close_fileio(true)
    , m_predicted_size(0)
    , m_video_frame_count(0)
    , m_current_write_pts(AV_NOPTS_VALUE)
    , m_last_seek_frame_no(0)
    , m_last_seek_frame_no2(0)
    , m_have_seeked(false)
    , m_skip_next_frame(false)
    , m_is_video(false)
    , m_cur_sample_fmt(AV_SAMPLE_FMT_NONE)
    , m_cur_sample_rate(-1)
    , m_cur_channel_layout(0)
    , m_audio_resample_ctx(nullptr)
    , m_audio_fifo(nullptr)
    , m_sws_ctx(nullptr)
    #ifndef USING_LIBAV
    , m_buffer_sink_context(nullptr)
    , m_buffer_source_context(nullptr)
    , m_filter_graph(nullptr)
    #endif
    , m_pts(AV_NOPTS_VALUE)
    , m_pos(AV_NOPTS_VALUE)
    , m_copy_audio(false)
    , m_copy_video(false)
    , m_current_format(nullptr)
    , m_buffer(nullptr)
{
#pragma GCC diagnostic pop
    Logging::trace(nullptr, "FFmpeg trancoder ready to initialise.");

    // Initialise ID3v1.1 tag structure
    init_id3v1(&m_out.m_id3v1);
}

FFmpeg_Transcoder::~FFmpeg_Transcoder()
{
    // Close fifo and resample context
    close();

    Logging::trace(nullptr, "FFmpeg trancoder object destroyed.");
}

bool FFmpeg_Transcoder::is_video() const
{
    bool is_video = false;

    if (m_in.m_video.m_codec_ctx != nullptr && m_in.m_video.m_stream != nullptr)
    {
        if (is_album_art(m_in.m_video.m_codec_ctx->codec_id))
        {
            is_video = false;

#ifdef USING_LIBAV
            if (m_in.m_video.m_stream->avg_frame_rate.den)
            {
                double dbFrameRate = static_cast<double>(m_in.m_video.m_stream->avg_frame_rate.num) / m_in.m_video.m_stream->avg_frame_rate.den;

                // If frame rate is < 100 fps this should be a video
                if (dbFrameRate < 100)
                {
                    is_video = true;
                }
            }
#else
            if (m_in.m_video.m_stream->r_frame_rate.den)
            {
                double dbFrameRate = static_cast<double>(m_in.m_video.m_stream->r_frame_rate.num) / m_in.m_video.m_stream->r_frame_rate.den;

                // If frame rate is < 100 fps this should be a video
                if (dbFrameRate < 100)
                {
                    is_video = true;
                }
            }
#endif
        }
        else
        {
            // If the source codec is not PNG or JPG we can safely assume it's a video stream
            is_video = true;
        }
    }

    return is_video;
}

bool FFmpeg_Transcoder::is_open() const
{
    return (m_in.m_format_ctx != nullptr);
}

int FFmpeg_Transcoder::open_input_file(LPVIRTUALFILE virtualfile, FileIO *fio)
{
    AVDictionary * opt = nullptr;
    int ret;

    m_in.m_filename     = virtualfile->m_origfile;
    m_mtime             = virtualfile->m_st.st_mtime;
    m_current_format    = params.current_format(virtualfile);

    if (is_open())
    {
        Logging::warning(filename(), "File is already open.");
        return 0;
    }

    //    This allows selecting if the demuxer should consider all streams to be
    //    found after the first PMT and add further streams during decoding or if it rather
    //    should scan all that are within the analyze-duration and other limits

    ret = av_dict_set_with_check(&opt, "scan_all_pmts", "1", AV_DICT_DONT_OVERWRITE);
    if (ret < 0)
    {
        return ret;
    }

    //    ret = av_dict_set_with_check(&opt, "avioflags", "direct", AV_DICT_DONT_OVERWRITE);
    //    if (ret < 0)
    //    {
    //        return ret;
    //    }

    // defaults to 5,000,000 microseconds = 5 seconds.
    //    ret = av_dict_set_with_check(&opt, "analyzeduration", "5000000", 0);    // <<== honored
    //    if (ret < 0)
    //    {
    //        return ret;
    //    }

    //  5000000 by default.
    ret = av_dict_set_with_check(&opt, "probesize", "15000000", 0);          // <<== honoured;
    if (ret < 0)
    {
        return ret;
    }

    // using own I/O
    if (fio == nullptr)
    {
        // Open new file io
        m_fileio = FileIO::alloc(virtualfile->m_type);
        m_close_fileio = true;  // do not close and delete
    }
    else
    {
        // Use already open file io
        m_fileio = fio;
        m_close_fileio = false; // must not close or delete
    }

    if (m_fileio == nullptr)
    {
        int _errno = errno;
        Logging::error(filename(), "Error opening file: (%1) %2", errno, strerror(errno));
        return AVERROR(_errno);
    }

    ret = m_fileio->open(virtualfile);
    if (ret)
    {
        return AVERROR(ret);
    }

    m_in.m_format_ctx = avformat_alloc_context();
    if (m_in.m_format_ctx == nullptr)
    {
        Logging::error(filename(), "Out of memory opening file: Unable to allocate format context.");
        return AVERROR(ENOMEM);
    }

    unsigned char *iobuffer = static_cast<unsigned char *>(::av_malloc(m_fileio->bufsize() + FF_INPUT_BUFFER_PADDING_SIZE));
    if (iobuffer == nullptr)
    {
        Logging::error(filename(), "Out of memory opening file: Unable to allocate I/O buffer.");
        avformat_free_context(m_in.m_format_ctx);
        m_in.m_format_ctx = nullptr;
        return AVERROR(ENOMEM);
    }

    AVIOContext * pb = avio_alloc_context(
                iobuffer,
                static_cast<int>(m_fileio->bufsize()),
                0,
                static_cast<void *>(m_fileio),
                input_read,
                nullptr,    // input_write
                seek);      // input_seek
    m_in.m_format_ctx->pb = pb;

    //    m_in.m_format_ctx->probesize = 15000000;

    AVInputFormat * infmt = nullptr;

#ifdef USE_LIBVCD
    if (virtualfile->m_type == VIRTUALTYPE_VCD)
    {
        Logging::debug(filename(), "Forcing mpeg format for VCD source to avoid misdetections.");
        infmt = av_find_input_format("mpeg");
    }
#endif // USE_LIBVCD
#ifdef USE_LIBDVD
    if (virtualfile->m_type == VIRTUALTYPE_DVD)
    {
        Logging::debug(filename(), "Forcing mpeg format for DVD source to avoid misdetections.");
        infmt = av_find_input_format("mpeg");
    }
#endif // USE_LIBDVD
#ifdef USE_LIBBLURAY
    if (virtualfile->m_type == VIRTUALTYPE_BLURAY)
    {
        Logging::debug(filename(), "Forcing mpegts format for Bluray source to avoid misdetections.");
        infmt = av_find_input_format("mpegts");
    }
#endif // USE_LIBBLURAY

    // Open the input file to read from it.
    ret = avformat_open_input(&m_in.m_format_ctx, filename(), infmt, &opt);
    if (ret < 0)
    {
        Logging::error(filename(), "Could not open input file (error '%1').", ffmpeg_geterror(ret).c_str());
        return ret;
    }

    m_in.m_filetype = get_filetype_from_list(m_in.m_format_ctx->iformat->name);

    ret = av_dict_set_with_check(&opt, "scan_all_pmts", nullptr, AV_DICT_MATCH_CASE, filename());
    if (ret < 0)
    {
        return ret;
    }

    AVDictionaryEntry * t = av_dict_get(opt, "", nullptr, AV_DICT_IGNORE_SUFFIX);
    if (t != nullptr)
    {
        Logging::error(filename(), "Option %1 not found.", t->key);
        return -1; // Couldn't open file
    }

#if HAVE_AV_FORMAT_INJECT_GLOBAL_SIDE_DATA
    av_format_inject_global_side_data(m_in.m_format_ctx);
#endif

    // Get information on the input file (number of streams etc.).
    ret = avformat_find_stream_info(m_in.m_format_ctx, nullptr);
    if (ret < 0)
    {
        Logging::error(filename(), "Could not find stream info (error '%1').", ffmpeg_geterror(ret).c_str());
        return ret;
    }

#ifdef USE_LIBDVD
    if (virtualfile->m_type == VIRTUALTYPE_DVD)
    {
        // FFmpeg API calculcates a wrong duration, so use value from IFO
        m_in.m_format_ctx->duration = m_fileio->duration();
    }
#endif // USE_LIBDVD
#ifdef USE_LIBBLURAY
    if (virtualfile->m_type == VIRTUALTYPE_BLURAY)
    {
        // FFmpeg API calculcates a wrong duration, so use value from Bluray directory
        m_in.m_format_ctx->duration = m_fileio->duration();
    }
#endif // USE_LIBBLURAY

    // Open best match video codec
    ret = open_bestmatch_codec_context(&m_in.m_video.m_codec_ctx, &m_in.m_video.m_stream_idx, m_in.m_format_ctx, AVMEDIA_TYPE_VIDEO, filename());
    if (ret < 0 && ret != AVERROR_STREAM_NOT_FOUND)    // Not an error
    {
        Logging::error(filename(), "Failed to open video codec (error '%1').", ffmpeg_geterror(ret).c_str());
        return ret;
    }

    virtualfile->m_duration = m_in.m_format_ctx->duration;

    if (m_in.m_video.m_stream_idx >= 0)
    {
        // We have a video stream
        m_in.m_video.m_stream               = m_in.m_format_ctx->streams[m_in.m_video.m_stream_idx];

#ifdef USE_LIBDVD
        if (virtualfile->m_type == VIRTUALTYPE_DVD)
        {
            // FFmpeg API calculcates a wrong duration, so use value from IFO
            m_in.m_video.m_stream->duration = av_rescale_q(m_in.m_format_ctx->duration, av_get_time_base_q(), m_in.m_video.m_stream->time_base);
        }
#endif // USE_LIBDVD
#ifdef USE_LIBBLURAY
        if (virtualfile->m_type == VIRTUALTYPE_BLURAY)
        {
            // FFmpeg API calculcates a wrong duration, so use value from Bluray
            m_in.m_video.m_stream->duration = av_rescale_q(m_in.m_format_ctx->duration, av_get_time_base_q(), m_in.m_video.m_stream->time_base);
        }
#endif // USE_LIBBLURAY

        video_info(false, m_in.m_format_ctx, m_in.m_video.m_stream);

        m_is_video = is_video();

#ifdef AV_CODEC_CAP_TRUNCATED
        if (m_in.m_video.m_codec_ctx->codec->capabilities & AV_CODEC_CAP_TRUNCATED)
        {
            m_in.m_video.m_codec_ctx->flags|= AV_CODEC_FLAG_TRUNCATED; // we do not send complete frames
        }
#else
#warning "Your FFMPEG distribution is missing AV_CODEC_CAP_TRUNCATED flag. Probably requires fixing!"
#endif
    }

    // Open best match audio codec
    ret = open_bestmatch_codec_context(&m_in.m_audio.m_codec_ctx, &m_in.m_audio.m_stream_idx, m_in.m_format_ctx, AVMEDIA_TYPE_AUDIO, filename());
    if (ret < 0 && ret != AVERROR_STREAM_NOT_FOUND)    // Not an error
    {
        Logging::error(filename(), "Failed to open audio codec (error '%1').", ffmpeg_geterror(ret).c_str());
        return ret;
    }

    if (m_in.m_audio.m_stream_idx >= 0)
    {
        // We have an audio stream
        m_in.m_audio.m_stream = m_in.m_format_ctx->streams[m_in.m_audio.m_stream_idx];

#ifdef USE_LIBDVD
        if (virtualfile->m_type == VIRTUALTYPE_DVD)
        {
            // FFmpeg API calculcates a wrong duration, so use value from IFO
            m_in.m_audio.m_stream->duration = av_rescale_q(m_in.m_format_ctx->duration, av_get_time_base_q(), m_in.m_audio.m_stream->time_base);
        }
#endif // USE_LIBDVD
#ifdef USE_LIBBLURAY
        if (virtualfile->m_type == VIRTUALTYPE_BLURAY)
        {
            // FFmpeg API calculcates a wrong duration, so use value from Bluray directory
            m_in.m_audio.m_stream->duration = av_rescale_q(m_in.m_format_ctx->duration, av_get_time_base_q(), m_in.m_audio.m_stream->time_base);
        }
#endif // USE_LIBBLURAY

        audio_info(false, m_in.m_format_ctx, m_in.m_audio.m_stream);
    }

    if (m_in.m_audio.m_stream_idx == -1 && m_in.m_video.m_stream_idx == -1)
    {
        Logging::error(filename(), "File contains neither a video nor an audio stream.");
        return AVERROR(EINVAL);
    }

    m_predicted_size = calculate_predicted_filesize();

    // Predict size of transcoded file as exact as possible
    virtualfile->m_predicted_size = m_predicted_size;

    // Calulcate number or video frames in file based on duration and fram rate
    if (m_in.m_video.m_stream != nullptr && m_in.m_video.m_stream->avg_frame_rate.den)
    {
        // Number of frames: should be quite accurate
        m_video_frame_count = static_cast<uint32_t>(av_rescale_q(m_in.m_video.m_stream->duration, m_in.m_video.m_stream->time_base, av_inv_q(m_in.m_video.m_stream->avg_frame_rate)));
    }

    virtualfile->m_video_frame_count = m_video_frame_count;

    // Make sure this is set, although should already have happened
    virtualfile->m_format_idx = params.guess_format_idx(filename());

    // Unfortunately it is too late to do this here, the filename has already been selected and cannot be changed.
    //    if (!params.smart_transcode())
    //    {
    //        // Not smart encoding: use first format (video file)
    //        virtualfile->m_format_idx = 0;
    //    }
    //    else
    //    {
    //        // Smart transcoding
    //        if (m_is_video)
    //        {
    //            // Is a video: use first format (video file)
    //            virtualfile->m_format_idx = 0;

    //            Logging::debug(filename(), "Smart transcode: using video format.");
    //        }
    //        else
    //        {
    //            // For audio only, use second format (audio only file)
    //            virtualfile->m_format_idx = 1;

    //            Logging::debug(filename(), "Smart transcode: using audio format.");
    //        }
    //    }

    // Open album art streams if present and supported by both source and target
    if (!params.m_noalbumarts && m_in.m_audio.m_stream != nullptr &&
            supports_albumart(m_in.m_filetype) && supports_albumart(get_filetype(m_current_format->desttype())))
    {
        Logging::trace(filename(), "Processing album arts.");

        for (int stream_idx = 0; stream_idx < static_cast<int>(m_in.m_format_ctx->nb_streams); stream_idx++)
        {
            AVStream *input_stream = m_in.m_format_ctx->streams[stream_idx];
            AVCodecID codec_id;

            codec_id = CODECPAR(input_stream)->codec_id;

            if (is_album_art(codec_id))
            {
                STREAMREF streamref;
                AVCodecContext * input_codec_ctx;

                ret = open_codec_context(&input_codec_ctx, stream_idx, m_in.m_format_ctx, AVMEDIA_TYPE_VIDEO, filename());
                if (ret < 0)
                {
                    Logging::error(filename(), "Failed to open album art codec (error '%1').", ffmpeg_geterror(ret).c_str());
                    return ret;
                }

                streamref.m_codec_ctx  = input_codec_ctx;
                streamref.m_stream     = input_stream;
                streamref.m_stream_idx = input_stream->index;

                m_in.m_album_art.push_back(streamref);
            }
        }
    }

    return 0;
}

bool FFmpeg_Transcoder::can_copy_stream(const AVStream *stream) const
{
    if (params.m_autocopy == AUTOCOPY_OFF)
    {
        // Auto copy disabled
        return false;
    }

    if (stream == nullptr)
    {
        // Should normally not happen: Input stream stream unknown, no way to check - no auto copy
        return false;
    }

    if ((params.m_autocopy == AUTOCOPY_MATCH || params.m_autocopy == AUTOCOPY_MATCHLIMIT))
    {
        // Any codec supported by output format OK
        AVOutputFormat* oformat = av_guess_format(nullptr, destname(), nullptr);
        if (oformat->codec_tag == nullptr ||
                av_codec_get_tag(oformat->codec_tag, CODECPAR(stream)->codec_id) <= 0)
        {
            // Codec not supported - no auto copy
            return false;
        }
    }
    else if ((params.m_autocopy == AUTOCOPY_STRICT || params.m_autocopy == AUTOCOPY_STRICTLIMIT))
    {
        // Output codec must strictly match
        if (CODECPAR(stream)->codec_id != m_current_format->audio_codec_id())
        {
            // Different codecs - no auto copy
            return false;
        }
    }

    if (params.m_autocopy == AUTOCOPY_MATCHLIMIT || params.m_autocopy == AUTOCOPY_STRICTLIMIT)
    {
        BITRATE orig_bit_rate = (CODECPAR(stream)->bit_rate != 0) ? CODECPAR(stream)->bit_rate : m_in.m_format_ctx->bit_rate;
        if (get_output_bit_rate(orig_bit_rate, params.m_audiobitrate))
        {
            // Bit rate changed, no auto copy
            Logging::info(destname(), "Bit rate changed, no auto copy possible.");
            return false;
        }
    }

    return true;
}

int FFmpeg_Transcoder::open_output_file(Buffer *buffer)
{
    assert(buffer != nullptr);

    get_destname(&m_out.m_filename, m_in.m_filename);

    m_out.m_filetype    = m_current_format->filetype();

    Logging::info(destname(), "Opening output file.");
    Logging::debug(destname(), "Opening format type '%1'.", m_current_format->desttype().c_str());

    if (!export_frameset())
    {
        // Pre-allocate the predicted file size to reduce memory reallocations
        if (!buffer->reserve(predicted_filesize()))
        {
            Logging::error(filename(), "Out of memory pre-allocating buffer.");
            return AVERROR(ENOMEM);
        }

        // Not a frame set, open regular buffer
        return open_output(buffer);
    }
    else
    {
        // Pre-allocate the predicted file size to reduce memory reallocations
        if (!buffer->reserve(600 * 1024 * 1024 /*predicted_filesize() * m_video_frame_count*/))
        {
            Logging::error(filename(), "Out of memory pre-allocating buffer.");
            return AVERROR(ENOMEM);
        }

        // Open frame set buffer
        return open_output_frame_set(buffer);
    }
}

int FFmpeg_Transcoder::open_output_frame_set(Buffer *buffer)
{
    AVCodec* codec = nullptr;
    AVCodecContext* output_codec_ctx = nullptr;
    int ret = 0;

    m_buffer            = buffer;
    {
        std::lock_guard<std::recursive_mutex> lck (m_mutex);
        while (m_seek_frame_fifo.size())
        {
            m_seek_frame_fifo.pop();
        }
    }
    m_have_seeked       = false;

    codec = avcodec_find_encoder(m_current_format->video_codec_id());
    if (codec == nullptr)
    {
        Logging::error(destname(), "Codec not found");
        return AVERROR(EINVAL);
    }

    output_codec_ctx = avcodec_alloc_context3(codec);
    if (output_codec_ctx == nullptr)
    {
        Logging::error(destname(), "Could not allocate video codec context");
        return AVERROR(ENOMEM);
    }

    output_codec_ctx->bit_rate             = 400000;   /**  @todo: Make command line settable */
    output_codec_ctx->width                = m_in.m_video.m_codec_ctx->width;
    output_codec_ctx->height               = m_in.m_video.m_codec_ctx->height;
    output_codec_ctx->time_base            = {1, 25};

#ifndef USING_LIBAV
    const AVPixFmtDescriptor *dst_desc = av_pix_fmt_desc_get(m_in.m_video.m_codec_ctx->pix_fmt);
    int loss = 0;

    output_codec_ctx->pix_fmt = avcodec_find_best_pix_fmt_of_list(codec->pix_fmts, m_in.m_video.m_codec_ctx->pix_fmt, dst_desc->flags & AV_PIX_FMT_FLAG_ALPHA, &loss);

    if (output_codec_ctx->pix_fmt == AV_PIX_FMT_NONE)
#endif // !USING_LIBAV
    {
        // No best match found, use default
        switch (m_current_format->video_codec_id())
        {
        case AV_CODEC_ID_MJPEG:
        {
            output_codec_ctx->pix_fmt   = AV_PIX_FMT_YUVJ444P;
            break;
        }
        case AV_CODEC_ID_PNG:
        {
            output_codec_ctx->pix_fmt   = AV_PIX_FMT_RGB24;
            break;
        }
        case AV_CODEC_ID_BMP:
        {
            output_codec_ctx->pix_fmt   = AV_PIX_FMT_BGR24;
            break;
        }
        default:
        {
            assert(false);
            break;
        }
        }
#ifndef USING_LIBAV
        Logging::debug(destname(), "No best match output pixel format found, using default: %1", get_pix_fmt_name(output_codec_ctx->pix_fmt).c_str());
    }
    else
    {
#endif // !USING_LIBAV
        Logging::debug(destname(), "Output pixel format: %1", get_pix_fmt_name(output_codec_ctx->pix_fmt).c_str());
    }

    //codec_context->sample_aspect_ratio  = frame->sample_aspect_ratio;
    //codec_context->sample_aspect_ratio  = m_in.m_video.m_codec_ctx->sample_aspect_ratio;

    ret = avcodec_open2(output_codec_ctx, codec, nullptr);
    if (ret < 0)
    {
        Logging::error(destname(), "Could not open image codec.");
        return ret;
    }

    // Initialise pixel format conversion and rescaling if necessary
#if LAVF_DEP_AVSTREAM_CODEC
    AVPixelFormat in_pix_fmt = static_cast<AVPixelFormat>(m_in.m_video.m_stream->codecpar->format);
#else
    AVPixelFormat in_pix_fmt = static_cast<AVPixelFormat>(m_in.m_video.m_stream->codec->pix_fmt);
#endif
    if (in_pix_fmt == AV_PIX_FMT_NONE)
    {
        // If input's stream pixel format is unknown, use same as output (may not work but at least will not crash FFmpeg)
        in_pix_fmt = output_codec_ctx->pix_fmt;
    }

    ret = init_rescaler(in_pix_fmt, CODECPAR(m_in.m_video.m_stream)->width, CODECPAR(m_in.m_video.m_stream)->height, output_codec_ctx->pix_fmt, output_codec_ctx->width, output_codec_ctx->height);
    if (ret < 0)
    {
        return ret;
    }

#ifndef USING_LIBAV
    if (params.m_deinterlace)
    {
        // Init deinterlace filters
        ret = init_deinterlace_filters(output_codec_ctx, output_codec_ctx->pix_fmt, output_codec_ctx->time_base, output_codec_ctx->time_base);
        if (ret < 0)
        {
            return ret;
        }
    }
#endif // !USING_LIBAV

    m_out.m_video.m_codec_ctx               = output_codec_ctx;
    m_out.m_video.m_stream_idx              = -1;
    m_out.m_video.m_stream                  = nullptr;

    // No audio
    m_out.m_audio.m_codec_ctx               = nullptr;
    m_out.m_audio.m_stream_idx              = -1;
    m_out.m_audio.m_stream                  = nullptr;

    return 0;
}

int FFmpeg_Transcoder::open_output(Buffer *buffer)
{
    int ret = 0;

    // Open the output file for writing.
    ret = open_output_filestreams(buffer);
    if (ret)
    {
        return ret;
    }

    if (m_out.m_audio.m_stream_idx > -1)
    {
        audio_info(true, m_out.m_format_ctx, m_out.m_audio.m_stream);

#ifdef USING_LIBAV
        ret = init_resampler();
        if (ret)
        {
            return ret;
        }
#endif

        if (m_out.m_audio.m_codec_ctx != nullptr)
        {
            // If not just copying the stream, initialise the FIFO buffer to store audio samples to be encoded.
            ret = init_fifo();
            if (ret)
            {
                return ret;
            }
        }
    }

    if (m_out.m_video.m_stream_idx > -1)
    {
        video_info(true, m_out.m_format_ctx, m_out.m_video.m_stream);
    }

    // Process metadata. The decoder will call the encoder to set appropriate
    // tag values for the output file.
    ret = process_metadata();
    if (ret)
    {
        return ret;
    }

    // Write the header of the output file container.
    ret = write_output_file_header();
    if (ret)
    {
        return ret;
    }

    // Process album arts: copy all from source file to target.
    ret = process_albumarts();
    if (ret)
    {
        return ret;
    }

    return 0;
}

bool FFmpeg_Transcoder::get_output_sample_rate(int input_sample_rate, int max_sample_rate, int *output_sample_rate /*= nullptr*/)
{
    if (input_sample_rate > max_sample_rate)
    {
        if (output_sample_rate != nullptr)
        {
            *output_sample_rate = max_sample_rate;
        }
        return true;
    }
    else
    {
        if (output_sample_rate != nullptr)
        {
            *output_sample_rate = input_sample_rate;
        }
        return false;
    }
}

bool FFmpeg_Transcoder::get_output_bit_rate(BITRATE input_bit_rate, BITRATE max_bit_rate, BITRATE * output_bit_rate /*= nullptr*/)
{
    if (input_bit_rate > max_bit_rate)
    {
        if (output_bit_rate != nullptr)
        {
            *output_bit_rate = max_bit_rate;
        }
        return true;
    }
    else
    {
        if (output_bit_rate != nullptr)
        {
            *output_bit_rate = input_bit_rate;
        }
        return false;
    }
}

bool FFmpeg_Transcoder::get_aspect_ratio(int width, int height, const AVRational & sar, AVRational *ar) const
{
    // Try to determine display aspect ratio
    AVRational dar;
    ::av_reduce(&dar.num, &dar.den,
                width  * sar.num,
                height * sar.den,
                1024 * 1024);

    ar->num = ar->den = 0;

    if (dar.num && dar.den)
    {
        *ar = dar;
    }

    // If that fails, try sample aspect ratio instead
    if (!ar->den && sar.num != 0 && sar.den != 0)
    {
        *ar = sar;
    }

    // If even that fails, try to use video size
    if (!ar->den && height)
    {
        ar->num = width;
        ar->den = height;
    }

    if (!ar->den)
    {
        // Return false if all above failed
        return false;
    }

    ::av_reduce(&ar->num, &ar->den,
                ar->num,
                ar->den,
                1024 * 1024);

    return true;
}

bool FFmpeg_Transcoder::get_video_size(int *output_width, int *output_height) const
{
    if (!params.m_videowidth && !params.m_videoheight)
    {
        // No options, leave as is
        return false;
    }

    int input_width     = CODECPAR(m_in.m_video.m_stream)->width;
    int input_height    = CODECPAR(m_in.m_video.m_stream)->height;
    AVRational sar      = CODECPAR(m_in.m_video.m_stream)->sample_aspect_ratio;

    if (params.m_videowidth && params.m_videoheight)
    {
        // Both width/source set. May look strange, but this is an order...
        *output_width   = params.m_videowidth;
        *output_height  = params.m_videoheight;
    }
    else if (params.m_videowidth)
    {
        // Only video width
        AVRational ar;

        *output_width      = params.m_videowidth;

        if (!get_aspect_ratio(input_width, input_height, sar, &ar))
        {
            *output_height = input_height;
        }
        else
        {
            *output_height = static_cast<int>(params.m_videowidth / av_q2d(ar));
            *output_height &= ~(static_cast<int>(0x1)); // height must be multiple of 2
        }
    }
    else //if (params.m_videoheight)
    {
        // Only video height
        AVRational ar;

        if (!get_aspect_ratio(input_width, input_height, sar, &ar))
        {
            *output_width  = input_width;
        }
        else
        {
            *output_width  = static_cast<int>(params.m_videoheight / av_q2d(ar));
            *output_width  &= ~(static_cast<int>(0x1)); // width must be multiple of 2
        }
        *output_height     = params.m_videoheight;
    }

    return (input_width > *output_width || input_height > *output_height);
}

int FFmpeg_Transcoder::update_codec(void *opt, LPCPROFILE_OPTION profile_option) const
{
    int ret = 0;

    if (profile_option == nullptr)
    {
        return 0;
    }

    for (LPCPROFILE_OPTION p = profile_option; p->m_key != nullptr; p++)
    {
        Logging::trace(destname(), "Profile codec option -%1%2%3.", p->m_key, *p->m_value ? " " : "", p->m_value);

        ret = av_opt_set_with_check(opt, p->m_key, p->m_value, p->m_flags, destname());
        if (ret < 0)
        {
            break;
        }
    }
    return ret;
}

int FFmpeg_Transcoder::prepare_codec(void *opt, FILETYPE filetype) const
{
    int ret = 0;

    for (int n = 0; m_profile[n].m_profile != PROFILE_INVALID; n++)
    {
        if (m_profile[n].m_filetype == filetype && m_profile[n].m_profile == params.m_profile)
        {
            ret = update_codec(opt, m_profile[n].m_option_codec);
            break;
        }
    }

    return ret;
}

int FFmpeg_Transcoder::init_rescaler(AVPixelFormat in_pix_fmt, int in_width, int in_height, AVPixelFormat out_pix_fmt, int out_width, int out_height)
{
    if (in_pix_fmt != out_pix_fmt || in_width != out_width || in_height != out_height)
    {
        // Rescale image if required
        if (in_pix_fmt != out_pix_fmt)
        {
            Logging::trace(destname(), "Initialising pixel format conversion from %1 to %2.", get_pix_fmt_name(in_pix_fmt).c_str(), get_pix_fmt_name(out_pix_fmt).c_str());
        }

        if (in_width != out_width || in_height != out_height)
        {
            Logging::debug(destname(), "Rescaling video size from %1:%2 to %3:%4.",
                           in_width, in_height,
                           out_width, out_height);
        }

        m_sws_ctx = sws_getContext(
                    // Source settings
                    in_width,               // width
                    in_height,              // height
                    in_pix_fmt,             // format
                    // Target settings
                    out_width,              // width
                    out_height,             // height
                    out_pix_fmt,            // format
                    SWS_FAST_BILINEAR, nullptr, nullptr, nullptr);    // Maybe SWS_LANCZOS | SWS_ACCURATE_RND
        if (m_sws_ctx == nullptr)
        {
            Logging::error(destname(), "Could not allocate scaling/conversion context.");
            return AVERROR(ENOMEM);
        }
    }

    return 0;
}

int FFmpeg_Transcoder::add_stream(AVCodecID codec_id)
{
    AVCodecContext *output_codec_ctx    = nullptr;
    AVStream *      output_stream       = nullptr;
    AVCodec *       output_codec        = nullptr;
    AVDictionary *  opt                 = nullptr;
    int ret;

    // find the encoder
    output_codec = avcodec_find_encoder(codec_id);
    if (output_codec == nullptr)
    {
        Logging::error(destname(), "Could not find encoder '%1'.", avcodec_get_name(codec_id));
        return AVERROR(EINVAL);
    }

    output_stream = avformat_new_stream(m_out.m_format_ctx, output_codec);
    if (output_stream == nullptr)
    {
        Logging::error(destname(), "Could not allocate stream for encoder '%1'.",  avcodec_get_name(codec_id));
        return AVERROR(ENOMEM);
    }
    output_stream->id = static_cast<int>(m_out.m_format_ctx->nb_streams - 1);

#if FFMPEG_VERSION3 // Check for FFmpeg 3
    output_codec_ctx = avcodec_alloc_context3(output_codec);
    if (output_codec_ctx == nullptr)
    {
        Logging::error(destname(), "Could not alloc an encoding context.");
        return AVERROR(ENOMEM);
    }
#else
    output_codec_ctx = output_stream->codec;
#endif

    switch (output_codec->type)
    {
    case AVMEDIA_TYPE_AUDIO:
    {
        BITRATE orig_bit_rate;
        int orig_sample_rate;

        // Set the basic encoder parameters
        orig_bit_rate = (CODECPAR(m_in.m_audio.m_stream)->bit_rate != 0) ? CODECPAR(m_in.m_audio.m_stream)->bit_rate : m_in.m_format_ctx->bit_rate;
        if (get_output_bit_rate(orig_bit_rate, params.m_audiobitrate, &output_codec_ctx->bit_rate))
        {
            // Limit bit rate
            Logging::trace(destname(), "Limiting audio bit rate from %1 to %2.",
                           format_bitrate(orig_bit_rate).c_str(),
                           format_bitrate(output_codec_ctx->bit_rate).c_str());
        }

        output_codec_ctx->channels              = m_in.m_audio.m_codec_ctx->channels > 2 ? 2 : m_in.m_audio.m_codec_ctx->channels;
        output_codec_ctx->channel_layout        = static_cast<uint64_t>(av_get_default_channel_layout(output_codec_ctx->channels));
        output_codec_ctx->sample_rate           = m_in.m_audio.m_codec_ctx->sample_rate;
        orig_sample_rate                        = m_in.m_audio.m_codec_ctx->sample_rate;
        if (get_output_sample_rate(CODECPAR(m_in.m_audio.m_stream)->sample_rate, params.m_audiosamplerate, &output_codec_ctx->sample_rate))
        {
            // Limit sample rate
            Logging::trace(destname(), "Limiting audio sample rate from %1 to %2.",
                           format_samplerate(orig_sample_rate).c_str(),
                           format_samplerate(output_codec_ctx->sample_rate).c_str());
            orig_sample_rate = output_codec_ctx->sample_rate;
        }

        if (output_codec->supported_samplerates != nullptr)
        {
            // Go through supported sample rates and adjust if necessary
            bool supported = false;

            for (int n = 0; output_codec->supported_samplerates[n] !=0; n++)
            {
                if (output_codec->supported_samplerates[n] == output_codec_ctx->sample_rate)
                {
                    // Is supported
                    supported = true;
                    break;
                }
            }

            if (!supported)
            {
                int min_samplerate = 0;
                int max_samplerate = INT_MAX;

                // Find next lower sample rate in probably unsorted list
                for (int n = 0; output_codec->supported_samplerates[n] != 0; n++)
                {
                    if (min_samplerate <= output_codec->supported_samplerates[n] && output_codec_ctx->sample_rate >= output_codec->supported_samplerates[n])
                    {
                        min_samplerate = output_codec->supported_samplerates[n];
                    }
                }

                // Find next higher sample rate in probably unsorted list
                for (int n = 0; output_codec->supported_samplerates[n] != 0; n++)
                {
                    if (max_samplerate >= output_codec->supported_samplerates[n] && output_codec_ctx->sample_rate <= output_codec->supported_samplerates[n])
                    {
                        max_samplerate = output_codec->supported_samplerates[n];
                    }
                }

                if (min_samplerate != 0 && max_samplerate != INT_MAX)
                {
                    // set to nearest value
                    if (output_codec_ctx->sample_rate - min_samplerate < max_samplerate - output_codec_ctx->sample_rate)
                    {
                        output_codec_ctx->sample_rate = min_samplerate;
                    }
                    else
                    {
                        output_codec_ctx->sample_rate = max_samplerate;
                    }
                }
                else if (min_samplerate != 0)
                {
                    // No higher sample rate, use next lower
                    output_codec_ctx->sample_rate = min_samplerate;
                }
                else if (max_samplerate != INT_MAX)
                {
                    // No lower sample rate, use higher lower
                    output_codec_ctx->sample_rate = max_samplerate;
                }
                else
                {
                    // Should never happen... There must at least be one.
                    Logging::error(destname(), "Audio sample rate to %1 not supported by codec.", format_samplerate(output_codec_ctx->sample_rate).c_str());
                    return AVERROR(EINVAL);
                }

                Logging::info(destname(), "Changed audio sample rate from %1 to %2 because requested value is not supported by codec.",
                              format_samplerate(orig_sample_rate).c_str(),
                              format_samplerate(output_codec_ctx->sample_rate).c_str());
            }
        }

        if (output_codec->sample_fmts != nullptr)
        {
            // Check if input sample format is supported and if so, use it (avoiding resampling)
            output_codec_ctx->sample_fmt        = AV_SAMPLE_FMT_NONE;

            for (int n = 0; output_codec->sample_fmts[n] != -1; n++)
            {
                if (output_codec->sample_fmts[n] == m_in.m_audio.m_codec_ctx->sample_fmt)
                {
                    output_codec_ctx->sample_fmt    = m_in.m_audio.m_codec_ctx->sample_fmt;
                    break;
                }
            }

            // If none of the supported formats match use the first supported
            if (output_codec_ctx->sample_fmt == AV_SAMPLE_FMT_NONE)
            {
                output_codec_ctx->sample_fmt    = output_codec->sample_fmts[0];
            }
        }
        else
        {
            // If suppported sample formats are unknown simply take input format and cross our fingers it works...
            output_codec_ctx->sample_fmt        = m_in.m_audio.m_codec_ctx->sample_fmt;
        }

        // Set the sample rate for the container.
        output_stream->time_base.den            = output_codec_ctx->sample_rate;
        output_stream->time_base.num            = 1;
        output_codec_ctx->time_base             = output_stream->time_base;

#if !FFMPEG_VERSION3 | defined(USING_LIBAV) // Check for FFmpeg 3
        // set -strict -2 for aac (required for FFmpeg 2)
        av_dict_set_with_check(&opt, "strict", "-2", 0);

        // Allow the use of the experimental AAC encoder
        output_codec_ctx->strict_std_compliance = FF_COMPLIANCE_EXPERIMENTAL;
#endif

        // Set duration as hint for muxer
        if (m_in.m_audio.m_stream->duration != AV_NOPTS_VALUE)
        {
            output_stream->duration             = av_rescale_q(m_in.m_audio.m_stream->duration, m_in.m_audio.m_stream->time_base, output_stream->time_base);
        }
        else if (m_in.m_format_ctx->duration != AV_NOPTS_VALUE)
        {
            output_stream->duration             = av_rescale_q(m_in.m_format_ctx->duration, av_get_time_base_q(), output_stream->time_base);
        }

        //av_dict_set_int(&output_stream->metadata, "DURATION", output_stream->duration, AV_DICT_IGNORE_SUFFIX);

        // Save the encoder context for easier access later.
        m_out.m_audio.m_codec_ctx               = output_codec_ctx;
        // Save the stream index
        m_out.m_audio.m_stream_idx              = output_stream->index;
        // Save output audio stream for faster reference
        m_out.m_audio.m_stream                  = output_stream;
        break;
    }
    case AVMEDIA_TYPE_VIDEO:
    {
        BITRATE orig_bit_rate;

        output_codec_ctx->codec_id = codec_id;

        // Set the basic encoder parameters
        orig_bit_rate = (CODECPAR(m_in.m_video.m_stream)->bit_rate != 0) ? CODECPAR(m_in.m_video.m_stream)->bit_rate : m_in.m_format_ctx->bit_rate;
        if (get_output_bit_rate(orig_bit_rate, params.m_videobitrate, &output_codec_ctx->bit_rate))
        {
            // Limit sample rate
            Logging::trace(destname(), "Limiting video bit rate from %1 to %2.",
                           format_bitrate(orig_bit_rate).c_str(),
                           format_bitrate(output_codec_ctx->bit_rate).c_str());
        }

        int width = 0;
        int height = 0;
        if (get_video_size(&width, &height))
        {
            Logging::trace(destname(), "Changing video size from %1/%2 to %3/%4.", output_codec_ctx->width, output_codec_ctx->height, width, height);
            output_codec_ctx->width             = width;
            output_codec_ctx->height            = height;
        }
        else
        {
            output_codec_ctx->width             = CODECPAR(m_in.m_video.m_stream)->width;
            output_codec_ctx->height            = CODECPAR(m_in.m_video.m_stream)->height;
        }

#if LAVF_DEP_AVSTREAM_CODEC
        video_stream_setup(output_codec_ctx, output_stream, m_in.m_video.m_codec_ctx, m_in.m_video.m_stream->avg_frame_rate);
#else
        video_stream_setup(output_codec_ctx, output_stream, m_in.m_video.m_codec_ctx, m_in.m_video.m_stream->codec->framerate);
#endif

        AVRational sample_aspect_ratio                  = CODECPAR(m_in.m_video.m_stream)->sample_aspect_ratio;

        if (output_codec_ctx->codec_id != AV_CODEC_ID_VP9)
        {
            output_codec_ctx->sample_aspect_ratio           = sample_aspect_ratio;
            CODECPAR(output_stream)->sample_aspect_ratio    = sample_aspect_ratio;
        }

        else
        {
            // WebM does not respect the aspect ratio and always uses 1:1 so we need to rescale "manually".
            /** @todo: The ffmpeg actually *can* transcode while presevering the SAR. Need to find out what I am doing wrong here... */

            output_codec_ctx->sample_aspect_ratio           = { 1, 1 };
            CODECPAR(output_stream)->sample_aspect_ratio    = { 1, 1 };

            // Make sure we do not zero width
            if (sample_aspect_ratio.num && sample_aspect_ratio.den)
            {
                output_codec_ctx->width                       = output_codec_ctx->width * sample_aspect_ratio.num / sample_aspect_ratio.den;
            }
            //output_codec_ctx->height                        *= sample_aspect_ratio.den;
        }

        // Set up optimisations
        switch (output_codec_ctx->codec_id)
        {
        case AV_CODEC_ID_H264:
        {
            ret = prepare_codec(output_codec_ctx->priv_data, FILETYPE_MP4);
            if (ret < 0)
            {
                Logging::error(destname(), "Could not set profile for %1 output codec %2 (error '%3').", get_media_type_string(output_codec->type), get_codec_name(codec_id, false), ffmpeg_geterror(ret).c_str());
                return ret;
            }

            // Avoid mismatches for H264 and profile

            uint8_t   *out_val;
            ret = av_opt_get(output_codec_ctx->priv_data, "profile", 0, &out_val);
            if (!ret)
            {
                if (!strcasecmp(reinterpret_cast<const char *>(out_val), "high"))
                {
                    av_free(out_val);

                    switch (output_codec_ctx->pix_fmt)
                    {
                    case AV_PIX_FMT_YUYV422:
                    case AV_PIX_FMT_YUV422P:
                    case AV_PIX_FMT_YUVJ422P:
                    case AV_PIX_FMT_UYVY422:
                    case AV_PIX_FMT_YUV422P16LE:
                    case AV_PIX_FMT_YUV422P16BE:
                    case AV_PIX_FMT_YUV422P10BE:
                    case AV_PIX_FMT_YUV422P10LE:
                    case AV_PIX_FMT_YUV422P9BE:
                    case AV_PIX_FMT_YUV422P9LE:
                    case AV_PIX_FMT_YUVA422P9BE:
                    case AV_PIX_FMT_YUVA422P9LE:
                    case AV_PIX_FMT_YUVA422P10BE:
                    case AV_PIX_FMT_YUVA422P10LE:
                    case AV_PIX_FMT_YUVA422P16BE:
                    case AV_PIX_FMT_YUVA422P16LE:
                    case AV_PIX_FMT_NV16:
                    case AV_PIX_FMT_NV20LE:
                    case AV_PIX_FMT_NV20BE:
                    case AV_PIX_FMT_YVYU422:
                    case AV_PIX_FMT_YUVA422P:
#ifndef USING_LIBAV
                    case AV_PIX_FMT_YUV422P12BE:
                    case AV_PIX_FMT_YUV422P12LE:
                    case AV_PIX_FMT_YUV422P14BE:
                    case AV_PIX_FMT_YUV422P14LE:
#endif
                    {
                        ret = av_opt_set(output_codec_ctx->priv_data, "profile", "high422", 0);
                        break;
                    }
                    case AV_PIX_FMT_YUV444P:
                    case AV_PIX_FMT_YUVJ444P:
                    case AV_PIX_FMT_YUV444P16LE:
                    case AV_PIX_FMT_YUV444P16BE:
                    case AV_PIX_FMT_RGB444LE:
                    case AV_PIX_FMT_RGB444BE:
                    case AV_PIX_FMT_BGR444LE:
                    case AV_PIX_FMT_BGR444BE:
                    case AV_PIX_FMT_YUV444P9BE:
                    case AV_PIX_FMT_YUV444P9LE:
                    case AV_PIX_FMT_YUV444P10BE:
                    case AV_PIX_FMT_YUV444P10LE:
                    case AV_PIX_FMT_GBRP:
                    case AV_PIX_FMT_GBRP9BE:
                    case AV_PIX_FMT_GBRP9LE:
                    case AV_PIX_FMT_GBRP10BE:
                    case AV_PIX_FMT_GBRP10LE:
                    case AV_PIX_FMT_GBRP16BE:
                    case AV_PIX_FMT_GBRP16LE:
                    case AV_PIX_FMT_YUVA444P9BE:
                    case AV_PIX_FMT_YUVA444P9LE:
                    case AV_PIX_FMT_YUVA444P10BE:
                    case AV_PIX_FMT_YUVA444P10LE:
                    case AV_PIX_FMT_YUVA444P16BE:
                    case AV_PIX_FMT_YUVA444P16LE:
                    case AV_PIX_FMT_XYZ12LE:
                    case AV_PIX_FMT_XYZ12BE:
                    case AV_PIX_FMT_YUVA444P:
                    case AV_PIX_FMT_GBRAP:
                    case AV_PIX_FMT_GBRAP16BE:
                    case AV_PIX_FMT_GBRAP16LE:
#ifndef USING_LIBAV
                    case AV_PIX_FMT_YUV444P12BE:
                    case AV_PIX_FMT_YUV444P12LE:
                    case AV_PIX_FMT_YUV444P14BE:
                    case AV_PIX_FMT_YUV444P14LE:
                    case AV_PIX_FMT_GBRP12BE:
                    case AV_PIX_FMT_GBRP12LE:
                    case AV_PIX_FMT_GBRP14BE:
                    case AV_PIX_FMT_GBRP14LE:
                    case AV_PIX_FMT_AYUV64LE:
                    case AV_PIX_FMT_AYUV64BE:
#endif
                    {
                        ret = av_opt_set(output_codec_ctx->priv_data, "profile", "high444", 0);
                        break;
                    }
                    default:
                    {
                        break;
                    }
                    }
                }
            }
            break;
        }
        case AV_CODEC_ID_VP9:
        {
            ret = prepare_codec(output_codec_ctx->priv_data, FILETYPE_WEBM);
            if (ret < 0)
            {
                Logging::error(destname(), "Could not set profile for %1 output codec %2 (error '%3').", get_media_type_string(output_codec->type), get_codec_name(codec_id, false), ffmpeg_geterror(ret).c_str());
                return ret;
            }
            break;
        }
        case AV_CODEC_ID_PRORES:
        {
            ret = prepare_codec(output_codec_ctx->priv_data, FILETYPE_PRORES);
            if (ret < 0)
            {
                Logging::error(destname(), "Could not set profile for %1 output codec %2 (error '%3').", get_media_type_string(output_codec->type), get_codec_name(codec_id, false), ffmpeg_geterror(ret).c_str());
                return ret;
            }

            //        0=‘proxy’,
            //        1=‘lt’,
            //        2=‘standard’,
            //        3=‘hq’
            output_codec_ctx->profile = params.m_level;
            break;
        }
        default:
        {
            break;
        }
        }

        // Initialise pixel format conversion and rescaling if necessary
#if LAVF_DEP_AVSTREAM_CODEC
        AVPixelFormat in_pix_fmt = static_cast<AVPixelFormat>(m_in.m_video.m_stream->codecpar->format);
#else
        AVPixelFormat in_pix_fmt = static_cast<AVPixelFormat>(m_in.m_video.m_stream->codec->pix_fmt);
#endif
        if (in_pix_fmt == AV_PIX_FMT_NONE)
        {
            // If input's stream pixel format is unknown, use same as output (may not work but at least will not crash FFmpeg)
            in_pix_fmt = output_codec_ctx->pix_fmt;
        }

        ret = init_rescaler(in_pix_fmt, CODECPAR(m_in.m_video.m_stream)->width, CODECPAR(m_in.m_video.m_stream)->height, output_codec_ctx->pix_fmt, output_codec_ctx->width, output_codec_ctx->height);
        if (ret < 0)
        {
            return ret;
        }

#ifdef _DEBUG
        print_stream_info(output_stream);
#endif // _DEBUG

        // Set duration as hint for muxer
        if (m_in.m_video.m_stream->duration != AV_NOPTS_VALUE)
        {
            output_stream->duration             = av_rescale_q(m_in.m_video.m_stream->duration, m_in.m_video.m_stream->time_base, output_stream->time_base);
        }
        else if (m_in.m_format_ctx->duration != AV_NOPTS_VALUE)
        {
            output_stream->duration             = av_rescale_q(m_in.m_format_ctx->duration, av_get_time_base_q(), output_stream->time_base);
        }

        //av_dict_set_int(&output_stream->metadata, "DURATION", output_stream->duration, AV_DICT_IGNORE_SUFFIX);

        // Save the encoder context for easier access later.
        m_out.m_video.m_codec_ctx               = output_codec_ctx;
        // Save the stream index
        m_out.m_video.m_stream_idx              = output_stream->index;
        // Save output video stream for faster reference
        m_out.m_video.m_stream                  = output_stream;

        break;
    }
    default:
        break;
    }

    // Although docs state this is "Demuxing only", this is actually used by encoders like Matroska/WebM, so we need to set this here.
    m_out.m_format_ctx->duration = m_in.m_format_ctx->duration;
#ifndef USING_LIBAV
    av_dict_set_int(&m_out.m_format_ctx->metadata, "DURATION", m_out.m_format_ctx->duration, AV_DICT_IGNORE_SUFFIX);
#endif // !USING_LIBAV

    // Some formats want stream headers to be separate.
    if (m_out.m_format_ctx->oformat->flags & AVFMT_GLOBALHEADER)
    {
        output_codec_ctx->flags |= AV_CODEC_FLAG_GLOBAL_HEADER;
    }

    if (!av_dict_get(opt, "threads", nullptr, 0))
    {
        Logging::trace(destname(), "Setting threads to auto for codec %1.", get_codec_name(output_codec_ctx->codec_id, false));
        av_dict_set_with_check(&opt, "threads", "auto", 0, destname());
    }

    // Open the encoder for the audio stream to use it later.
    ret = avcodec_open2(output_codec_ctx, output_codec, &opt);
    if (ret < 0)
    {
        Logging::error(destname(), "Could not open %1 output codec %2 (error '%3').", get_media_type_string(output_codec->type), get_codec_name(codec_id, false), ffmpeg_geterror(ret).c_str());
        return ret;
    }

    Logging::debug(destname(), "Opened %1 output codec %2 for stream #%3.", get_media_type_string(output_codec->type), get_codec_name(codec_id, true), output_stream->index);

#if FFMPEG_VERSION3 // Check for FFmpeg 3
    ret = avcodec_parameters_from_context(output_stream->codecpar, output_codec_ctx);
    if (ret < 0)
    {
        Logging::error(destname(), "Could not initialise stream parameters (error '%1').", ffmpeg_geterror(ret).c_str());
        return ret;
    }
#endif

    return 0;
}

int FFmpeg_Transcoder::add_stream_copy(AVCodecID codec_id, AVMediaType codec_type)
{
    AVStream *      output_stream       = nullptr;
    int ret;


    output_stream = avformat_new_stream(m_out.m_format_ctx, nullptr);
    if (output_stream == nullptr)
    {
        Logging::error(destname(), "Could not allocate stream for encoder '%1'.",  avcodec_get_name(codec_id));
        return AVERROR(ENOMEM);
    }
    output_stream->id = static_cast<int>(m_out.m_format_ctx->nb_streams - 1);

    switch (codec_type)
    {
    case AVMEDIA_TYPE_AUDIO:
    {
#if FFMPEG_VERSION3 // Check for FFmpeg 3

        ret = avcodec_parameters_copy(output_stream->codecpar, m_in.m_audio.m_stream->codecpar);
        if (ret < 0)
        {
            Logging::error(destname(), "Could not alloc an encoding context (error '%2').", ffmpeg_geterror(ret).c_str());
            return ret;
        }
#else
        AVCodecContext *output_codec_ctx = output_stream->codec;

        ret = avcodec_copy_context(output_codec_ctx /*output_stream->codec*/, m_in.m_audio.m_stream->codec);
        if (ret != 0)
        {
            return ret;
        }
#endif

        // Set the sample rate for the container.
        output_stream->time_base                = m_in.m_audio.m_stream->time_base;

        // Set duration as hint for muxer
        output_stream->duration                 = av_rescale_q(m_in.m_audio.m_stream->duration, m_in.m_audio.m_stream->time_base, output_stream->time_base);

        // Save the encoder context for easier access later.
        m_out.m_audio.m_codec_ctx               = nullptr;
        // Save the stream index
        m_out.m_audio.m_stream_idx              = output_stream->index;
        // Save output audio stream for faster reference
        m_out.m_audio.m_stream                  = output_stream;
        break;
    }
    case AVMEDIA_TYPE_VIDEO:
    {
#if FFMPEG_VERSION3 // Check for FFmpeg 3

        ret = avcodec_parameters_copy(output_stream->codecpar, m_in.m_video.m_stream->codecpar);
        if (ret < 0)
        {
            Logging::error(destname(), "Could not alloc an encoding context (error '%2').", ffmpeg_geterror(ret).c_str());
            return ret;
        }
#else
        AVCodecContext *output_codec_ctx = output_stream->codec;

        ret = avcodec_copy_context(output_codec_ctx /*output_stream->codec*/, m_in.m_video.m_stream->codec);
        if (ret != 0)
        {
            return ret;
        }
#endif
        output_stream->time_base                = m_in.m_video.m_stream->time_base;

#ifdef _DEBUG
        print_stream_info(output_stream);
#endif // _DEBUG

        // Set duration as hint for muxer
        output_stream->duration                 = av_rescale_q(m_in.m_video.m_stream->duration, m_in.m_video.m_stream->time_base, output_stream->time_base);

        // Save the encoder context for easier access later.
        m_out.m_video.m_codec_ctx               = nullptr;
        // Save the stream index
        m_out.m_video.m_stream_idx              = output_stream->index;
        // Save output video stream for faster reference
        m_out.m_video.m_stream                  = output_stream;

        break;
    }
    default:
        break;
    }

    CODECPAR(output_stream)->codec_tag = 0;

    return 0;
}

int FFmpeg_Transcoder::add_albumart_stream(const AVCodecContext * input_codec_ctx)
{
    AVCodecContext * output_codec_ctx   = nullptr;
    AVStream * output_stream            = nullptr;
    const AVCodec * input_codec         = input_codec_ctx->codec;
    const AVCodec * output_codec        = nullptr;
    AVDictionary *  opt                 = nullptr;
    int ret;

    // find the encoder
    output_codec = avcodec_find_encoder(input_codec->id);
    if (output_codec == nullptr)
    {
        Logging::error(destname(), "Could not find encoder '%1'.", avcodec_get_name(input_codec->id));
        return AVERROR(EINVAL);
    }

    // Must be a video codec
    if (output_codec->type != AVMEDIA_TYPE_VIDEO)
    {
        Logging::error(destname(), "INTERNAL TROUBLE! Encoder '%1' is not a video codec.", avcodec_get_name(input_codec->id));
        return AVERROR(EINVAL);
    }

    output_stream = avformat_new_stream(m_out.m_format_ctx, output_codec);
    if (output_stream == nullptr)
    {
        Logging::error(destname(), "Could not allocate stream for encoder '%1'.", avcodec_get_name(input_codec->id));
        return AVERROR(ENOMEM);
    }
    output_stream->id = static_cast<int>(m_out.m_format_ctx->nb_streams - 1);

#if FFMPEG_VERSION3 // Check for FFmpeg 3
    output_codec_ctx = avcodec_alloc_context3(output_codec);
    if (output_codec_ctx == nullptr)
    {
        Logging::error(destname(), "Could not alloc an encoding context.");
        return AVERROR(ENOMEM);
    }
#else
    output_codec_ctx = output_stream->codec;
#endif

    // Ignore missing width/height when adding album arts
    m_out.m_format_ctx->oformat->flags |= AVFMT_NODIMENSIONS;

    // This is required for some reason (let encoder decide?)
    // If not set, write header will fail!
    //    output_codec_ctx->codec_tag = 0; //av_codec_get_tag(of->codec_tag, codec->codec_id);

    //    output_stream->codec->framerate = { 1, 0 };

    /** @todo: Support album arts */
    // mp4 album arts do not work with ipod profile. Set mp4.
    //    if (m_out.m_format_ctx->oformat->mime_type != nullptr && (!strcmp(m_out.m_format_ctx->oformat->mime_type, "application/mp4") || !strcmp(m_out.m_format_ctx->oformat->mime_type, "video/mp4")))
    //    {
    //        m_out.m_format_ctx->oformat->name = "mp4";
    //        m_out.m_format_ctx->oformat->mime_type = "application/mp4";
    //    }

    // copy disposition
    // output_stream->disposition = input_stream->disposition;
    output_stream->disposition = AV_DISPOSITION_ATTACHED_PIC;

    // copy estimated duration as a hint to the muxer
    if (output_stream->duration <= 0 && m_in.m_audio.m_stream->duration > 0)
    {
        output_stream->duration = av_rescale_q(m_in.m_audio.m_stream->duration, m_in.m_audio.m_stream->time_base, output_stream->time_base);
    }

    output_codec_ctx->time_base = { 1, 90000 };
    output_stream->time_base    = { 1, 90000 };

    output_codec_ctx->pix_fmt   = input_codec_ctx->pix_fmt;
    output_codec_ctx->width     = input_codec_ctx->width;
    output_codec_ctx->height    = input_codec_ctx->height;

    // Some formats want stream headers to be separate.
    if (m_out.m_format_ctx->oformat->flags & AVFMT_GLOBALHEADER)
    {
        output_codec_ctx->flags |= AV_CODEC_FLAG_GLOBAL_HEADER;
    }

    // Open the encoder for the audio stream to use it later.
    ret = avcodec_open2(output_codec_ctx, output_codec, &opt);
    if (ret < 0)
    {
        Logging::error(destname(), "Could not open %1 output codec %2 for stream #%3 (error '%4').", get_media_type_string(output_codec->type), get_codec_name(input_codec->id, false), output_stream->index, ffmpeg_geterror(ret).c_str());
        return ret;
    }

    Logging::debug(destname(), "Opened album art output codec %1 for stream #%2 (dimensions %3x%4).", get_codec_name(input_codec->id, true), output_stream->index, output_codec_ctx->width, output_codec_ctx->height);

#if FFMPEG_VERSION3 // Check for FFmpeg 3
    ret = avcodec_parameters_from_context(output_stream->codecpar, output_codec_ctx);
    if (ret < 0)
    {
        Logging::error(destname(), "Could not initialise stream parameters stream #%1 (error '%2').", output_stream->index, ffmpeg_geterror(ret).c_str());
        return ret;
    }
#endif

    STREAMREF stream;

    stream.m_codec_ctx     = output_codec_ctx;
    stream.m_stream        = output_stream;
    stream.m_stream_idx    = output_stream->index;

    m_out.m_album_art.push_back(stream);

    return 0;
}

int FFmpeg_Transcoder::add_albumart_frame(AVStream *output_stream, AVPacket *pkt_in)
{
    AVPacket *tmp_pkt;
    int ret = 0;

#if LAVF_DEP_AV_COPY_PACKET || defined(USING_LIBAV)
    tmp_pkt = av_packet_clone(pkt_in);
    if (tmp_pkt == nullptr)
    {
        ret = AVERROR(ENOMEM);
        Logging::error(destname(), "Could not write album art packet (error '%1').", ffmpeg_geterror(ret).c_str());
        return ret;
    }
#else
    AVPacket pkt;

    tmp_pkt = &pkt;

    ret = av_copy_packet(tmp_pkt, pkt_in);
    if (ret < 0)
    {
        Logging::error(destname(), "Could not write album art packet (error '%1').", ffmpeg_geterror(ret).c_str());
        return ret;
    }
#endif

    Logging::trace(destname(), "Adding album art stream #%u.", output_stream->index);

    tmp_pkt->stream_index = output_stream->index;
    tmp_pkt->flags |= AV_PKT_FLAG_KEY;
    tmp_pkt->pos = 0;
    tmp_pkt->dts = 0;

    ret = av_interleaved_write_frame(m_out.m_format_ctx, tmp_pkt);

    if (ret < 0)
    {
        Logging::error(destname(), "Could not write album art packet (error '%1').", ffmpeg_geterror(ret).c_str());
    }

#if LAVF_DEP_AV_COPY_PACKET
    av_packet_unref(tmp_pkt);
#else
    av_free_packet(tmp_pkt);
#endif

    return ret;
}

int FFmpeg_Transcoder::open_output_filestreams(Buffer *buffer)
{
    int             ret = 0;

    m_out.m_filetype = m_current_format->filetype();

    Logging::debug(destname(), "Opening format type '%1'.", m_current_format->desttype().c_str());

    // Check if we can copy audio or video.
    m_copy_audio = can_copy_stream(m_in.m_audio.m_stream);
    m_copy_video = can_copy_stream(m_in.m_video.m_stream);

    // Create a new format context for the output container format.
    avformat_alloc_output_context2(&m_out.m_format_ctx, nullptr, m_current_format->format_name().c_str(), nullptr);
    if (m_out.m_format_ctx == nullptr)
    {
        Logging::error(destname(), "Could not allocate output format context.");
        return AVERROR(ENOMEM);
    }

    if (!m_is_video)
    {
        m_in.m_video.m_stream_idx = INVALID_STREAM;
    }

    //video_codec_id = m_out.m_format_ctx->oformat->video_codec;

    if (m_in.m_video.m_stream_idx != INVALID_STREAM && m_current_format->video_codec_id() != AV_CODEC_ID_NONE)
    {
        if (!m_copy_video)
        {
            ret = add_stream(m_current_format->video_codec_id());
            if (ret < 0)
            {
                return ret;
            }

#ifndef USING_LIBAV
            if (params.m_deinterlace)
            {
                // Init deinterlace filters
#if LAVF_DEP_AVSTREAM_CODEC
                AVPixelFormat pix_fmt = static_cast<AVPixelFormat>(m_out.m_video.m_stream->codecpar->format);
#else
                AVPixelFormat pix_fmt = static_cast<AVPixelFormat>(m_out.m_video.m_stream->codec->pix_fmt);
#endif
                ret = init_deinterlace_filters(m_out.m_video.m_codec_ctx, pix_fmt, m_out.m_video.m_stream->avg_frame_rate, m_out.m_video.m_stream->time_base);
                if (ret < 0)
                {
                    return ret;
                }
            }
#endif // !USING_LIBAV

        }
        else
        {
            Logging::info(filename(), "Copying video stream.");

            ret = add_stream_copy(m_current_format->video_codec_id(), AVMEDIA_TYPE_VIDEO);
            if (ret < 0)
            {
                return ret;
            }
        }
    }

    if (m_in.m_audio.m_stream_idx != INVALID_STREAM && m_current_format->audio_codec_id() != AV_CODEC_ID_NONE)
    {
        if (!m_copy_audio)
        {
            ret = add_stream(m_current_format->audio_codec_id());
            if (ret < 0)
            {
                return ret;
            }
        }
        else
        {
            Logging::info(filename(), "Copying audio stream.");

            ret = add_stream_copy(m_current_format->audio_codec_id(), AVMEDIA_TYPE_AUDIO);
            if (ret < 0)
            {
                return ret;
            }
        }
    }

    if (!params.m_noalbumarts)
    {
        for (size_t n = 0; n < m_in.m_album_art.size(); n++)
        {
            //ret = add_albumart_stream(codec_id, m_in.m_aAlbumArt.at(n).m_codec_ctx->pix_fmt);
            ret = add_albumart_stream(m_in.m_album_art.at(n).m_codec_ctx);
            if (ret < 0)
            {
                return ret;
            }
        }
    }

    const size_t buf_size = 1024*1024;
    unsigned char *iobuffer = static_cast<unsigned char *>(av_malloc(buf_size + FF_INPUT_BUFFER_PADDING_SIZE));
    if (iobuffer== nullptr)
    {
        Logging::error(filename(), "Out of memory opening output file: Unable to allocate I/O buffer.");
        return AVERROR(ENOMEM);
    }

    // open the output file
    m_out.m_format_ctx->pb = avio_alloc_context(
                iobuffer,
                buf_size,
                1,
                static_cast<void *>(buffer),
                nullptr,        // read not required
                output_write,   // write
                (m_current_format->audio_codec_id() != AV_CODEC_ID_OPUS) ? seek : nullptr);          // seek

    // Some formats require the time stamps to start at 0, so if there is a difference between
    // the streams we need to drop audio or video until we are in sync.
    if ((m_out.m_video.m_stream != nullptr) && (m_in.m_audio.m_stream != nullptr))
    {
        // Calculate difference
        m_out.m_video_start_pts = av_rescale_q(m_in.m_audio.m_stream->start_time, m_in.m_audio.m_stream->time_base, m_out.m_video.m_stream->time_base);
    }

    return 0;
}

int FFmpeg_Transcoder::init_resampler()
{
    // Fail save: if channel layout not known assume mono or stereo
    if (!m_in.m_audio.m_codec_ctx->channel_layout)
    {
        m_in.m_audio.m_codec_ctx->channel_layout = static_cast<uint64_t>(av_get_default_channel_layout(m_in.m_audio.m_codec_ctx->channels));
    }
    if (!m_in.m_audio.m_codec_ctx->channel_layout)
    {
        m_in.m_audio.m_codec_ctx->channel_layout = AV_CH_LAYOUT_STEREO;
    }
    // Only initialise the resampler if it is necessary, i.e.,
    // if and only if the sample formats differ.
    if (m_in.m_audio.m_codec_ctx->sample_fmt == m_out.m_audio.m_codec_ctx->sample_fmt &&
            m_in.m_audio.m_codec_ctx->sample_rate == m_out.m_audio.m_codec_ctx->sample_rate &&
            m_in.m_audio.m_codec_ctx->channel_layout == m_out.m_audio.m_codec_ctx->channel_layout)

    {
        // Formats are same
        close_resample();
        return 0;
    }

    if (m_audio_resample_ctx == nullptr ||
            m_cur_sample_fmt != m_in.m_audio.m_codec_ctx->sample_fmt ||
            m_cur_sample_rate != m_in.m_audio.m_codec_ctx->sample_rate ||
            m_cur_channel_layout != m_in.m_audio.m_codec_ctx->channel_layout)
    {
        int ret;

        Logging::info(destname(), "Creating audio resampler: %1 -> %2 / %3 -> %4 / %5 -> %6.",
                      get_sample_fmt_name(m_in.m_audio.m_codec_ctx->sample_fmt).c_str(),
                      get_sample_fmt_name(m_out.m_audio.m_codec_ctx->sample_fmt).c_str(),
                      format_samplerate(m_in.m_audio.m_codec_ctx->sample_rate).c_str(),
                      format_samplerate(m_out.m_audio.m_codec_ctx->sample_rate).c_str(),
                      get_channel_layout_name(m_in.m_audio.m_codec_ctx->channels, m_in.m_audio.m_codec_ctx->channel_layout).c_str(),
                      get_channel_layout_name(m_out.m_audio.m_codec_ctx->channels, m_out.m_audio.m_codec_ctx->channel_layout).c_str());

        close_resample();

        m_cur_sample_fmt        = m_in.m_audio.m_codec_ctx->sample_fmt;
        m_cur_sample_rate       = m_in.m_audio.m_codec_ctx->sample_rate;
        m_cur_channel_layout    = m_in.m_audio.m_codec_ctx->channel_layout;

        // Create a resampler context for the conversion.
        // Set the conversion parameters.
#if LAVR_DEPRECATE
        m_audio_resample_ctx = swr_alloc_set_opts(nullptr,
                                                  static_cast<int64_t>(m_out.m_audio.m_codec_ctx->channel_layout),
                                                  m_out.m_audio.m_codec_ctx->sample_fmt,
                                                  m_out.m_audio.m_codec_ctx->sample_rate,
                                                  static_cast<int64_t>(m_in.m_audio.m_codec_ctx->channel_layout),
                                                  m_in.m_audio.m_codec_ctx->sample_fmt,
                                                  m_in.m_audio.m_codec_ctx->sample_rate,
                                                  0, nullptr);
        if (m_audio_resample_ctx == nullptr)
        {
            Logging::error(destname(), "Could not allocate resample context.");
            return AVERROR(ENOMEM);
        }

        // Open the resampler with the specified parameters.
        ret = swr_init(m_audio_resample_ctx);
        if (ret < 0)
        {
            Logging::error(destname(), "Could not open resampler context (error '%1').", ffmpeg_geterror(ret).c_str());
            swr_free(&m_audio_resample_ctx);
            m_audio_resample_ctx = nullptr;
            return ret;
        }
#else
        // Create a resampler context for the conversion.
        m_audio_resample_ctx = avresample_alloc_context();
        if (m_audio_resample_ctx == nullptr)
        {
            Logging::error(destname(), "Could not allocate resample context.");
            return AVERROR(ENOMEM);
        }

        // Set the conversion parameters.
        // Default channel layouts based on the number of channels
        // are assumed for simplicity (they are sometimes not detected
        // properly by the demuxer and/or decoder).

        av_opt_set_int(m_audio_resample_ctx, "in_channel_layout", av_get_default_channel_layout(m_in.m_audio.m_codec_ctx->channels), 0);
        av_opt_set_int(m_audio_resample_ctx, "out_channel_layout", av_get_default_channel_layout(m_out.m_audio.m_codec_ctx->channels), 0);
        av_opt_set_int(m_audio_resample_ctx, "in_sample_rate", m_in.m_audio.m_codec_ctx->sample_rate, 0);
        av_opt_set_int(m_audio_resample_ctx, "out_sample_rate", m_out.m_audio.m_codec_ctx->sample_rate, 0);
        av_opt_set_int(m_audio_resample_ctx, "in_sample_fmt", m_in.m_audio.m_codec_ctx->sample_fmt, 0);
        av_opt_set_int(m_audio_resample_ctx, "out_sample_fmt", m_out.m_audio.m_codec_ctx->sample_fmt, 0);

        // Open the resampler with the specified parameters.
        ret = avresample_open(m_audio_resample_ctx);
        if (ret < 0)
        {
            Logging::error(destname(), "Could not open resampler context (error '%1').", ffmpeg_geterror(ret).c_str());
            avresample_free(&m_audio_resample_ctx);
            m_audio_resample_ctx = nullptr;
            return ret;
        }
#endif
    }
    return 0;
}

int FFmpeg_Transcoder::init_fifo()
{
    // Create the FIFO buffer based on the specified output sample format.
    m_audio_fifo = av_audio_fifo_alloc(m_out.m_audio.m_codec_ctx->sample_fmt, m_out.m_audio.m_codec_ctx->channels, 1);
    if (m_audio_fifo == nullptr)
    {
        Logging::error(destname(), "Could not allocate FIFO.");
        return AVERROR(ENOMEM);
    }
    return 0;
}

int FFmpeg_Transcoder::update_format(AVDictionary** dict, LPCPROFILE_OPTION option) const
{
    int ret = 0;

    if (option == nullptr)
    {
        return 0;
    }

    for (LPCPROFILE_OPTION p = option; p->m_key != nullptr; p++)
    {
        if ((p->m_options & OPT_AUDIO) && m_out.m_video.m_stream_idx != INVALID_STREAM)
        {
            // Option for audio only, but file contains video stream
            continue;
        }

        if ((p->m_options & OPT_VIDEO) && m_out.m_video.m_stream_idx == INVALID_STREAM)
        {
            // Option for video, but file contains no video stream
            continue;
        }

        Logging::trace(destname(), "Profile format option -%1%2%3.",  p->m_key, *p->m_value ? " " : "", p->m_value);

        ret = av_dict_set_with_check(dict, p->m_key, p->m_value, p->m_flags, destname());
        if (ret < 0)
        {
            break;
        }
    }
    return ret;
}

int FFmpeg_Transcoder::prepare_format(AVDictionary** dict,  FILETYPE filetype) const
{
    int ret = 0;

    for (int n = 0; m_profile[n].m_profile != PROFILE_INVALID; n++)
    {
        if (m_profile[n].m_filetype == filetype && m_profile[n].m_profile == params.m_profile)
        {
            ret = update_format(dict, m_profile[n].m_option_format);
            break;
        }
    }

    if (filetype == FILETYPE_MP4 || filetype == FILETYPE_PRORES)
    {
        // All
        av_dict_set_with_check(dict, "flags:a", "+global_header", 0, destname());
        av_dict_set_with_check(dict, "flags:v", "+global_header", 0, destname());
    }

    return ret;
}

int FFmpeg_Transcoder::write_output_file_header()
{
    AVDictionary* dict = nullptr;
    int ret;

    ret = prepare_format(&dict, m_out.m_filetype);
    if (ret < 0)
    {
        return ret;
    }

    ret = avformat_write_header(m_out.m_format_ctx, &dict);
    if (ret < 0)
    {
        Logging::error(destname(), "Could not write output file header (error '%1').", ffmpeg_geterror(ret).c_str());
        return ret;
    }

    if (m_out.m_filetype == FILETYPE_WAV)
    {
        // Insert fake WAV header (fill in size fields with estimated values instead of setting to -1)
        AVIOContext * output_io_context = static_cast<AVIOContext *>(m_out.m_format_ctx->pb);
        Buffer *buffer = static_cast<Buffer *>(output_io_context->opaque);
        size_t pos = buffer->tell();
        WAV_HEADER wav_header;
        WAV_LIST_HEADER list_header;
        WAV_DATA_HEADER data_header;

        buffer->copy(reinterpret_cast<uint8_t*>(&wav_header), 0, sizeof(WAV_HEADER));
        buffer->copy(reinterpret_cast<uint8_t*>(&list_header), sizeof(WAV_HEADER), sizeof(WAV_LIST_HEADER));
        buffer->copy(reinterpret_cast<uint8_t*>(&data_header), sizeof(WAV_HEADER) + sizeof(WAV_LIST_HEADER) + list_header.m_data_bytes - 4, sizeof(WAV_DATA_HEADER));

        wav_header.m_wav_size = static_cast<unsigned int>(m_predicted_size - 8);
        data_header.m_data_bytes = static_cast<unsigned int>(m_predicted_size - (sizeof(WAV_HEADER) + sizeof(WAV_LIST_HEADER) + sizeof(WAV_DATA_HEADER) + list_header.m_data_bytes - 4));

        buffer->seek(0, SEEK_SET);
        buffer->write(reinterpret_cast<uint8_t*>(&wav_header), sizeof(WAV_HEADER));
        buffer->seek(static_cast<long>(sizeof(WAV_HEADER) + sizeof(WAV_LIST_HEADER) + list_header.m_data_bytes - 4), SEEK_SET);
        buffer->write(reinterpret_cast<uint8_t*>(&data_header), sizeof(WAV_DATA_HEADER));
        buffer->seek(static_cast<long>(pos), SEEK_SET);
    }

    return 0;
}

AVFrame *FFmpeg_Transcoder::alloc_picture(AVPixelFormat pix_fmt, int width, int height)
{
    AVFrame *picture;
    int ret;

    picture = av_frame_alloc();
    if (picture == nullptr)
    {
        return nullptr;
    }

    picture->format = pix_fmt;
    picture->width  = width;
    picture->height = height;

    // allocate the buffers for the frame data
    ret = av_frame_get_buffer(picture, 32);
    if (ret < 0)
    {
        Logging::error(destname(), "Could not allocate frame data.");
        av_frame_free(&picture);
        return nullptr;
    }

    return picture;
}

#if LAVC_NEW_PACKET_INTERFACE
int FFmpeg_Transcoder::decode(AVCodecContext *avctx, AVFrame *frame, int *got_frame, const AVPacket *pkt) const
{
    int ret;

    *got_frame = 0;

    if (pkt != nullptr)
    {
        ret = avcodec_send_packet(avctx, pkt);
        // In particular, we don't expect AVERROR(EAGAIN), because we read all
        // decoded frames with avcodec_receive_frame() until done.
        if (ret < 0 && ret != AVERROR_EOF)
        {
            Logging::error(filename(), "Could not send packet to decoder (error '%1').", ffmpeg_geterror(ret).c_str());
            return ret;
        }
    }

    ret = avcodec_receive_frame(avctx, frame);
    if (ret < 0 && ret != AVERROR(EAGAIN) && ret != AVERROR_EOF)
    {
        Logging::error(filename(), "Could not receive packet from decoder (error '%1').", ffmpeg_geterror(ret).c_str());
    }

    *got_frame = (ret >= 0) ? 1 : 0;

    return ret;
}
#endif

int FFmpeg_Transcoder::decode_audio_frame(AVPacket *pkt, int *decoded)
{
    int data_present = 0;
    int ret = 0;

    *decoded = 0;

    // Decode the audio frame stored in the temporary packet.
    // The input audio stream decoder is used to do this.
    // If we are at the end of the file, pass an empty packet to the decoder
    // to flush it.

    // Since FFMpeg version >= 3.2 this is deprecated
#if  !LAVC_NEW_PACKET_INTERFACE
    // Temporary storage of the input samples of the frame read from the file.
    AVFrame *frame = nullptr;

    // Initialise temporary storage for one input frame.
    ret = init_frame(&frame, filename());
    if (ret < 0)
    {
        return ret;
    }

    ret = avcodec_decode_audio4(m_in.m_audio.m_codec_ctx, frame, &data_present, pkt);

    if (ret < 0 && ret != AVERROR(EINVAL))
    {
        Logging::error(filename(), "Could not decode audio frame (error '%1').", ffmpeg_geterror(ret).c_str());
        // unused frame
        av_frame_free(&frame);
        return ret;
    }

    *decoded = ret;
    ret = 0;

    {
#else
    bool again = false;

    data_present = 0;

    // read all the output frames (in general there may be any number of them)
    while (ret >= 0)
    {
        AVFrame *frame = nullptr;

        // Initialise temporary storage for one input frame.
        ret = init_frame(&frame, filename());
        if (ret < 0)
        {
            return ret;
        }

        ret = decode(m_in.m_audio.m_codec_ctx, frame, &data_present, again ? nullptr : pkt);
        if (!data_present)
        {
            // unused frame
            av_frame_free(&frame);
            break;
        }

        if (ret < 0)
        {
            // Anything else is an error, report it!
            Logging::error(filename(), "Could not decode audio frame (error '%1').", ffmpeg_geterror(ret).c_str());
            // unused frame
            av_frame_free(&frame);
            break;
        }

        again = true;

        *decoded += pkt->size;
#endif
        // If there is decoded data, convert and store it
        if (data_present && frame->nb_samples)
        {
            // Temporary storage for the converted input samples.
            uint8_t **converted_input_samples = nullptr;
            int nb_output_samples;
#if LAVR_DEPRECATE
            nb_output_samples = (m_audio_resample_ctx != nullptr) ? swr_get_out_samples(m_audio_resample_ctx, frame->nb_samples) : frame->nb_samples;
#else
            nb_output_samples = (m_audio_resample_ctx != nullptr) ? avresample_get_out_samples(m_audio_resample_ctx, frame->nb_samples) : frame->nb_samples;
#endif

            try
            {
                // Initialise the resampler to be able to convert audio sample formats.
#ifndef USING_LIBAV
                ret = init_resampler();
                if (ret)
                {
                    throw ret;
                }
#endif

                // Store audio frame
                // Initialise the temporary storage for the converted input samples.
                ret = init_converted_samples(&converted_input_samples, nb_output_samples);
                if (ret < 0)
                {
                    throw ret;
                }

                // Convert the input samples to the desired output sample format.
                // This requires a temporary storage provided by converted_input_samples.
                ret = convert_samples(frame->extended_data, frame->nb_samples, converted_input_samples, &nb_output_samples);
                if (ret < 0)
                {
                    throw ret;
                }

                // Add the converted input samples to the FIFO buffer for later processing.
                ret = add_samples_to_fifo(converted_input_samples, nb_output_samples);
                if (ret < 0)
                {
                    throw ret;
                }
                ret = 0;
            }
            catch (int _ret)
            {
                ret = _ret;
            }

            if (converted_input_samples != nullptr)
            {
                av_freep(&converted_input_samples[0]);
                av_free(converted_input_samples);
            }
        }
        av_frame_free(&frame);
    }
    return ret;
}

int FFmpeg_Transcoder::decode_video_frame(AVPacket *pkt, int *decoded)
{
    int data_present;
    int ret = 0;

    *decoded = 0;

    // NOTE1: some codecs are stream based (mpegvideo, mpegaudio)
    // and this is the only method to use them because you cannot
    // know the compressed data size before analysing it.

    // BUT some other codecs (msmpeg4, mpeg4) are inherently frame
    // based, so you must call them with all the data for one
    // frame exactly. You must also initialise 'width' and
    // 'height' before initialising them.

    // NOTE2: some codecs allow the raw parameters (frame size,
    // sample rate) to be changed at any frame. We handle this, so
    // you should also take care of it

    // Since FFMpeg version >= 3.2 this is deprecated
#if !LAVC_NEW_PACKET_INTERFACE
    // Temporary storage of the input samples of the frame read from the file.
    AVFrame *frame = nullptr;

    // Initialise temporary storage for one input frame.
    ret = init_frame(&frame, filename());
    if (ret < 0)
    {
        return ret;
    }

    ret = avcodec_decode_video2(m_in.m_video.m_codec_ctx, frame, &data_present, pkt);

    if (ret < 0 && ret != AVERROR(EINVAL))
    {
        Logging::error(filename(), "Could not decode video frame (error '%1').", ffmpeg_geterror(ret).c_str());
        // unused frame
        av_frame_free(&frame);
        return ret;
    }

    *decoded = ret;
    ret = 0;

    {
#else
    bool again = false;

    data_present = 0;

    // read all the output frames (in general there may be any number of them)
    while (ret >= 0)
    {
        AVFrame *frame = nullptr;

        // Initialise temporary storage for one input frame.
        ret = init_frame(&frame, filename());
        if (ret < 0)
        {
            return ret;
        }

        ret = decode(m_in.m_video.m_codec_ctx, frame, &data_present, again ? nullptr : pkt);

        if (!data_present)
        {
            // unused frame
            av_frame_free(&frame);
            break;
        }

        if (ret < 0)
        {
            // Anything else is an error, report it!
            Logging::error(filename(), "Could not decode audio frame (error '%1').", ffmpeg_geterror(ret).c_str());
            // unused frame
            av_frame_free(&frame);
            break;
        }

        again = true;
        *decoded += pkt->size;
#endif

        // Sometimes only a few packets contain valid dts/pts/pos data, so we keep it
        if (pkt->dts != AV_NOPTS_VALUE)
        {
            int64_t pts = pkt->dts;
            if (pts > m_pts)
            {
                m_pts = pts;
            }
        }
        else if (pkt->pts != AV_NOPTS_VALUE)
        {
            int64_t pts = pkt->pts;
            if (pts > m_pts)
            {
                m_pts = pts;
            }
        }

        if (pkt->pos > -1)
        {
            m_pos = pkt->pos;
        }

        if (data_present)
        {
            if (m_sws_ctx != nullptr)
            {
                AVCodecContext *codec_ctx = m_out.m_video.m_codec_ctx;

                AVFrame * tmp_frame = alloc_picture(codec_ctx->pix_fmt, codec_ctx->width, codec_ctx->height);
                if (tmp_frame == nullptr)
                {
                    return AVERROR(ENOMEM);
                }

                sws_scale(m_sws_ctx,
                          static_cast<const uint8_t * const *>(frame->data), frame->linesize,
                          0, frame->height,
                          tmp_frame->data, tmp_frame->linesize);

                tmp_frame->pts = frame->pts;
#ifndef USING_LIBAV
                tmp_frame->best_effort_timestamp = frame->best_effort_timestamp;
#endif

                av_frame_free(&frame);

                frame = tmp_frame;
            }

#ifndef USING_LIBAV
#if LAVF_DEP_AVSTREAM_CODEC
            int64_t best_effort_timestamp = frame->best_effort_timestamp;
#else
            int64_t best_effort_timestamp = av_frame_get_best_effort_timestamp(frame);
#endif

            if (best_effort_timestamp != AV_NOPTS_VALUE)
            {
                frame->pts = best_effort_timestamp;
            }
#endif

            if (frame->pts == AV_NOPTS_VALUE)
            {
                frame->pts = m_pts;
            }

            if (m_out.m_video.m_stream != nullptr)
            {
                // Rescale to our time base, but only if nessessary
                if (frame->pts != AV_NOPTS_VALUE && (m_in.m_video.m_stream->time_base.den != m_out.m_video.m_stream->time_base.den || m_in.m_video.m_stream->time_base.num != m_out.m_video.m_stream->time_base.num))
                {
                    frame->pts = av_rescale_q_rnd(frame->pts, m_in.m_video.m_stream->time_base, m_out.m_video.m_stream->time_base, static_cast<AVRounding>(AV_ROUND_NEAR_INF | AV_ROUND_PASS_MINMAX));
                }

                frame->quality = m_out.m_video.m_codec_ctx->global_quality;
            }

#ifndef USING_LIBAV
            frame->pict_type = AV_PICTURE_TYPE_NONE;	// other than AV_PICTURE_TYPE_NONE causes warnings
            m_video_fifo.push(send_filters(frame, ret));
#else
            frame->pict_type = (AVPictureType)0;        // other than 0 causes warnings
            m_video_fifo.push(frame);
#endif
        }
        else
        {
            // unused frame
            av_frame_free(&frame);
        }
    }

    return ret;
}

int FFmpeg_Transcoder::store_packet(AVPacket *pkt)
{
    int ret = av_interleaved_write_frame(m_out.m_format_ctx, pkt);

    if (ret < 0)
    {
        Logging::error(destname(), "Could not write audio frame (error '%1').", ffmpeg_geterror(ret).c_str());
    }

    return ret;
}

int FFmpeg_Transcoder::decode_frame(AVPacket *pkt)
{
    int ret = 0;

    if (pkt->stream_index == m_in.m_audio.m_stream_idx && m_out.m_audio.m_stream_idx > -1)
    {
        if (!m_copy_audio)
        {
            int decoded = 0;
            ret = decode_audio_frame(pkt, &decoded);
        }
        else
        {
            pkt->stream_index   = m_out.m_audio.m_stream_idx;
            if (pkt->pts != AV_NOPTS_VALUE)
            {
                pkt->pts            = av_rescale_q_rnd(pkt->pts, m_in.m_audio.m_stream->time_base, m_out.m_audio.m_stream->time_base, static_cast<AVRounding>(AV_ROUND_NEAR_INF|AV_ROUND_PASS_MINMAX));
            }
            if (pkt->dts != AV_NOPTS_VALUE)
            {
                pkt->dts            = av_rescale_q_rnd(pkt->dts, m_in.m_audio.m_stream->time_base, m_out.m_audio.m_stream->time_base, static_cast<AVRounding>(AV_ROUND_NEAR_INF|AV_ROUND_PASS_MINMAX));
            }
            if (pkt->duration)
            {
                pkt->duration       = static_cast<int>(av_rescale_q(pkt->duration, m_in.m_audio.m_stream->time_base, m_out.m_audio.m_stream->time_base));
            }
            pkt->pos            = -1;

            ret = store_packet(pkt);
        }
    }
    else if (pkt->stream_index == m_in.m_video.m_stream_idx && (m_out.m_video.m_stream_idx > -1 || export_frameset()))
    {
        if (!m_copy_video)
        {
            int decoded = 0;
#if LAVC_NEW_PACKET_INTERFACE
            int lastret = 0;
#endif

            // Can someone tell me why this seems required??? If this is not done some videos become garbled.
            do
            {
                // Decode one frame.
                ret = decode_video_frame(pkt, &decoded);

#if LAVC_NEW_PACKET_INTERFACE
                if ((ret == AVERROR(EAGAIN) && ret == lastret) || ret == AVERROR_EOF)
                {
                    // If EAGAIN reported twice or stream at EOF
                    // quit loop, but this is not an error
                    // (must process all streams).
                    break;
                }

                if (ret < 0 && ret != AVERROR(EAGAIN))
                {
                    Logging::error(filename(), "Could not decode frame (error '%1').", ffmpeg_geterror(ret).c_str());
                    return ret;
                }

                lastret = ret;
#else
                if (ret < 0)
                {
                    Logging::error(filename(), "Could not decode frame (error '%1').", ffmpeg_geterror(ret).c_str());
                    return ret;
                }
#endif
                pkt->data += decoded;
                pkt->size -= decoded;
            }
#if LAVC_NEW_PACKET_INTERFACE
            while (pkt->size > 0 && (ret == 0 || ret == AVERROR(EAGAIN)));
#else
            while (pkt->size > 0);
#endif
            ret = 0;
        }
        else
        {
            pkt->stream_index   = m_out.m_video.m_stream_idx;
            if (pkt->pts != AV_NOPTS_VALUE)
            {
                pkt->pts            = av_rescale_q_rnd(pkt->pts, m_in.m_video.m_stream->time_base, m_out.m_video.m_stream->time_base, static_cast<AVRounding>(AV_ROUND_NEAR_INF|AV_ROUND_PASS_MINMAX));
            }
            if (pkt->dts != AV_NOPTS_VALUE)
            {
                pkt->dts            = av_rescale_q_rnd(pkt->dts, m_in.m_video.m_stream->time_base, m_out.m_video.m_stream->time_base, static_cast<AVRounding>(AV_ROUND_NEAR_INF|AV_ROUND_PASS_MINMAX));
            }
            if (pkt->duration)
            {
                pkt->duration       = static_cast<int>(av_rescale_q(pkt->duration, m_in.m_video.m_stream->time_base, m_out.m_video.m_stream->time_base));
            }
            pkt->pos            = -1;

            ret = store_packet(pkt);
        }
    }
    else
    {
        for (size_t n = 0; n < m_in.m_album_art.size(); n++)
        {
            AVStream *input_stream = m_in.m_album_art.at(n).m_stream;

            // AV_DISPOSITION_ATTACHED_PIC streams already processed in process_albumarts()
            if (pkt->stream_index == input_stream->index && !(input_stream->disposition & AV_DISPOSITION_ATTACHED_PIC))
            {
                AVStream *output_stream = m_out.m_album_art.at(n).m_stream;

                ret = add_albumart_frame(output_stream, pkt);
                break;
            }
        }
    }

    if (!params.m_decoding_errors && ret < 0 && ret != AVERROR(EAGAIN))
    {
        ret = 0;
    }

    return ret;
}

int FFmpeg_Transcoder::init_converted_samples(uint8_t ***converted_input_samples, int frame_size)
{
    int ret;

    // Allocate as many pointers as there are audio channels.
    // Each pointer will later point to the audio samples of the corresponding
    // channels (although it may be nullptr for interleaved formats).

#ifndef USING_LIBAV
    *converted_input_samples = static_cast<uint8_t **>(av_calloc(static_cast<size_t>(m_out.m_audio.m_codec_ctx->channels), sizeof(**converted_input_samples)));
#else
    // Libav does not provide av_calloc
    *converted_input_samples = static_cast<uint8_t **>(av_malloc(m_out.m_audio.m_codec_ctx->channels * sizeof(**converted_input_samples)));
#endif  // !USING_LIBAV

    if (*converted_input_samples == nullptr)
    {
        Logging::error(destname(), "Could not allocate converted input sample pointers.");
        return AVERROR(ENOMEM);
    }

    // Allocate memory for the samples of all channels in one consecutive
    // block for convenience.
    ret = av_samples_alloc(*converted_input_samples, nullptr,
                           m_out.m_audio.m_codec_ctx->channels,
                           frame_size,
                           m_out.m_audio.m_codec_ctx->sample_fmt, 0);
    if (ret < 0)
    {
        Logging::error(destname(), "Could not allocate converted input samples (error '%1').", ffmpeg_geterror(ret).c_str());
        av_freep(&(*converted_input_samples)[0]);
        av_free(*converted_input_samples);
        return ret;
    }
    return 0;
}

#if LAVR_DEPRECATE
int FFmpeg_Transcoder::convert_samples(uint8_t **input_data, int in_samples, uint8_t **converted_data, int *out_samples)
{
    if (m_audio_resample_ctx != nullptr)
    {
        int ret;

        // Convert the samples using the resampler.
        ret = swr_convert(m_audio_resample_ctx, converted_data, *out_samples, const_cast<const uint8_t **>(input_data), in_samples);
        if (ret  < 0)
        {
            Logging::error(destname(), "Could not convert input samples (error '%1').", ffmpeg_geterror(ret).c_str());
            return ret;
        }

        *out_samples = ret;
    }
    else
    {
        // No resampling, just copy samples
        if (!av_sample_fmt_is_planar(m_in.m_audio.m_codec_ctx->sample_fmt))
        {
            memcpy(converted_data[0], input_data[0], static_cast<size_t>(in_samples * av_get_bytes_per_sample(m_out.m_audio.m_codec_ctx->sample_fmt) * m_in.m_audio.m_codec_ctx->channels));
        }
        else
        {
            size_t samples = static_cast<size_t>(in_samples * av_get_bytes_per_sample(m_out.m_audio.m_codec_ctx->sample_fmt));
            for (int n = 0; n < m_in.m_audio.m_codec_ctx->channels; n++)
            {
                memcpy(converted_data[n], input_data[n], samples);
            }
        }
    }
    return 0;
}
#else
int FFmpeg_Transcoder::convert_samples(uint8_t **input_data, const int in_samples, uint8_t **converted_data, int *out_samples)
{
    if (m_audio_resample_ctx != nullptr)
    {
        int ret;

        // Convert the samples using the resampler.
        ret = avresample_convert(m_audio_resample_ctx, converted_data, 0, *out_samples, input_data, 0, in_samples);
        if (ret < 0)
        {
            Logging::error(destname(), "Could not convert input samples (error '%1').", ffmpeg_geterror(ret).c_str());
            return ret;
        }

        *out_samples = ret;

        // Perform a sanity check so that the number of converted samples is
        // not greater than the number of samples to be converted.
        // If the sample rates differ, this case has to be handled differently

        if (avresample_available(m_audio_resample_ctx))
        {
            Logging::error(destname(), "Converted samples left over.");
            return AVERROR_EXIT;
        }
    }
    else
    {
        // No resampling, just copy samples
        if (!av_sample_fmt_is_planar(m_in.m_audio.m_codec_ctx->sample_fmt))
        {
            memcpy(converted_data[0], input_data[0], in_samples * av_get_bytes_per_sample(m_out.m_audio.m_codec_ctx->sample_fmt) * m_in.m_audio.m_codec_ctx->channels);
        }
        else
        {
            for (int n = 0; n < m_in.m_audio.m_codec_ctx->channels; n++)
            {
                memcpy(converted_data[n], input_data[n], in_samples * av_get_bytes_per_sample(m_out.m_audio.m_codec_ctx->sample_fmt));
            }
        }
    }
    return 0;
}
#endif

int FFmpeg_Transcoder::add_samples_to_fifo(uint8_t **converted_input_samples, int frame_size)
{
    int ret;

    // Make the FIFO as large as it needs to be to hold both,
    // the old and the new samples.

    ret = av_audio_fifo_realloc(m_audio_fifo, av_audio_fifo_size(m_audio_fifo) + frame_size);
    if (ret < 0)
    {
        Logging::error(destname(), "Could not reallocate FIFO.");
        return ret;
    }

    // Store the new samples in the FIFO buffer.
    ret = av_audio_fifo_write(m_audio_fifo, reinterpret_cast<void **>(converted_input_samples), frame_size);
    if (ret < frame_size)
    {
        if (ret < 0)
        {
            Logging::error(destname(), "Could not write data to FIFO (error '%1').", ffmpeg_geterror(ret).c_str());
        }
        else
        {
            Logging::error(destname(), "Could not write data to FIFO.");
            ret = AVERROR_EXIT;
        }
        return AVERROR_EXIT;
    }

    return 0;
}

int FFmpeg_Transcoder::flush_frames_all(bool use_flush_packet)
{
    int ret = 0;

    if (m_in.m_audio.m_codec_ctx != nullptr)
    {
        int ret2 = flush_frames_single(m_in.m_audio.m_stream_idx, use_flush_packet);
        if (ret2 < 0)
        {
            ret = ret2;
        }
    }

    if (m_in.m_video.m_codec_ctx != nullptr)
    {
        int ret2 = flush_frames_single(m_in.m_video.m_stream_idx, use_flush_packet);
        if (ret2 < 0)
        {
            ret = ret2;
        }
    }

    return ret;
}

int FFmpeg_Transcoder::flush_frames_single(int stream_index, bool use_flush_packet)
{
    int ret = 0;

    if (stream_index > INVALID_STREAM)
    {
        int (FFmpeg_Transcoder::*decode_frame_ptr)(AVPacket *pkt, int *decoded) = nullptr;

        if (!m_copy_audio && stream_index == m_in.m_audio.m_stream_idx && m_out.m_audio.m_stream_idx > -1)
        {
            decode_frame_ptr = &FFmpeg_Transcoder::decode_audio_frame;
        }
        else if (!m_copy_video && stream_index == m_in.m_video.m_stream_idx && (m_out.m_video.m_stream_idx > -1 || export_frameset()))
        {
            decode_frame_ptr = &FFmpeg_Transcoder::decode_video_frame;
        }

        if (decode_frame_ptr != nullptr)
        {
//#ifdef DEBUG_FRAME_SET
//            fprintf(stderr, "FLUSH!                      |\n");
//#endif // DEBUG_FRAME_SET

            AVPacket pkt;
            AVPacket *flush_packet = nullptr;
            int decoded = 0;

            if (use_flush_packet)
            {
                flush_packet = &pkt;

                init_packet(flush_packet);

                flush_packet->data = nullptr;
                flush_packet->size = 0;
                flush_packet->stream_index = stream_index;
            }

            do
            {
                ret = (this->*decode_frame_ptr)(flush_packet, &decoded);
                if (ret < 0 && ret != AVERROR(EAGAIN))
                {
                    break;
                }
            }
            while (decoded);

            if (flush_packet != nullptr)
            {
                av_packet_unref(flush_packet);
            }
        }
    }

    return ret;
}

int FFmpeg_Transcoder::read_decode_convert_and_store(int *finished)
{
    // Packet used for temporary storage.
    AVPacket pkt;
    int ret = 0;

    try
    {
        // Read one frame from the input file into a temporary packet.
        ret = av_read_frame(m_in.m_format_ctx, &pkt);

        if (ret < 0)
        {
            if (ret == AVERROR_EOF)
            {
                // If we are the the end of the file, flush the decoder below.
                *finished = 1;
            }
            else
            {
                Logging::error(destname(), "Could not read frame (error '%1').", ffmpeg_geterror(ret).c_str());
                throw ret;
            }
        }

        if (!*finished)
        {
            // Decode one packet, at least with the old API (!LAV_NEW_PACKET_INTERFACE)
            // it seems a packet can contain more than one frame so loop around it
            // if necessary...
            ret = decode_frame(&pkt);

            if (ret < 0 && ret != AVERROR(EAGAIN))
            {
                throw ret;
            }
        }
        else
        {
            // Flush cached frames, ignoring any errors
<<<<<<< HEAD
            flush_frames();
=======
            flush_frames_all(true);
>>>>>>> 9642e67a
        }

        ret = 0;    // Errors will be reported by exception
    }
    catch (int _ret)
    {
        ret = _ret;
    }

    av_packet_unref(&pkt);

    return ret;
}

int FFmpeg_Transcoder::init_audio_output_frame(AVFrame **frame, int frame_size)
{
    int ret;

    // Create a new frame to store the audio samples.
    *frame = av_frame_alloc();
    if (*frame == nullptr)
    {
        Logging::error(destname(), "Could not allocate output frame.");
        return AVERROR_EXIT;
    }

    //
    // Set the frame's parameters, especially its size and format.
    // av_frame_get_buffer needs this to allocate memory for the
    // audio samples of the frame.
    // Default channel layouts based on the number of channels
    // are assumed for simplicity.

    (*frame)->nb_samples     = frame_size;
    (*frame)->channel_layout = m_out.m_audio.m_codec_ctx->channel_layout;
    (*frame)->format         = m_out.m_audio.m_codec_ctx->sample_fmt;

    // Allocate the samples of the created frame. This call will make
    // sure that the audio frame can hold as many samples as specified.

    ret = av_frame_get_buffer(*frame, 32);
    if (ret < 0)
    {
        Logging::error(destname(), "Could allocate output frame samples (error '%1').", ffmpeg_geterror(ret).c_str());
        av_frame_free(frame);
        return ret;
    }

    return 0;
}

void FFmpeg_Transcoder::produce_audio_dts(AVPacket *pkt, int64_t *pts)
{
    //    if ((pkt->pts == 0 || pkt->pts == AV_NOPTS_VALUE) && pkt->dts == AV_NOPTS_VALUE)
    {
        int64_t duration;
        // Some encoders to not produce dts/pts.
        // So we make some up.
        if (pkt->duration)
        {
            duration = pkt->duration;

            if (m_out.m_audio.m_codec_ctx->codec_id == AV_CODEC_ID_OPUS)
            {
                /** @todo: Is this a FFmpeg bug or am I too stupid?
                 * OPUS is a bit strange. Whatever we feed into the encoder, the result will always be floating point planar
                 * at 48 K sampling rate.
                 * For some reason the duration calculated by the FFMpeg API is wrong. We have to rescale it to the correct value
                 */
                if (duration > 0 && CODECPAR(m_out.m_audio.m_stream)->sample_rate > 0)
                {
                    pkt->duration = duration = static_cast<int>(av_rescale(duration, static_cast<int64_t>(m_out.m_audio.m_stream->time_base.den) * m_out.m_audio.m_codec_ctx->ticks_per_frame, CODECPAR(m_out.m_audio.m_stream)->sample_rate * static_cast<int64_t>(m_out.m_audio.m_stream->time_base.num)));
                }
            }

        }
        else
        {
            duration = 1;
        }

        pkt->dts = *pts;
        pkt->pts = *pts + duration;

        *pts += duration;
    }
}

int FFmpeg_Transcoder::encode_audio_frame(const AVFrame *frame, int *data_present)
{
    // Packet used for temporary storage.
    AVPacket pkt;
    int ret;

    init_packet(&pkt);

    // Encode the audio frame and store it in the temporary packet.
    // The output audio stream encoder is used to do this.
#if !LAVC_NEW_PACKET_INTERFACE
    ret = avcodec_encode_audio2(m_out.m_audio.m_codec_ctx, &pkt, frame, data_present);

    if (ret < 0)
    {
        Logging::error(destname(), "Could not encode audio frame (error '%1').", ffmpeg_geterror(ret).c_str());
        av_packet_unref(&pkt);
        return ret;
    }

    {
#else
    *data_present = 0;

    // send the frame for encoding
    ret = avcodec_send_frame(m_out.m_audio.m_codec_ctx, frame);
    if (ret < 0 && ret != AVERROR_EOF)
    {
        Logging::error(destname(), "Could not encode audio frame (error '%1').", ffmpeg_geterror(ret).c_str());
        av_packet_unref(&pkt);
        return ret;
    }

    // read all the available output packets (in general there may be any number of them)
    while (ret >= 0)
    {
        *data_present = 0;

        ret = avcodec_receive_packet(m_out.m_audio.m_codec_ctx, &pkt);
        if (ret == AVERROR(EAGAIN) || ret == AVERROR_EOF)
        {
            av_packet_unref(&pkt);
            return ret;
        }
        else if (ret < 0)
        {
            Logging::error(destname(), "Could not encode audio frame (error '%1').", ffmpeg_geterror(ret).c_str());
            av_packet_unref(&pkt);
            return ret;
        }

        *data_present = 1;
#endif
        // Write one audio frame from the temporary packet to the output file.
        if (*data_present)
        {
            pkt.stream_index = m_out.m_audio.m_stream_idx;

            produce_audio_dts(&pkt, &m_out.m_audio_pts);

            ret = av_interleaved_write_frame(m_out.m_format_ctx, &pkt);
            if (ret < 0)
            {
                Logging::error(destname(), "Could not write audio frame (error '%1').", ffmpeg_geterror(ret).c_str());
                av_packet_unref(&pkt);
                return ret;
            }
        }

        av_packet_unref(&pkt);
    }

    return 0;
}

int FFmpeg_Transcoder::encode_image_frame(const AVFrame *frame, int *data_present)
{
    *data_present = 0;

    if (frame == nullptr || m_skip_next_frame)
    {
        // This called internally to flush frames. We do not have a cache to flush, so simply ignore that.
        // After seek oprations we need to skip the first frame.
        m_skip_next_frame = false;
        return 0;
    }

    if (m_current_format == nullptr)
    {
        Logging::error(destname(), "Internal - missing format.");
        return AVERROR(EINVAL);
    }

    if (m_buffer == nullptr)
    {
        Logging::error(destname(), "Internal - cache not open.");
        return AVERROR(EINVAL);
    }

    AVPacket pkt;
    int ret = 0;
    try
    {
        av_init_packet(&pkt);

        pkt.data = nullptr;
        pkt.size = 0;

        uint32_t frame_no = pts_to_frame(m_in.m_video.m_stream, frame->pts);

#if !LAVC_NEW_PACKET_INTERFACE
        ret = avcodec_encode_video2(m_out.m_video.m_codec_ctx, &pkt, frame, data_present);
        if (ret < 0)
        {
            Logging::error(destname(), "Could not encode video frame (error '%1').", ffmpeg_geterror(ret).c_str());
            throw ret;
        }

        {
#else
        *data_present = 0;

        // send the frame for encoding
        ret = avcodec_send_frame(m_out.m_video.m_codec_ctx, frame);
        if (ret < 0 && ret != AVERROR_EOF)
        {
            Logging::error(destname(), "Could not encode video frame (error '%1').", ffmpeg_geterror(ret).c_str());
            throw ret;
        }

        // read all the available output packets (in general there may be any number of them
        while (ret >= 0)
        {
            *data_present = 0;

            ret = avcodec_receive_packet(m_out.m_video.m_codec_ctx, &pkt);
            if (ret == AVERROR(EAGAIN) || ret == AVERROR_EOF)
            {
                throw ret;
            }
            else if (ret < 0)
            {
                Logging::error(destname(), "Could not encode video frame (error '%1').", ffmpeg_geterror(ret).c_str());
                throw ret;
            }

            *data_present = 1;
#endif
            // Write one video frame from the temporary packet to the output file.
            if (*data_present)
            {
                // Store current video PTS
                m_current_write_pts = pkt.pts;
                m_buffer->write_frame(pkt.data, static_cast<size_t>(pkt.size), frame_no);
            }

            av_packet_unref(&pkt);
        }
    }
    catch (int _ret)
    {
        av_packet_unref(&pkt);
        ret = _ret;
    }

    return ret;
}

int FFmpeg_Transcoder::encode_video_frame(const AVFrame *frame, int *data_present)
{
    // Packet used for temporary storage.
    if (frame != nullptr)
    {
#if LAVF_DEP_AVSTREAM_CODEC
        if (frame->interlaced_frame)
        {
            if (m_out.m_video.m_codec_ctx->codec->id == AV_CODEC_ID_MJPEG)
            {
                m_out.m_video.m_stream->codecpar->field_order = frame->top_field_first ? AV_FIELD_TT:AV_FIELD_BB;
            }
            else
            {
                m_out.m_video.m_stream->codecpar->field_order = frame->top_field_first ? AV_FIELD_TB:AV_FIELD_BT;
            }
        }
        else
        {
            m_out.m_video.m_stream->codecpar->field_order = AV_FIELD_PROGRESSIVE;
        }
#endif
    }

    AVPacket pkt;
    int ret = 0;

    try
    {
        init_packet(&pkt);

        // Encode the video frame and store it in the temporary packet.
        // The output video stream encoder is used to do this.
#if !LAVC_NEW_PACKET_INTERFACE
        ret = avcodec_encode_video2(m_out.m_video.m_codec_ctx, &pkt, frame, data_present);

        if (ret < 0)
        {
            Logging::error(destname(), "Could not encode video frame (error '%1').", ffmpeg_geterror(ret).c_str());
            av_packet_unref(&pkt);
            throw ret;
        }

        {
#else
        *data_present = 0;

        // send the frame for encoding
        ret = avcodec_send_frame(m_out.m_video.m_codec_ctx, frame);
        if (ret < 0 && ret != AVERROR_EOF)
        {
            Logging::error(destname(), "Could not encode video frame (error '%1').", ffmpeg_geterror(ret).c_str());
            throw ret;
        }

        // read all the available output packets (in general there may be any number of them
        while (ret >= 0)
        {
            *data_present = 0;

            ret = avcodec_receive_packet(m_out.m_video.m_codec_ctx, &pkt);
            if (ret == AVERROR(EAGAIN) || ret == AVERROR_EOF)
            {
                throw ret;
            }
            else if (ret < 0)
            {
                Logging::error(destname(), "Could not encode video frame (error '%1').", ffmpeg_geterror(ret).c_str());
                throw ret;
            }

            *data_present = 1;
#endif

            // Write one video frame from the temporary packet to the output file.
            if (*data_present)
            {
                if (pkt.pts != AV_NOPTS_VALUE)
                {
                    pkt.pts -=  m_out.m_video_start_pts;
                }

                if (pkt.dts != AV_NOPTS_VALUE)
                {
                    pkt.dts -=  m_out.m_video_start_pts;
                }

                if (!(m_out.m_format_ctx->oformat->flags & AVFMT_NOTIMESTAMPS))
                {
                    if (pkt.dts != AV_NOPTS_VALUE &&
                            pkt.pts != AV_NOPTS_VALUE &&
                            pkt.dts > pkt.pts)
                    {

                        Logging::warning(destname(), "Invalid DTS: %1 PTS: %2 in video output, replacing by guess.", pkt.dts, pkt.pts);

                        pkt.pts =
                                pkt.dts = pkt.pts + pkt.dts + m_out.m_last_mux_dts + 1
                                - FFMIN3(pkt.pts, pkt.dts, m_out.m_last_mux_dts + 1)
                                - FFMAX3(pkt.pts, pkt.dts, m_out.m_last_mux_dts + 1);
                    }

                    if (pkt.dts != AV_NOPTS_VALUE && m_out.m_last_mux_dts != AV_NOPTS_VALUE)
                    {
                        int64_t max = m_out.m_last_mux_dts + !(m_out.m_format_ctx->oformat->flags & AVFMT_TS_NONSTRICT);
                        //                    AVRational avg_frame_rate = { m_out.m_video.m_stream->avg_frame_rate.den, m_out.m_video.m_stream->avg_frame_rate.num };
                        //                    int64_t max = m_out.m_last_mux_dts + av_rescale_q(1, avg_frame_rate, m_out.m_video.m_stream->time_base);

                        if (pkt.dts < max)
                        {
                            Logging::trace(destname(), "Non-monotonous DTS in video output stream; previous: %1, current: %2; changing to %3. This may result in incorrect timestamps in the output.", m_out.m_last_mux_dts, pkt.dts, max);

                            if (pkt.pts >= pkt.dts)
                            {
                                pkt.pts = FFMAX(pkt.pts, max);
                            }
                            pkt.dts = max;
                        }
                    }
                }

                m_out.m_last_mux_dts = pkt.dts;

                ret = av_interleaved_write_frame(m_out.m_format_ctx, &pkt);
                if (ret < 0)
                {
                    Logging::error(destname(), "Could not write video frame (error '%1').", ffmpeg_geterror(ret).c_str());
                    throw ret;
                }
            }

            av_packet_unref(&pkt);
        }
    }
    catch (int _ret)
    {
        av_packet_unref(&pkt);
        ret = _ret;
    }

    return ret;
}

int FFmpeg_Transcoder::load_encode_and_write(int frame_size)
{
    // Temporary storage of the output samples of the frame written to the file.
    AVFrame *output_frame;
    int ret = 0;

    // Use the maximum number of possible samples per frame.
    // If there is less than the maximum possible frame size in the FIFO
    // buffer use this number. Otherwise, use the maximum possible frame size

    frame_size = FFMIN(av_audio_fifo_size(m_audio_fifo), frame_size);
    int data_written;

    // Initialise temporary storage for one output frame.
    ret = init_audio_output_frame(&output_frame, frame_size);
    if (ret < 0)
    {
        return ret;
    }

    // Read as many samples from the FIFO buffer as required to fill the frame.
    // The samples are stored in the frame temporarily.

    ret = av_audio_fifo_read(m_audio_fifo, reinterpret_cast<void **>(output_frame->data), frame_size);
    if (ret < frame_size)
    {
        if (ret < 0)
        {
            Logging::error(destname(), "Could not read data from FIFO (error '%1').", ffmpeg_geterror(ret).c_str());
        }
        else
        {
            Logging::error(destname(), "Could not read data from FIFO.");
            ret = AVERROR_EXIT;
        }
        av_frame_free(&output_frame);
        return ret;
    }

    // Encode one frame worth of audio samples.
    ret = encode_audio_frame(output_frame, &data_written);
#if !LAVC_NEW_PACKET_INTERFACE
    if (ret < 0)
#else
    if (ret < 0 && ret != AVERROR(EAGAIN))
#endif
    {
        av_frame_free(&output_frame);
        return ret;
    }
    av_frame_free(&output_frame);
    return 0;
}

int FFmpeg_Transcoder::write_output_file_trailer()
{
    int ret;

    ret = av_write_trailer(m_out.m_format_ctx);
    if (ret < 0)
    {
        Logging::error(destname(), "Could not write output file trailer (error '%1').", ffmpeg_geterror(ret).c_str());
        return ret;
    }

    return 0;
}

time_t FFmpeg_Transcoder::mtime() const
{
    return m_mtime;
}

#define tagcpy(dst, src)    \
    for (char *p1 = (dst), *pend = p1 + sizeof(dst), *p2 = (src); *p2 && p1 < pend; p1++, p2++) \
    *p1 = *p2;      /**< @brief Save copy from FFmpeg tag dictionary to IDv3 tag */

void FFmpeg_Transcoder::copy_metadata(AVDictionary **metadata_out, const AVDictionary *metadata_in)
{
    AVDictionaryEntry *tag = nullptr;

    while ((tag = av_dict_get(metadata_in, "", tag, AV_DICT_IGNORE_SUFFIX)))
    {
        av_dict_set_with_check(metadata_out, tag->key, tag->value, 0, destname());

        if (m_out.m_filetype == FILETYPE_MP3)
        {
            // For MP3 fill in ID3v1 structure
            if (!strcasecmp(tag->key, "ARTIST"))
            {
                tagcpy(m_out.m_id3v1.m_artist, tag->value);
            }
            else if (!strcasecmp(tag->key, "TITLE"))
            {
                tagcpy(m_out.m_id3v1.m_title, tag->value);
            }
            else if (!strcasecmp(tag->key, "ALBUM"))
            {
                tagcpy(m_out.m_id3v1.m_album, tag->value);
            }
            else if (!strcasecmp(tag->key, "COMMENT"))
            {
                tagcpy(m_out.m_id3v1.m_comment, tag->value);
            }
            else if (!strcasecmp(tag->key, "YEAR") || !strcasecmp(tag->key, "DATE"))
            {
                tagcpy(m_out.m_id3v1.m_year, tag->value);
            }
            else if (!strcasecmp(tag->key, "TRACK"))
            {
                m_out.m_id3v1.m_title_no = static_cast<char>(atoi(tag->value));
            }
        }
    }
}

int FFmpeg_Transcoder::process_metadata()
{
    Logging::trace(destname(), "Processing metadata.");

    if (m_in.m_audio.m_stream != nullptr && CODECPAR(m_in.m_audio.m_stream)->codec_id == AV_CODEC_ID_VORBIS)
    {
        // For some formats (namely ogg) FFmpeg returns the tags, odd enough, with streams...
        copy_metadata(&m_out.m_format_ctx->metadata, m_in.m_audio.m_stream->metadata);
    }

    copy_metadata(&m_out.m_format_ctx->metadata, m_in.m_format_ctx->metadata);

    if (m_out.m_audio.m_stream != nullptr && m_in.m_audio.m_stream != nullptr)
    {
        // Copy audio stream meta data
        copy_metadata(&m_out.m_audio.m_stream->metadata, m_in.m_audio.m_stream->metadata);
    }

    if (m_out.m_video.m_stream != nullptr && m_in.m_video.m_stream != nullptr)
    {
        // Copy video stream meta data
        copy_metadata(&m_out.m_video.m_stream->metadata, m_in.m_video.m_stream->metadata);
    }

    // Also copy album art meta tags
    for (size_t n = 0; n < m_in.m_album_art.size(); n++)
    {
        AVStream *input_stream = m_in.m_album_art.at(n).m_stream;
        AVStream *output_stream = m_out.m_album_art.at(n).m_stream;

        copy_metadata(&output_stream->metadata, input_stream->metadata);
    }

    return 0;
}

int FFmpeg_Transcoder::process_albumarts()
{
    int ret = 0;

    for (size_t n = 0; n < m_in.m_album_art.size(); n++)
    {
        AVStream *input_stream = m_in.m_album_art.at(n).m_stream;

        if (input_stream->disposition & AV_DISPOSITION_ATTACHED_PIC)
        {
            AVStream *output_stream = m_out.m_album_art.at(n).m_stream;

            ret = add_albumart_frame(output_stream, &input_stream->attached_pic);
            if (ret < 0)
            {
                break;
            }
        }
    }

    return ret;
}

void FFmpeg_Transcoder::flush_buffers()
{
    if (m_in.m_audio.m_codec_ctx != nullptr)
    {
        avcodec_flush_buffers(m_in.m_audio.m_codec_ctx);
    }
    if (m_in.m_video.m_codec_ctx != nullptr)
    {
        avcodec_flush_buffers(m_in.m_video.m_codec_ctx);
    }
}

int FFmpeg_Transcoder::do_seek_frame(uint32_t frame_no)
{
    int ret = -1;

    m_last_seek_frame_no    = frame_no;
    m_last_seek_frame_no2   = frame_no;
    m_have_seeked           = true;     // Note that we have seeked, thus skipped frames. We need to start transcoding over to fill any gaps.

    //m_skip_next_frame = true;/**< @todo: params.m_deinterlace beachten */

    if (m_skip_next_frame)
    {
        --frame_no;
    }

    int64_t pts = frame_to_pts(m_in.m_video.m_stream, frame_no);

    ret = av_seek_frame(m_in.m_format_ctx, m_in.m_video.m_stream_idx, pts, AVSEEK_FLAG_BACKWARD);

    //flush_buffers();

    return ret;
}

int FFmpeg_Transcoder::skip_decoded_frames(uint32_t frame_no, bool forced_seek)
{
    int ret = 0;
    uint32_t next_frame_no = frame_no;
    // Seek next undecoded frame
    for (; m_buffer->have_frame(next_frame_no); next_frame_no++)
    {
        sleep(0);
    }

    if (next_frame_no > m_video_frame_count)
    {
        // Reached end of file
        // Set PTS to end of file
        m_current_write_pts = m_in.m_video.m_stream->duration;
        // Seek to end of file to force AVERROR_EOF from next av_read_frame() call.
        ret = av_seek_frame(m_in.m_format_ctx, m_in.m_video.m_stream_idx, m_current_write_pts, AVSEEK_FLAG_ANY);
        return 0;
    }

    uint32_t last_frame_no = pts_to_frame(m_in.m_video.m_stream, m_current_write_pts);

	// Ignore seek if target is within the next 25 frames
    if (next_frame_no >= last_frame_no /*+ 1*/ && next_frame_no <= last_frame_no + 25)
    {
        return 0;
    }

    if (forced_seek || (frame_no != next_frame_no && next_frame_no > 1))
    {
        // If frame changed, skip to it
        ret = do_seek_frame(next_frame_no);

        if (ret < 0)
        {
            Logging::error(destname(), "Could not encode audio frame: Seek to frame #%1 failed (error '%2').", next_frame_no, ffmpeg_geterror(ret).c_str());
        }
    }

    return ret;
}

int FFmpeg_Transcoder::process_single_fr(int &status)
{
    int finished = 0;
    int ret = 0;

    status = 0;

    try
    {
        if (m_in.m_video.m_stream != nullptr)
        {
            uint32_t seek_frame_no = 0;

            {
                std::lock_guard<std::recursive_mutex> lck (m_mutex);

                while (!m_seek_frame_fifo.empty())
                {
                    uint32_t frame_no = m_seek_frame_fifo.front();

                    if (!m_buffer->have_frame(frame_no))
                    {
                        seek_frame_no = frame_no;
                        break;
                    }


                    m_seek_frame_fifo.pop();
                }
            }

            if (seek_frame_no && seek_frame_no != m_last_seek_frame_no2)
            {
                m_last_seek_frame_no2 = 0;

                // The first frame that FFmpeg API returns after av_seek_frame is wrong (the last frame before seek).
                // We are unable to detect that because the pts seems correct (the one that we requested).
                // So we position before the frame requested, and simply throw the first away.
#if 0
#define PRESCAN_FRAMES  3
                if (seek_frame_no > PRESCAN_FRAMES)
                {
                    seek_frame_no -= PRESCAN_FRAMES;
                    //m_skip_next_frame = true;/**< @todo: params.m_deinterlace beachten */
                }
                else
                {
                    seek_frame_no = 1;
                }
#endif

                ret = skip_decoded_frames(seek_frame_no, true);

                if (ret == AVERROR_EOF)
                {
                    status = 1;
                    return 0;
                }

                if (ret < 0)
                {
                    throw ret;
                }
            }
#if 1
            else if (export_frameset())
            {
                // Check if we have already exported the next frames and skip them to save processing time
                uint32_t current_frame_no = pts_to_frame(m_in.m_video.m_stream, m_current_write_pts) + 1;

                if (m_last_seek_frame_no < current_frame_no)    // Skip frames until seek pos
                {
                    //#ifdef DEBUG_FRAME_SET
                    //                    fprintf(stderr, "PSKIP                       | Last:  %10u Next: %10u PTS:    %" PRIi64 "\n", m_last_seek_frame_no, current_frame_no, m_current_pts);
                    //#endif // DEBUG_FRAME_SET

                    m_last_seek_frame_no = 0;

                    ret = skip_decoded_frames(current_frame_no, false);

                    if (ret == AVERROR_EOF)
                    {
                        status = 1;
                        return 0;
                    }

                    if (ret < 0)
                    {
                        throw ret;
                    }
                }
            }
#endif
        }

        if (!m_copy_audio && m_out.m_audio.m_stream_idx > -1)
        {
            int output_frame_size;

            if (m_out.m_audio.m_codec_ctx->codec->capabilities & AV_CODEC_CAP_VARIABLE_FRAME_SIZE)
            {
                // Encode supports variable frame size, use an arbitrary value
                output_frame_size =  10000;
            }
            else
            {
                // Use the encoder's desired frame size for processing.
                output_frame_size = m_out.m_audio.m_codec_ctx->frame_size;
            }

            // Make sure that there is one frame worth of samples in the FIFO
            // buffer so that the encoder can do its work.
            // Since the decoder's and the encoder's frame size may differ, we
            // need to FIFO buffer to store as many frames worth of input samples
            // that they make up at least one frame worth of output samples.

            while (av_audio_fifo_size(m_audio_fifo) < output_frame_size)
            {
                // Decode one frame worth of audio samples, convert it to the
                // output sample format and put it into the FIFO buffer.

                ret = read_decode_convert_and_store(&finished);
                if (ret < 0)
                {
                    throw ret;
                }

                // If we are at the end of the input file, we continue
                // encoding the remaining audio samples to the output file.

                if (finished)
                {
                    break;
                }
            }

            // If we have enough samples for the encoder, we encode them.
            // At the end of the file, we pass the remaining samples to
            // the encoder.

            while (av_audio_fifo_size(m_audio_fifo) >= output_frame_size || (finished && av_audio_fifo_size(m_audio_fifo) > 0))
            {
                // Take one frame worth of audio samples from the FIFO buffer,
                // encode it and write it to the output file.

                ret = load_encode_and_write(output_frame_size);
                if (ret < 0)
                {
                    throw ret;
                }
            }

            // If we are at the end of the input file and have encoded
            // all remaining samples, we can exit this loop and finish.

            if (finished)
            {
                if (m_out.m_audio.m_codec_ctx != nullptr)
                {
                    // Flush the encoder as it may have delayed frames.
                    int data_written = 0;
                    do
                    {
                        ret = encode_audio_frame(nullptr, &data_written);
#if LAVC_NEW_PACKET_INTERFACE
                        if (ret == AVERROR_EOF)
                        {
                            // Not an error
                            break;
                        }

                        if (ret < 0 && ret != AVERROR(EAGAIN))
                        {
                            Logging::error(destname(), "Could not encode audio frame (error '%1').", ffmpeg_geterror(ret).c_str());
                            throw ret;
                        }
#else
                        if (ret < 0)
                        {
                            Logging::error(destname(), "Could not encode audio frame (error '%1').", ffmpeg_geterror(ret).c_str());
                            throw ret;
                        }
#endif
                    }
                    while (data_written);
                }

                status = 1;
            }
        }
        else
        {
            // If we have no audio stream, we'll only get video data
            // or we simply copy audio and/or video frames into the packet queue
            ret = read_decode_convert_and_store(&finished);
            if (ret < 0)
            {
                throw ret;
            }

            if (finished)
            {
                status = 1;
            }
        }

        if (!m_copy_video)
        {
            while (!m_video_fifo.empty())
            {
                AVFrame *output_frame = m_video_fifo.front();
                m_video_fifo.pop();

                // Encode one video frame.
                int data_written = 0;
                output_frame->key_frame = 0;    // Leave that decision to decoder

                if (!export_frameset())
                {
                    ret = encode_video_frame(output_frame, &data_written);
                }
                else
                {
                    ret = encode_image_frame(output_frame, &data_written);
                }
#if !LAVC_NEW_PACKET_INTERFACE
                if (ret < 0)
#else
                if (ret < 0 && ret != AVERROR(EAGAIN))
#endif
                {
                    av_frame_free(&output_frame);
                    throw ret;
                }
                av_frame_free(&output_frame);
            }

#if LAVC_NEW_PACKET_INTERFACE
            ret = 0;    // May be AVERROR(EAGAIN)
#endif

            // If we are at the end of the input file and have encoded
            // all remaining samples, we can exit this loop and finish.

            if (finished)
            {
                if (m_out.m_video.m_codec_ctx != nullptr)
                {
                    // Flush the encoder as it may have delayed frames.
                    int data_written = 0;
                    do
                    {
                        if (!export_frameset())
                        {
                            // Encode regluar frame
                            ret = encode_video_frame(nullptr, &data_written);
                        }
                        else
                        {
                            // Encode seperate image frame
                            ret = encode_image_frame(nullptr, &data_written);
                        }
#if LAVC_NEW_PACKET_INTERFACE
                        if (ret == AVERROR_EOF)
                        {
                            // Not an error
                            break;
                        }
                        if (ret < 0 && ret != AVERROR(EAGAIN))
                        {
                            Logging::error(destname(), "Could not encode video frame (error '%1').", ffmpeg_geterror(ret).c_str());
                            throw ret;
                        }
#else
                        if (ret < 0)
                        {
                            throw ret;
                        }
#endif
                    }
                    while (data_written);
                }

                status = 1;
            }
        }
    }
    catch (int _ret)
    {
        status = -1;
        return _ret;
    }

    return 0;
}

BITRATE FFmpeg_Transcoder::get_prores_bitrate(int width, int height, const AVRational &framerate, int interleaved, int profile)
{
    unsigned int mindist;
    int match = -1;

    // Find best match resolution
    mindist = UINT_MAX;
    for (int i = 0; m_prores_bitrate[i].m_width; i++)
    {
        unsigned int x = static_cast<unsigned int>(width - m_prores_bitrate[i].m_width);
        unsigned int y = static_cast<unsigned int>(height - m_prores_bitrate[i].m_height);;
        unsigned int dist = (x * x) + (y * y);

        if (dist < mindist)
        {
            mindist = dist;
            match = i;
        }

        if (!dist)
        {
            // Exact match, won't find a better one.
            break;
        }
    }

    width   = m_prores_bitrate[match].m_width;
    height  = m_prores_bitrate[match].m_height;

    // Find best match framerate
    double framerateX = av_q2d(framerate);
    mindist = UINT_MAX;
    for (int i = match; width == m_prores_bitrate[i].m_width && height == m_prores_bitrate[i].m_height; i++)
    {
        unsigned int dist = UINT_MAX;
        for (int j = 0; j < MAX_PRORES_FRAMERATE && m_prores_bitrate[i].m_framerate[j].m_framerate; j++)
        {
            unsigned int x = static_cast<unsigned int>(framerateX - m_prores_bitrate[i].m_framerate[j].m_framerate);
            unsigned int y = static_cast<unsigned int>(interleaved - m_prores_bitrate[i].m_framerate[j].m_interleaved);

            dist = (x * x) + (y * y);

            if (dist < mindist)
            {
                mindist = dist;
                match = i;
            }

            if (!dist)
            {
                // Exact match, won't find a better one.
                break;
            }
        }

        if (!dist)
        {
            // Exact match, won't find a better one.
            break;
        }
    }

    if (match < 0)
    {
        return 0;
    }

    return m_prores_bitrate[match].m_bitrate[profile] * (1000 * 1000);
}

bool FFmpeg_Transcoder::audio_size(size_t *filesize, AVCodecID codec_id, BITRATE bit_rate, int64_t duration, int channels, int sample_rate)
{
    BITRATE output_audio_bit_rate;
    int output_sample_rate;
    bool success = true;

    get_output_bit_rate(bit_rate, params.m_audiobitrate, &output_audio_bit_rate);
    get_output_sample_rate(sample_rate, params.m_audiosamplerate, &output_sample_rate);

    switch (codec_id)
    {
    case AV_CODEC_ID_AAC:
    {
        // Try to predict the size of the AAC stream (this is fairly accurate, sometimes a bit larger, sometimes a bit too small
        *filesize += static_cast<size_t>(duration * output_audio_bit_rate / (8LL * AV_TIME_BASE));
        *filesize = static_cast<size_t>(1025 * (*filesize) / 1000); // add 2.5% for overhead
        break;
    }
    case AV_CODEC_ID_MP3:
    {
        // Kbps = bits per second / 8 = Bytes per second x 60 seconds = Bytes per minute x 60 minutes = Bytes per hour
        // This is the sum of the size of
        // ID3v2, ID3v1, and raw MP3 data. This is theoretically only approximate
        // but in practice gives excellent answers, usually exactly correct.
        // Cast to 64-bit int to avoid overflow.

        *filesize += static_cast<size_t>(duration * output_audio_bit_rate / (8LL * AV_TIME_BASE)) + ID3V1_TAG_LENGTH;
        break;
    }
    case AV_CODEC_ID_PCM_S16LE:
    case AV_CODEC_ID_PCM_S16BE:
    {
        //        bits_per_sample = av_get_bits_per_sample(ctx->codec_id);
        //        bit_rate = bits_per_sample ? ctx->sample_rate * (int64_t)ctx->channels * bits_per_sample : ctx->bit_rate;

        int bytes_per_sample    = av_get_bytes_per_sample(AV_SAMPLE_FMT_S16);

        // File size:
        // file duration * sample rate (HZ) * channels * bytes per sample
        // + WAV_HEADER + DATA_HEADER + (with FFMpeg always) LIST_HEADER
        // The real size of the list header is unkown as we don't know the contents (meta tags)
        *filesize += static_cast<size_t>(duration * sample_rate * (channels > 2 ? 2 : 1) * bytes_per_sample / AV_TIME_BASE) + sizeof(WAV_HEADER) + sizeof(WAV_LIST_HEADER) + sizeof(WAV_DATA_HEADER);
        break;
    }
    case AV_CODEC_ID_VORBIS:
    {
        // Kbps = bits per second / 8 = Bytes per second x 60 seconds = Bytes per minute x 60 minutes = Bytes per hour
        *filesize += static_cast<size_t>(duration * output_audio_bit_rate / (8LL * AV_TIME_BASE));
        *filesize = static_cast<size_t>(1025 * (*filesize) / 1000); // add 2.5% for overhead
        break;
    }
    case AV_CODEC_ID_OPUS:
    {
        // Kbps = bits per second / 8 = Bytes per second x 60 seconds = Bytes per minute x 60 minutes = Bytes per hour
        *filesize += static_cast<size_t>(duration * output_audio_bit_rate / (8LL * AV_TIME_BASE));
        *filesize = static_cast<size_t>(105 * (*filesize) / 100); // add 5% for overhead
        break;
    }
    case AV_CODEC_ID_NONE:
    {
        break;
    }
    default:
    {
        success = false;
        break;
    }
    }
    return success;
}

bool FFmpeg_Transcoder::video_size(size_t *filesize, AVCodecID codec_id, BITRATE bit_rate, int64_t duration, int width, int height, int interleaved, const AVRational &framerate)
{
    BITRATE out_video_bit_rate;
    bool success = true;

    get_output_bit_rate(bit_rate, params.m_videobitrate, &out_video_bit_rate);

    switch (codec_id)
    {
    case AV_CODEC_ID_H264:
    {
        *filesize += static_cast<size_t>(duration * out_video_bit_rate / (8LL * AV_TIME_BASE));
        *filesize = static_cast<size_t>(1025 * (*filesize) / 1000); // add 2.5% for overhead
        break;
    }
    case AV_CODEC_ID_THEORA:
    {
        *filesize += static_cast<size_t>(duration * out_video_bit_rate / (8LL * AV_TIME_BASE));
        *filesize = static_cast<size_t>(1025 * (*filesize) / 1000); // add 2.5% for overhead
        break;
    }
    case AV_CODEC_ID_VP9:
    {
        *filesize += static_cast<size_t>(duration * out_video_bit_rate / (8LL * AV_TIME_BASE));
        *filesize = static_cast<size_t>(105 * (*filesize) / 100); // add 5% for overhead
        break;
    }
    case AV_CODEC_ID_PRORES:
    {
        *filesize += static_cast<size_t>(duration * get_prores_bitrate(width, height, framerate, interleaved, params.m_level) / (8LL * AV_TIME_BASE));
        break;
    }
    case AV_CODEC_ID_PNG:
    case AV_CODEC_ID_BMP:
    case AV_CODEC_ID_MJPEG:
    {
        *filesize += width * height * 24 / 8;   // Get the max. size
        break;
    }
    case AV_CODEC_ID_NONE:
    {
        break;
    }
    default:
    {
        success = false;
        break;
    }
    }
    return success;
}

size_t FFmpeg_Transcoder::calculate_predicted_filesize() const
{
    if (m_in.m_format_ctx == nullptr)
    {
        return 0;
    }

    if (m_current_format == nullptr)
    {
        // Should ever happen, but better check this to avoid crashes.
        return 0;
    }

    size_t filesize = 0;

    int64_t duration = m_in.m_format_ctx->duration != AV_NOPTS_VALUE ? m_in.m_format_ctx->duration : 0;
    BITRATE input_audio_bit_rate = 0;
    int input_sample_rate = 0;
    BITRATE input_video_bit_rate = 0;

    if (m_fileio->duration() != AV_NOPTS_VALUE)
    {
        duration = m_fileio->duration();
    }

    if (m_in.m_audio.m_stream_idx > -1)
    {
        input_sample_rate = CODECPAR(m_in.m_audio.m_stream)->sample_rate;
        input_audio_bit_rate = (CODECPAR(m_in.m_audio.m_stream)->bit_rate != 0) ? CODECPAR(m_in.m_audio.m_stream)->bit_rate : m_in.m_format_ctx->bit_rate;
    }

    if (m_in.m_video.m_stream_idx > -1)
    {
        input_video_bit_rate = (CODECPAR(m_in.m_video.m_stream)->bit_rate != 0) ? CODECPAR(m_in.m_video.m_stream)->bit_rate : m_in.m_format_ctx->bit_rate;
    }

    if (input_audio_bit_rate)
    {
        int channels = m_in.m_audio.m_codec_ctx->channels;

        if (!audio_size(&filesize, m_current_format->audio_codec_id(), input_audio_bit_rate, duration, channels, input_sample_rate))
        {
            Logging::warning(filename(), "Unsupported audio codec '%1' for format %2.", get_codec_name(m_current_format->audio_codec_id(), 0), m_current_format->desttype().c_str());
        }
    }

    if (input_video_bit_rate)
    {
        if (m_is_video)
        {
            int width = CODECPAR(m_in.m_video.m_stream)->width;
            int height = CODECPAR(m_in.m_video.m_stream)->height;
#ifdef USING_LIBAV
            int interleaved = 0;    /** @todo: Check source if not deinterlace is on */
#else
            int interleaved = params.m_deinterlace ? 0 : (CODECPAR(m_in.m_video.m_stream)->field_order != AV_FIELD_PROGRESSIVE);
#endif // !USING_LIBAV
#if LAVF_DEP_AVSTREAM_CODEC
            AVRational framerate = m_in.m_video.m_stream->avg_frame_rate;
#else
            AVRational framerate = m_in.m_video.m_stream->codec->framerate;
#endif
            if (!video_size(&filesize, m_current_format->video_codec_id(), input_video_bit_rate, duration, width, height, interleaved, framerate))
            {
                Logging::warning(filename(), "Unsupported video codec '%1' for format %2.", get_codec_name(m_current_format->video_codec_id(), 0), m_current_format->desttype().c_str());
            }
        }
        // else      /** @todo: Feature #2260: Add picture size */
        // {
        // }
    }

    return filesize;
}

size_t FFmpeg_Transcoder::predicted_filesize()
{
    return m_predicted_size;
}

uint32_t FFmpeg_Transcoder::video_frame_count() const
{
    return m_video_frame_count;
}

int FFmpeg_Transcoder::encode_finish()
{
    int ret = 0;

    if (!export_frameset())
    {
        // If not a frame set, write trailer

        // Write the trailer of the output file container.
        ret = write_output_file_trailer();
        if (ret < 0)
        {
            Logging::error(destname(), "Error writing trailer (error '%1').", ffmpeg_geterror(ret).c_str());
        }
    }

    return ret;
}

const ID3v1 * FFmpeg_Transcoder::id3v1tag() const
{
    return &m_out.m_id3v1;
}

int FFmpeg_Transcoder::input_read(void * opaque, unsigned char * data, int size)
{
    FileIO * io = static_cast<FileIO *>(opaque);

    if (io == nullptr)
    {
        Logging::error(nullptr, "input_read(): Internal error: FileIO is NULL!");
        return AVERROR(EINVAL);
    }

    if (io->eof())
    {
        // At EOF
        return AVERROR_EOF;
    }

    int read = static_cast<int>(io->read(reinterpret_cast<char *>(data), static_cast<size_t>(size)));

    if (read != size && io->error())
    {
        // Read failed
        return AVERROR(io->error());
    }

    return read;
}

int FFmpeg_Transcoder::output_write(void * opaque, unsigned char * data, int size)
{
    Buffer * buffer = static_cast<Buffer *>(opaque);

    if (buffer == nullptr)
    {
        Logging::error(nullptr, "input_write(): Internal error: FileIO is NULL!");
        return AVERROR(EINVAL);
    }

    int written = static_cast<int>(buffer->write(static_cast<const uint8_t*>(data), static_cast<size_t>(size)));
    if (written != size)
    {
        // Write error
        return (AVERROR(errno));
    }
    return written;
}

int64_t FFmpeg_Transcoder::seek(void * opaque, int64_t offset, int whence)
{
    FileIO * io = static_cast<FileIO *>(opaque);
    int64_t res_offset = 0;

    if (io == nullptr)
    {
        Logging::error(nullptr, "seek(): Internal error: FileIO is NULL!");
        return AVERROR(EINVAL);
    }

    if (whence & AVSEEK_SIZE)
    {
        // Return file size
        res_offset = static_cast<int64_t>(io->size());
    }
    else
    {
        whence &= ~(AVSEEK_SIZE | AVSEEK_FORCE);

        if (!io->seek(offset, whence))
        {
            // OK: Return position
            res_offset = offset;
        }
        else
        {
            // Error
            res_offset = AVERROR(errno);
        }
    }

    return res_offset;
}

bool FFmpeg_Transcoder::close_resample()
{
    if (m_audio_resample_ctx)
    {
#if LAVR_DEPRECATE
        swr_free(&m_audio_resample_ctx);
#else
        avresample_close(m_audio_resample_ctx);
        avresample_free(&m_audio_resample_ctx);
#endif
        m_audio_resample_ctx = nullptr;
        return true;
    }

    return false;
}

void FFmpeg_Transcoder::close()
{
    int audio_samples_left = 0;
    size_t video_frames_left = 0;
    std::string infile;
    std::string outfile;
    bool closed = false;

    if (m_audio_fifo)
    {
        audio_samples_left = av_audio_fifo_size(m_audio_fifo);
        av_audio_fifo_free(m_audio_fifo);
        m_audio_fifo = nullptr;
        closed = true;
    }

    video_frames_left = m_video_fifo.size();
    while (m_video_fifo.size())
    {
        AVFrame *output_frame = m_video_fifo.front();
        m_video_fifo.pop();

        av_frame_free(&output_frame);
        closed = true;
    }

    if (close_resample())
    {
        closed = true;
    }

    if (m_sws_ctx != nullptr)
    {
        sws_freeContext(m_sws_ctx);
        m_sws_ctx = nullptr;
        closed = true;
    }

    // Close output file
#if !LAVF_DEP_AVSTREAM_CODEC
    if (m_out.m_audio.m_codec_ctx)
    {
        avcodec_close(m_out.m_audio.m_codec_ctx);
        m_out.m_audio.m_codec_ctx = nullptr;
        closed = true;
    }

    if (m_out.m_video.m_codec_ctx)
    {
        avcodec_close(m_out.m_video.m_codec_ctx);
        m_out.m_video.m_codec_ctx = nullptr;
        closed = true;
    }
#else
    if (m_out.m_audio.m_codec_ctx)
    {
        avcodec_free_context(&m_out.m_audio.m_codec_ctx);
        m_out.m_audio.m_codec_ctx = nullptr;
        closed = true;
    }

    if (m_out.m_video.m_codec_ctx)
    {
        avcodec_free_context(&m_out.m_video.m_codec_ctx);
        m_out.m_video.m_codec_ctx = nullptr;
        closed = true;
    }
#endif

    while (m_out.m_album_art.size())
    {
        AVCodecContext *codec_ctx = m_out.m_album_art.back().m_codec_ctx;
        m_out.m_album_art.pop_back();
        if (codec_ctx != nullptr)
        {
#if !LAVF_DEP_AVSTREAM_CODEC
            avcodec_close(codec_ctx);
#else
            avcodec_free_context(&codec_ctx);
#endif
            closed = true;
        }
    }

    if (m_out.m_format_ctx != nullptr)
    {
#if LAVF_DEP_FILENAME
        if (m_out.m_format_ctx->url != nullptr)
        {
            outfile = m_out.m_format_ctx->url;
        }
#else
        // lavf 58.7.100 - avformat.h - deprecated
        outfile = m_out.m_format_ctx->filename;
#endif

        if (m_out.m_format_ctx->pb != nullptr)
        {
            // 2017-09-01 - xxxxxxx - lavf 57.80.100 / 57.11.0 - avio.h
            //  Add avio_context_free(). From now on it must be used for freeing AVIOContext.
#if (LIBAVFORMAT_VERSION_INT >= AV_VERSION_INT(57, 80, 0))
            av_freep(&m_out.m_format_ctx->pb->buffer);
            avio_context_free(&m_out.m_format_ctx->pb);
#else
            av_freep(m_out.m_format_ctx->pb);
#endif
            m_out.m_format_ctx->pb = nullptr;
        }

        avformat_free_context(m_out.m_format_ctx);

        m_out.m_format_ctx = nullptr;
        closed = true;
    }

    // Close input file
#if !LAVF_DEP_AVSTREAM_CODEC
    if (m_in.m_audio.m_codec_ctx)
    {
        avcodec_close(m_in.m_audio.m_codec_ctx);
        m_in.m_audio.m_codec_ctx = nullptr;
        closed = true;
    }

    if (m_in.m_video.m_codec_ctx)
    {
        avcodec_close(m_in.m_video.m_codec_ctx);
        m_in.m_video.m_codec_ctx = nullptr;
        closed = true;
    }
#else
    if (m_in.m_audio.m_codec_ctx)
    {
        avcodec_free_context(&m_in.m_audio.m_codec_ctx);
        m_in.m_audio.m_codec_ctx = nullptr;
        closed = true;
    }

    if (m_in.m_video.m_codec_ctx)
    {
        avcodec_free_context(&m_in.m_video.m_codec_ctx);
        m_in.m_video.m_codec_ctx = nullptr;
        closed = true;
    }
#endif

    while (m_in.m_album_art.size())
    {
        AVCodecContext *codec_ctx = m_in.m_album_art.back().m_codec_ctx;
        m_in.m_album_art.pop_back();
        if (codec_ctx != nullptr)
        {
#if !LAVF_DEP_AVSTREAM_CODEC
            avcodec_close(codec_ctx);
#else
            avcodec_free_context(&codec_ctx);
#endif
            closed = true;
        }
    }

    if (m_in.m_format_ctx != nullptr)
    {
#if LAVF_DEP_FILENAME
        if (m_in.m_format_ctx->url != nullptr)
        {
            infile = m_in.m_format_ctx->url;
        }
#else
        // lavf 58.7.100 - avformat.h - deprecated
        infile = m_in.m_format_ctx->filename;
#endif

        //if (!(m_in.m_format_ctx->oformat->flags & AVFMT_NOFILE))
        {
            if (m_close_fileio && m_fileio != nullptr)
            {
                m_fileio->close();
                delete m_fileio;
                m_fileio = nullptr;
            }

            if (m_in.m_format_ctx->pb != nullptr)
            {
                // 2017-09-01 - xxxxxxx - lavf 57.80.100 / 57.11.0 - avio.h
                //  Add avio_context_free(). From now on it must be used for freeing AVIOContext.
#if (LIBAVFORMAT_VERSION_INT >= AV_VERSION_INT(57, 80, 0))
                avio_context_free(&m_in.m_format_ctx->pb);
#else
                av_freep(m_in.m_format_ctx->pb);
#endif
                m_in.m_format_ctx->pb = nullptr;
            }
        }

        avformat_close_input(&m_in.m_format_ctx);
        m_in.m_format_ctx = nullptr;
        closed = true;
    }

#ifndef USING_LIBAV
    free_filters();
#endif  // !USING_LIBAV

    if (closed)
    {
        const char *p = outfile.empty() ? nullptr : outfile.c_str();
        if (audio_samples_left)
        {
            Logging::warning(p, "%1 audio samples left in buffer and not written to target file!", audio_samples_left);
        }

        if (video_frames_left)
        {
            Logging::warning(p, "%1 video frames left in buffer and not written to target file!", video_frames_left);
        }

        // Closed anything...
        Logging::trace(p, "FFmpeg transcoder closed.");
    }
}

const char *FFmpeg_Transcoder::filename() const
{
    return m_in.m_filename.c_str();
}

const char *FFmpeg_Transcoder::destname() const
{
    return m_out.m_filename.c_str();
}

#ifndef USING_LIBAV
// create
int FFmpeg_Transcoder::init_deinterlace_filters(AVCodecContext *output_codec_context, AVPixelFormat pix_fmt, const AVRational & avg_frame_rate, const AVRational & time_base)
{
    const char * filters;
    char args[1024];
    const AVFilter * buffer_src     = avfilter_get_by_name("buffer");
    const AVFilter * buffer_sink    = avfilter_get_by_name("buffersink");
    AVFilterInOut * outputs         = avfilter_inout_alloc();
    AVFilterInOut * inputs          = avfilter_inout_alloc();
    //enum AVPixelFormat pix_fmts[] = { AV_PIX_FMT_GRAY8, AV_PIX_FMT_NONE };
    int ret = 0;

    m_buffer_sink_context = nullptr;
    m_buffer_source_context = nullptr;
    m_filter_graph = nullptr;

    try
    {
        if (!avg_frame_rate.den && !avg_frame_rate.num)
        {
            // No framerate, so this video "stream" has only one picture
            throw static_cast<int>(AVERROR(EINVAL));
        }

        m_filter_graph = avfilter_graph_alloc();

        AVBufferSinkParams buffer_sink_params;
        enum AVPixelFormat pixel_fmts[3];

        if (outputs == nullptr || inputs == nullptr || m_filter_graph == nullptr)
        {
            throw static_cast<int>(AVERROR(ENOMEM));
        }

        // buffer video source: the decoded frames from the decoder will be inserted here.
        snprintf(args, sizeof(args), "video_size=%dx%d:pix_fmt=%d:time_base=%d/%d:pixel_aspect=%d/%d",
                 output_codec_context->width, output_codec_context->height, pix_fmt,
                 time_base.num, time_base.den,
                 output_codec_context->sample_aspect_ratio.num, FFMAX(output_codec_context->sample_aspect_ratio.den, 1));

        //AVRational fr = av_guess_frame_rate(m_m_out.m_format_ctx, m_pVideoStream, nullptr);
        //if (fr.num && fr.den)
        //{
        //    av_strlcatf(buffersrc_args, sizeof(buffersrc_args), ":framerate=%d/%d", fr.num, fr.den);
        //}
        //
        //args.sprintf("%d:%d:%d:%d:%d", m_pCodecContext->width, m_pCodecContext->height, m_pCodecContext->format, 0, 0); //  0, 0 ok?

        ret = avfilter_graph_create_filter(&m_buffer_source_context, buffer_src, "in", args, nullptr, m_filter_graph);
        if (ret < 0)
        {
            Logging::error(destname(), "Cannot create buffer source (error '%1').", ffmpeg_geterror(ret).c_str());
            throw  ret;
        }

        //av_opt_set(m_pBufferSourceContext, "thread_type", "slice", AV_OPT_SEARCH_CHILDREN);
        //av_opt_set_int(m_pBufferSourceContext, "threads", FFMAX(1, av_cpu_count()), AV_OPT_SEARCH_CHILDREN);
        //av_opt_set_int(m_pBufferSourceContext, "threads", 16, AV_OPT_SEARCH_CHILDREN);

        // buffer video sink: to terminate the filter chain.

        if (pix_fmt == AV_PIX_FMT_NV12)
        {
            pixel_fmts[0] = AV_PIX_FMT_NV12;
            pixel_fmts[1] = AV_PIX_FMT_YUV420P;
        }

        else
        {
            pixel_fmts[0] = pix_fmt;
            pixel_fmts[1] = AV_PIX_FMT_NONE;
        }

        pixel_fmts[2] = AV_PIX_FMT_NONE;

        buffer_sink_params.pixel_fmts = pixel_fmts;

        ret = avfilter_graph_create_filter(&m_buffer_sink_context, buffer_sink, "out", nullptr, &buffer_sink_params, m_filter_graph);

        if (ret < 0)
        {
            Logging::error(destname(), "Cannot create buffer sink (error '%1').", ffmpeg_geterror(ret).c_str());
            throw  ret;
        }

        // Cannot change FFmpeg's API, so we hide this warning
#pragma GCC diagnostic push
#pragma GCC diagnostic ignored "-Wconversion"
        ret = av_opt_set_int_list(m_buffer_sink_context, "pix_fmts", pixel_fmts, AV_PIX_FMT_NONE, AV_OPT_SEARCH_CHILDREN);
#pragma GCC diagnostic pop

        if (ret < 0)
        {
            Logging::error(nullptr, "Cannot set output pixel format (error '%1').", ffmpeg_geterror(ret).c_str());
            throw  ret;
        }

        // Endpoints for the filter graph.
        outputs->name          = av_strdup("in");
        outputs->filter_ctx    = m_buffer_source_context;
        outputs->pad_idx       = 0;
        outputs->next          = nullptr;
        inputs->name           = av_strdup("out");
        inputs->filter_ctx     = m_buffer_sink_context;
        inputs->pad_idx        = 0;
        inputs->next           = nullptr;

        // args "null"      passthrough (dummy) filter for video
        // args "anull"     passthrough (dummy) filter for audio

        // https://stackoverflow.com/questions/31163120/c-applying-filter-in-ffmpeg
        //filters = "yadif=mode=send_frame:parity=auto:deint=interlaced";
        filters = "yadif=mode=send_frame:parity=auto:deint=all";
        //filters = "yadif=0:-1:0";
        //filters = "bwdif=mode=send_frame:parity=auto:deint=all";
        //filters = "kerndeint=thresh=10:map=0:order=0:sharp=1:twoway=1";
        //filters = "zoompan=z='min(max(zoom,pzoom)+0.0015,1.5)':d=1:x='iw/2-(iw/zoom/2)':y='ih/2-(ih/zoom/2)'";

        ret = avfilter_graph_parse_ptr(m_filter_graph, filters, &inputs, &outputs, nullptr);
        if (ret < 0)
        {
            Logging::error(destname(), "avfilter_graph_parse_ptr failed (error '%1').", ffmpeg_geterror(ret).c_str());
            throw  ret;
        }

        ret = avfilter_graph_config(m_filter_graph, nullptr);
        if (ret < 0)
        {
            Logging::error(destname(), "avfilter_graph_config failed (error '%1').", ffmpeg_geterror(ret).c_str());
            throw  ret;
        }

        Logging::debug(destname(), "Deinterlacing initialised with filters '%1'.", filters);
    }
    catch (int _ret)
    {
        ret = _ret;
    }

    if (inputs != nullptr)
    {
        avfilter_inout_free(&inputs);
    }
    if (outputs != nullptr)
    {
        avfilter_inout_free(&outputs);
    }

    return ret;
}

AVFrame *FFmpeg_Transcoder::send_filters(AVFrame * srcframe, int & ret)
{
    AVFrame *tgtframe = srcframe;

    ret = 0;

    if (m_buffer_source_context != nullptr /*&& srcframe->interlaced_frame*/)
    {
        try
        {
            AVFrame * filterframe   = nullptr;

            //pFrame->pts = av_frame_get_best_effort_timestamp(pFrame);
            // push the decoded frame into the filtergraph

            if ((ret = ::av_buffersrc_add_frame_flags(m_buffer_source_context, srcframe, AV_BUFFERSRC_FLAG_KEEP_REF)) < 0)
            {
                Logging::warning(destname(), "Error while feeding the frame to filtergraph (error '%1').", ffmpeg_geterror(ret).c_str());
                throw ret;
            }

            filterframe = ::av_frame_alloc();
            if (filterframe == nullptr)
            {
                ret = AVERROR(ENOMEM);
                Logging::error(destname(), "Unable to allocate filter frame (error '%1').", ffmpeg_geterror(ret).c_str());
                throw ret;
            }

            // pull filtered frames from the filtergraph
            ret = ::av_buffersink_get_frame(m_buffer_sink_context, filterframe);
            if (ret == AVERROR(EAGAIN) || ret == AVERROR_EOF)
            {
                // Not an error, go on
                ::av_frame_free(&filterframe);
                ret = 0;
            }
            else if (ret < 0)
            {
                Logging::error(destname(), "Error while getting frame from filtergraph (error '%1').", ffmpeg_geterror(ret).c_str());
                ::av_frame_free(&filterframe);
                throw ret;
            }
            else
            {
                // All OK; copy filtered frame and unref original
                tgtframe = filterframe;

                tgtframe->pts = srcframe->pts;
#if LAVF_DEP_AVSTREAM_CODEC
                tgtframe->best_effort_timestamp = srcframe->best_effort_timestamp;
#else
                tgtframe->best_effort_timestamp = av_frame_get_best_effort_timestamp(srcframe);
#endif
                ::av_frame_free(&srcframe);
            }
        }
        catch (int _ret)
        {
            ret = _ret;
        }
    }

    return tgtframe;
}

// free

void FFmpeg_Transcoder::free_filters()
{
    if (m_buffer_sink_context != nullptr)
    {
        ::avfilter_free(m_buffer_sink_context);
        m_buffer_sink_context = nullptr;
    }

    if (m_buffer_source_context != nullptr)
    {
        ::avfilter_free(m_buffer_source_context);
        m_buffer_source_context = nullptr;
    }

    if (m_filter_graph != nullptr)
    {
        ::avfilter_graph_free(&m_filter_graph);
        m_filter_graph = nullptr;
    }
}
#endif  // !USING_LIBAV

int FFmpeg_Transcoder::seek_frame(uint32_t frame_no)
{
    if (frame_no > 0 && frame_no <= m_video_frame_count)
    {
        std::lock_guard<std::recursive_mutex> lck (m_mutex);
        m_seek_frame_fifo.push(frame_no);  // Seek to this frame next decoding operation
        return 0;
    }
    else
    {
        errno = EINVAL;
        Logging::error(destname(), "seek_frame failed: Frame %1 was requested, but is out of range (1...%2)", frame_no, m_video_frame_count);
        return AVERROR(EINVAL);
    }
}

bool FFmpeg_Transcoder::export_frameset() const
{
    if (m_current_format == nullptr)
    {
        return false;
    }
    else
    {
        return m_current_format->export_frameset();
    }
}

bool FFmpeg_Transcoder::have_seeked() const
{
    return m_have_seeked;
}<|MERGE_RESOLUTION|>--- conflicted
+++ resolved
@@ -2953,11 +2953,7 @@
         else
         {
             // Flush cached frames, ignoring any errors
-<<<<<<< HEAD
-            flush_frames();
-=======
             flush_frames_all(true);
->>>>>>> 9642e67a
         }
 
         ret = 0;    // Errors will be reported by exception
