--- conflicted
+++ resolved
@@ -208,7 +208,7 @@
      */
     size_t                      predicted_filesize();
     /**
-     * @brief Calculate the number of video frames in file.
+     * @brief Get the number of video frames in file.
      * @return On success, returns the number of frames; on error, returns 0 (calculation failed or no video source file).
      */
     uint32_t                    video_frame_count() const;
@@ -661,7 +661,10 @@
      */
     int 						init_rescaler(AVPixelFormat in_pix_fmt, int in_width, int in_height, AVPixelFormat out_pix_fmt, int out_width, int out_height);
     /**
-<<<<<<< HEAD
+     * @brief Purge FIFO buffers and report lost packet.
+     */
+    void                        purge_fifos();
+    /**
      * @brief Actually perform seek for frame.
      * This function ensures that it is positioned at a key frame, so the resulting position may be different from the requested.
      * If e.g. frame no. 24 is a key frame, and frame_no is set to 28, the actual position will be at frame 24.
@@ -676,11 +679,6 @@
      * @return Returns 0 if OK, or negative AVERROR value.
      */
     int                         skip_decoded_frames(uint32_t frame_no, bool forced_seek);
-=======
-     * @brief Purge FIFO buffers and report lost packet.
-     */
-    void                        purge_fifos();
->>>>>>> cce7a3b0
 
 private:
     FileIO *                    m_fileio;                   /**< @brief FileIO object of input file */
@@ -727,7 +725,7 @@
 
     FFmpegfs_Format *           m_current_format;           /**< @brief Currently used output format(s) */
 
-    Buffer *                    m_buffer;                   /**< @brief Copy of the cache buffer object */
+    Buffer *                    m_buffer;                   /**< @brief Pointer to cache buffer object */
 
     static const PRORES_BITRATE m_prores_bitrate[];         /**< @brief ProRes bitrate table. Used for file size prediction. */
 };
