--- conflicted
+++ resolved
@@ -431,6 +431,38 @@
     if (m_in.m_video.m_stream_idx >= 0)
     {
         // We have a video stream
+		//*** @todo: machen wird das woanders? */
+        // Check to see if encoder hardware acceleration is both requested and supported by codec.
+        std::string hw_encoder_codec_name;
+        if (!get_hw_encoder_name(m_current_format->video_codec_id(), &hw_encoder_codec_name))
+        {
+            // API supports hardware frame buffers
+            m_hwaccel_enable_enc_buffering = (params.m_hwaccel_enc_device_type != AV_HWDEVICE_TYPE_NONE);
+        }
+
+        if (m_hwaccel_enable_enc_buffering)
+        {
+            // Hardware buffers available, enabling encoder hardware accceleration.
+            Logging::info(filename(), "Hardware encoder frame buffering %1 enabled.", get_hwaccel_API_text(params.m_hwaccel_enc_API).c_str());
+            ret = hwdevice_ctx_create(&m_hwaccel_enc_device_ctx, params.m_hwaccel_enc_device_type, params.m_hwaccel_enc_device);
+            if (ret < 0)
+            {
+                Logging::error(filename(), "Failed to create a %1 device for encoding (error %2).", get_hwaccel_API_text(params.m_hwaccel_enc_API).c_str(), ffmpeg_geterror(ret).c_str());
+                return ret;
+            }
+            Logging::debug(filename(), "Hardware encoder acceleration and frame buffering active using codec '%1'.", hw_encoder_codec_name.c_str());
+        }
+        else if (params.m_hwaccel_enc_device_type != AV_HWDEVICE_TYPE_NONE)
+        {
+            // No hardware acceleration, fallback to software,
+            Logging::debug(filename(), "Hardware encoder frame buffering %1 not suported by codec '%2'. Falling back to software encoder.", get_hwaccel_API_text(params.m_hwaccel_enc_API).c_str(), get_codec_name(m_in.m_video.m_codec_ctx->codec_id, true));
+        }
+        else if (!hw_encoder_codec_name.empty())
+        {
+            // No frame buffering (e.g. OpenMAX or MMAL), but hardware acceleration possible.
+            Logging::debug(filename(), "Hardware encoder acceleration active using codec '%1'.", hw_encoder_codec_name.c_str());
+        }
+
         m_in.m_video.m_stream               = m_in.m_format_ctx->streams[m_in.m_video.m_stream_idx];
 
 #ifdef USE_LIBDVD
@@ -647,7 +679,7 @@
     }
 }
 
-int FFmpeg_Transcoder::open_bestmatch_decoder(AVCodecContext **avctx, int *stream_idx, AVMediaType type) const
+int FFmpeg_Transcoder::open_bestmatch_decoder(AVCodecContext **avctx, int *stream_idx, AVMediaType type)
 {
     AVCodec *decoder = NULL;
     int ret;
@@ -667,7 +699,7 @@
     return open_decoder(avctx, *stream_idx, decoder, type);
 }
 
-int FFmpeg_Transcoder::open_decoder(AVCodecContext **avctx, int stream_idx, AVCodec *decoder, AVMediaType type) const
+int FFmpeg_Transcoder::open_decoder(AVCodecContext **avctx, int stream_idx, AVCodec *decoder, AVMediaType type)
 {
     AVCodecContext *dec_ctx = nullptr;
     AVDictionary *opts = nullptr;
@@ -703,56 +735,15 @@
     codec_id = dec_ctx->codec_id;
 #endif
 
-    if (decoder == nullptr)
-    {
-        // Find a decoder for the stream.
-        decoder = avcodec_find_decoder(codec_id);
-        if (decoder == nullptr)
-        {
-            Logging::error(filename(), "Failed to find %1 input codec '%2'.", get_media_type_string(type), avcodec_get_name(codec_id));
-            return AVERROR(EINVAL);
-        }
-    }
-
-    dec_ctx->codec_id = decoder->id;
-
-    ret = avcodec_open2(dec_ctx, decoder, &opts);
-
-    av_dict_free(&opts);
-
-    if (ret < 0)
-    {
-        Logging::error(filename(), "Failed to open %1 input codec for stream #%1 (error '%2').", get_media_type_string(type), input_stream->index, ffmpeg_geterror(ret).c_str());
-        return ret;
-    }
-
-    Logging::debug(filename(), "Opened input codec for stream #%1: %2", input_stream->index, get_codec_name(codec_id, true));
-
-    *avctx = dec_ctx;
-
-    return 0;
-}
-
-<<<<<<< HEAD
-int FFmpeg_Transcoder::open_bestmatch_video_decoder()
-{
-    int ret;
-
-    ret = open_bestmatch_decoder_context(&m_in.m_video.m_codec_ctx, &m_in.m_video.m_stream_idx, AVMEDIA_TYPE_VIDEO);
-    if (ret < 0 && ret != AVERROR_STREAM_NOT_FOUND)    // AVERROR_STREAM_NOT_FOUND is not an error
-    {
-        Logging::error(filename(), "Failed to open video codec (error '%1').", ffmpeg_geterror(ret).c_str());
-        return ret;
-    }
-
-    if (m_in.m_video.m_stream_idx >= 0)
-    {
+    if (type == AVMEDIA_TYPE_VIDEO)
+    {
+
         // We have a video stream
         // Now that we know the input video codec we may decide whether to use a hardware decoder
 
         // Check to see if decoder hardware acceleration is both requested and supported by codec.
         std::string hw_decoder_codec_name;
-        if (!get_hw_decoder_name(m_in.m_video.m_codec_ctx->codec_id, &hw_decoder_codec_name))
+        if (!get_hw_decoder_name(dec_ctx->codec_id, &hw_decoder_codec_name))
         {
             m_hwaccel_enable_dec_buffering = (params.m_hwaccel_dec_device_type != AV_HWDEVICE_TYPE_NONE);
             /**
@@ -768,7 +759,7 @@
             if (m_hwaccel_enable_dec_buffering)
             {
                 std::string fourcc2str;
-                fourcc_make_string(&fourcc2str, m_in.m_video.m_codec_ctx->codec_tag);
+                fourcc_make_string(&fourcc2str, dec_ctx->codec_tag);
                 if (!fourcc2str.compare("avc1"))
                 {
                     Logging::info(filename(), "Unable to decode '%1' in hardware. Falling back to software.", fourcc2str.c_str());
@@ -793,7 +784,7 @@
         else if (params.m_hwaccel_dec_device_type != AV_HWDEVICE_TYPE_NONE)
         {
             // No hardware acceleration, fallback to software,
-            Logging::debug(filename(), "Hardware decoder frame buffering %1 not suported by codec '%2'. Falling back to software decoder.", get_hwaccel_API_text(params.m_hwaccel_dec_API).c_str(), get_codec_name(m_in.m_video.m_codec_ctx->codec_id, true));
+            Logging::debug(filename(), "Hardware decoder frame buffering %1 not suported by codec '%2'. Falling back to software decoder.", get_hwaccel_API_text(params.m_hwaccel_dec_API).c_str(), get_codec_name(dec_ctx->codec_id, true));
         }
         else if (!hw_decoder_codec_name.empty())
         {
@@ -803,117 +794,66 @@
 
         if (m_hwaccel_enable_dec_buffering)
         {
-            ret = hwdevice_ctx_add_ref(m_in.m_video.m_codec_ctx);
+            ret = hwdevice_ctx_add_ref(dec_ctx);
             if (ret < 0)
             {
                 return ret;
             }
         }
 
-        // Check to see if encoder hardware acceleration is both requested and supported by codec.
-        std::string hw_encoder_codec_name;
-        if (!get_hw_encoder_name(m_current_format->video_codec_id(), &hw_encoder_codec_name))
-        {
-            // API supports hardware frame buffers
-            m_hwaccel_enable_enc_buffering = (params.m_hwaccel_enc_device_type != AV_HWDEVICE_TYPE_NONE);
-        }
-
-        if (m_hwaccel_enable_enc_buffering)
-        {
-            // Hardware buffers available, enabling encoder hardware accceleration.
-            Logging::info(filename(), "Hardware encoder frame buffering %1 enabled.", get_hwaccel_API_text(params.m_hwaccel_enc_API).c_str());
-            ret = hwdevice_ctx_create(&m_hwaccel_enc_device_ctx, params.m_hwaccel_enc_device_type, params.m_hwaccel_enc_device);
-            if (ret < 0)
-            {
-                Logging::error(filename(), "Failed to create a %1 device for encoding (error %2).", get_hwaccel_API_text(params.m_hwaccel_enc_API).c_str(), ffmpeg_geterror(ret).c_str());
-                return ret;
-            }
-            Logging::debug(filename(), "Hardware encoder acceleration and frame buffering active using codec '%1'.", hw_encoder_codec_name.c_str());
-        }
-        else if (params.m_hwaccel_enc_device_type != AV_HWDEVICE_TYPE_NONE)
-        {
-            // No hardware acceleration, fallback to software,
-            Logging::debug(filename(), "Hardware encoder frame buffering %1 not suported by codec '%2'. Falling back to software encoder.", get_hwaccel_API_text(params.m_hwaccel_enc_API).c_str(), get_codec_name(m_in.m_video.m_codec_ctx->codec_id, true));
-        }
-        else if (!hw_encoder_codec_name.empty())
-        {
-            // No frame buffering (e.g. OpenMAX or MMAL), but hardware acceleration possible.
-            Logging::debug(filename(), "Hardware encoder acceleration active using codec '%1'.", hw_encoder_codec_name.c_str());
-        }
-
-        m_in.m_video.m_stream               = m_in.m_format_ctx->streams[m_in.m_video.m_stream_idx];
-
-#ifdef USE_LIBDVD
-        if (m_virtualfile->m_type == VIRTUALTYPE_DVD)
-        {
-            // FFmpeg API calculcates a wrong duration, so use value from IFO
-            m_in.m_video.m_stream->duration = av_rescale_q(m_in.m_format_ctx->duration, av_get_time_base_q(), m_in.m_video.m_stream->time_base);
-        }
-#endif // USE_LIBDVD
-#ifdef USE_LIBBLURAY
-        if (m_virtualfile->m_type == VIRTUALTYPE_BLURAY)
-        {
-            // FFmpeg API calculcates a wrong duration, so use value from Bluray
-            m_in.m_video.m_stream->duration = av_rescale_q(m_in.m_format_ctx->duration, av_get_time_base_q(), m_in.m_video.m_stream->time_base);
-        }
-#endif // USE_LIBBLURAY
-
-        video_info(false, m_in.m_format_ctx, m_in.m_video.m_stream);
-
-        m_is_video = is_video();
-
-#ifdef AV_CODEC_CAP_TRUNCATED
-        if (m_in.m_video.m_codec_ctx->codec->capabilities & AV_CODEC_CAP_TRUNCATED)
-        {
-            m_in.m_video.m_codec_ctx->flags|= AV_CODEC_FLAG_TRUNCATED; // we do not send complete frames
-        }
-#else
-#warning "Your FFMPEG distribution is missing AV_CODEC_CAP_TRUNCATED flag. Probably requires fixing!"
-#endif
-    }
+    }
+
+
+    if (decoder == nullptr)
+    {
+        // Find a decoder for the stream.
+        //std::string codec_name;
+        //if (get_hw_decoder_name(codec_id, &codec_name))
+        //{
+        // find the encoder
+        decoder = avcodec_find_decoder(codec_id);
+
+        if (decoder == nullptr)
+        {
+            Logging::error(filename(), "Failed to find %1 input codec '%2'.", get_media_type_string(type), avcodec_get_name(codec_id));
+            return AVERROR(EINVAL);
+        }
+        //}
+        //else
+        //{
+        //    decoder = avcodec_find_decoder_by_name(codec_name.c_str());
+
+        //    if (decoder == nullptr)
+        //    {
+        //        Logging::error(filename(), "Could not find decoder '%1'.", codec_name);
+        //        return AVERROR(EINVAL);
+        //    }
+
+        //    Logging::info(filename(), "Hardware decoder acceleration enabled. Codec '%1'.", decoder->name);
+        //}
+    }
+
+    dec_ctx->codec_id = decoder->id;
+
+    //dec_ctx->time_base = input_stream->time_base;
+
+    ret = avcodec_open2(dec_ctx, decoder, &opts);
+
+    av_dict_free(&opts);
+
+    if (ret < 0)
+    {
+        Logging::error(filename(), "Failed to open %1 input codec for stream #%1 (error '%2').", get_media_type_string(type), input_stream->index, ffmpeg_geterror(ret).c_str());
+        return ret;
+    }
+
+    Logging::debug(filename(), "Opened input codec for stream #%1: %2", input_stream->index, get_codec_name(codec_id, true));
+
+    *avctx = dec_ctx;
 
     return 0;
 }
 
-int FFmpeg_Transcoder::open_bestmatch_audio_decoder()
-{
-    int ret;
-
-    ret = open_bestmatch_decoder_context(&m_in.m_audio.m_codec_ctx, &m_in.m_audio.m_stream_idx, AVMEDIA_TYPE_AUDIO);
-    if (ret < 0 && ret != AVERROR_STREAM_NOT_FOUND)    // AVERROR_STREAM_NOT_FOUND is not an error
-    {
-        Logging::error(filename(), "Failed to open audio codec (error '%1').", ffmpeg_geterror(ret).c_str());
-        return ret;
-    }
-
-    if (m_in.m_audio.m_stream_idx >= 0)
-    {
-        // We have an audio stream
-        m_in.m_audio.m_stream = m_in.m_format_ctx->streams[m_in.m_audio.m_stream_idx];
-
-#ifdef USE_LIBDVD
-        if (m_virtualfile->m_type == VIRTUALTYPE_DVD)
-        {
-            // FFmpeg API calculcates a wrong duration, so use value from IFO
-            m_in.m_audio.m_stream->duration = av_rescale_q(m_in.m_format_ctx->duration, av_get_time_base_q(), m_in.m_audio.m_stream->time_base);
-        }
-#endif // USE_LIBDVD
-#ifdef USE_LIBBLURAY
-        if (m_virtualfile->m_type == VIRTUALTYPE_BLURAY)
-        {
-            // FFmpeg API calculcates a wrong duration, so use value from Bluray directory
-            m_in.m_audio.m_stream->duration = av_rescale_q(m_in.m_format_ctx->duration, av_get_time_base_q(), m_in.m_audio.m_stream->time_base);
-        }
-#endif // USE_LIBBLURAY
-
-        audio_info(false, m_in.m_format_ctx, m_in.m_audio.m_stream);
-    }
-
-    return 0;
-}
-
-=======
->>>>>>> 13fed34c
 int FFmpeg_Transcoder::open_output_frame_set(Buffer *buffer)
 {
     AVCodec* codec = nullptr;
@@ -2838,7 +2778,7 @@
             // If decoding is done in hardware, the resulting frame data needs to be copied to software memory
             //ret = hwframe_copy_from_hw(m_in.m_video.m_codec_ctx, &sw_frame, frame);
 
-			sw_frame = av_frame_alloc();
+            sw_frame = av_frame_alloc();
             if (sw_frame == nullptr)
             {
                 ret = AVERROR(ENOMEM);
@@ -3689,21 +3629,21 @@
     }
 
     AVPacket pkt;
-	AVFrame *hw_frame = nullptr;
+    AVFrame *hw_frame = nullptr;
     int ret = 0;
 
     try
     {
-	    if (m_hwaccel_enable_enc_buffering && frame != nullptr)
-	    {
-	        // If encoding is done in hardware, the resulting frame data needs to be copied to hardware
-	        ret = hwframe_copy_to_hw(m_out.m_video.m_codec_ctx, &hw_frame, frame);
-	        if (ret < 0)
-	        {
-	            throw ret;
-	        }
-	        frame = hw_frame;
-	    }
+        if (m_hwaccel_enable_enc_buffering && frame != nullptr)
+        {
+            // If encoding is done in hardware, the resulting frame data needs to be copied to hardware
+            ret = hwframe_copy_to_hw(m_out.m_video.m_codec_ctx, &hw_frame, frame);
+            if (ret < 0)
+            {
+                throw ret;
+            }
+            frame = hw_frame;
+        }
 
         init_packet(&pkt);
 
