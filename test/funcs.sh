PATH=$PWD/../src:$PATH
export LC_ALL=C

if [ "$(expr substr $(uname -s) 1 6)" != "CYGWIN" ]; then
    CYGWIN=0
else
    CYGWIN=1
fi

if [ ! -z "$2" ]
then
    EXITCODE="$2"
else
    EXITCODE=99
fi

cleanup () {
    EXIT=$?
    echo "Return code: ${EXIT}"
    # Errors are no longer fatal
    set +e
<<<<<<< HEAD
    if [ "$(expr substr $(uname -s) 1 6)" != "CYGWIN" ]; then
        # Unmount all
        hash fusermount 2>&- && fusermount -u "${DIRNAME}" || umount -l "${DIRNAME}"
        # Remove temporary directories
        rmdir "${DIRNAME}"
        rm -Rf "${CACHEPATH}"
    else
        ps -W | grep ffmpegfs | awk '{print $1}' | xargs kill -f;
    fi
=======
    # Unmount all
    hash fusermount 2>&- && fusermount -u "${DIRNAME}" || umount -l "${DIRNAME}"
    # Remove temporary directories
    rmdir "${DIRNAME}"
    rm -Rf "${CACHEPATH}"
	rm -Rf "${TMPPATH}"
>>>>>>> 6c7aa21e
    # Arrividerci
    exit ${EXIT}
}

ffmpegfserr () {
    echo "***TEST FAILED***"
    echo "Return code: ${EXITCODE}"
    exit ${EXITCODE}
}

check_filesize() {
    MIN="$2"
    MAX="$3"
    SHORT="$5"

    if [ "${FILEEXT}" != "hls" ]
    then
        FILE="$1.${FILEEXT}"
    else
        FILE="$1"
    fi

    if [ -z ${MAX}  ]
    then
        MAX=${MIN}
    fi

    if [ -z "$4" ]
    then
    	SIZE=$(stat -c %s "${DIRNAME}/${FILE}")
    else
	SIZE=$(stat -c %s "${4}/${FILE}")
    fi

    if [ ${SIZE} -ge ${MIN} -a ${SIZE} -le ${MAX} ]
    then
        RESULT="Pass"
		RETURN=0
    else
        RESULT="FAIL"
        RETURN=1
    fi

    if [ -z "${SHORT}" ]
    then
        if [ ${MIN} -eq ${MAX} ]
        then
            printf "> %s -> File: %-20s Size: %8i (expected %8i)\n" ${RESULT} ${FILE} ${SIZE} ${MIN}
        else
            printf "> %s -> File: %-20s Size: %8i (expected %8i...%8i)\n" ${RESULT} ${FILE} ${SIZE} ${MIN} ${MAX}
        fi
    else
    if [ ${MIN} -eq ${MAX} ]
    then
        printf "%s -> Size: %8i (expected %8i)\n" ${RESULT} ${SIZE} ${MIN}
    else
        printf "%s -> Size: %8i (expected %8i...%8i)\n" ${RESULT} ${SIZE} ${MIN} ${MAX}
    fi
    fi

    if [ ${RETURN} != 0 ];
    then
            exit ${RETURN}
    fi
}

set -e
trap cleanup EXIT
trap ffmpegfserr USR1
DESTTYPE=$1
EXTRANAME=$3
# Map filenames
if [ "${DESTTYPE}" == "prores" ];
then
# ProRes uses the MOV container
    FILEEXT="mov"
elif [ "${DESTTYPE}" == "alac" ];
then
# ALAC (Apple Lossless Coding) uses the mp4 container
    FILEEXT="m4a"
else
    FILEEXT=${DESTTYPE}
fi
if [ -z "${EXTRANAME}" ];
then
    EXTRANAME=$DESTTYPE
fi
if [ "${EXTRANAME}" == "hls" ];
then
    EXTRANAME=
fi
if [ ! -z "${EXTRANAME}" ];
then
    EXTRANAME=_$EXTRANAME
fi

if [ "$CYGWIN" != "1" ]; then
    DIRNAME="$(mktemp -d)"
else
    DIRNAME=A:
    CYGDIR=`cygpath -u "${DIRNAME}"`
fi

SRCDIR="$( cd "${BASH_SOURCE%/*}/srcdir" && pwd )"
CACHEPATH="$(mktemp -d)"
TMPPATH="$(mktemp -d)"

#--disable_cache
( ffmpegfs -f "${SRCDIR}" "${DIRNAME}" --logfile=${0##*/}${EXTRANAME}.builtin.log --log_maxlevel=TRACE --cachepath="${CACHEPATH}" --desttype=${DESTTYPE} ${ADDOPT} > /dev/null 2>&1 || kill -USR1 $$ ) &

if [ "$CYGWIN" != "1" ]; then
    while ! mount | grep -q "${DIRNAME}" ; do
        sleep 0.1
    done
else
    DIRNAME=${CYGDIR}
    until [ -d "${DIRNAME}" ]
    do
        sleep 0.1
    done
fi<|MERGE_RESOLUTION|>--- conflicted
+++ resolved
@@ -19,24 +19,12 @@
     echo "Return code: ${EXIT}"
     # Errors are no longer fatal
     set +e
-<<<<<<< HEAD
-    if [ "$(expr substr $(uname -s) 1 6)" != "CYGWIN" ]; then
-        # Unmount all
-        hash fusermount 2>&- && fusermount -u "${DIRNAME}" || umount -l "${DIRNAME}"
-        # Remove temporary directories
-        rmdir "${DIRNAME}"
-        rm -Rf "${CACHEPATH}"
-    else
-        ps -W | grep ffmpegfs | awk '{print $1}' | xargs kill -f;
-    fi
-=======
     # Unmount all
     hash fusermount 2>&- && fusermount -u "${DIRNAME}" || umount -l "${DIRNAME}"
     # Remove temporary directories
     rmdir "${DIRNAME}"
     rm -Rf "${CACHEPATH}"
 	rm -Rf "${TMPPATH}"
->>>>>>> 6c7aa21e
     # Arrividerci
     exit ${EXIT}
 }
