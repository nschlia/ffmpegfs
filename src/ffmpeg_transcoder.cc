/*
 * Copyright (C) 2017-2021 Norbert Schlia (nschlia@oblivion-software.de)
 *
 * This program is free software; you can redistribute it and/or modify
 * it under the terms of the GNU General Public License as published by
 * the Free Software Foundation; either version 3 of the License, or
 * (at your option) any later version.
 *
 * This program is distributed in the hope that it will be useful,
 * but WITHOUT ANY WARRANTY; without even the implied warranty of
 * MERCHANTABILITY or FITNESS FOR A PARTICULAR PURPOSE.  See the
 * GNU General Public License for more details.
 *
 * You should have received a copy of the GNU General Public License
 * along with this program; if not, write to the Free Software
 * Foundation, Inc., 51 Franklin St, Fifth Floor, Boston, MA 02110-1301, USA.
 *
 * On Debian systems, the complete text of the GNU General Public License
 * Version 3 can be found in `/usr/share/common-licenses/GPL-3'.
 */

/**
 * @file
 * @brief FFmpeg_Transcoder class implementation
 *
 * @ingroup ffmpegfs
 *
 * @author Norbert Schlia (nschlia@oblivion-software.de)
 * @copyright Copyright (C) 2017-2021 Norbert Schlia (nschlia@oblivion-software.de)
 */

#include "ffmpeg_transcoder.h"
#include "transcode.h"
#include "buffer.h"
#include "wave.h"
#include "logging.h"

#include <assert.h>
#include <unistd.h>

#ifdef __cplusplus
extern "C" {
#endif
// Disable annoying warnings outside our code
#pragma GCC diagnostic push
#pragma GCC diagnostic ignored "-Wconversion"
#pragma GCC diagnostic ignored "-Wsign-conversion"
#include <libswscale/swscale.h>
#if LAVR_DEPRECATE
#include <libswresample/swresample.h>
#else
#include <libavresample/avresample.h>
#endif
#include <libavutil/imgutils.h>
#include <libavutil/opt.h>
#include <libavutil/audio_fifo.h>
#include <libavfilter/avfilter.h>
#include <libavfilter/buffersink.h>
#include <libavfilter/buffersrc.h>
#include <libavcodec/avcodec.h>
#pragma GCC diagnostic pop
#ifdef __cplusplus
}
#endif

#define FRAME_SEEK_THRESHOLD    25  /**< @brief Ignore seek if target is within the next n frames */

const FFmpeg_Transcoder::PRORES_BITRATE FFmpeg_Transcoder::m_prores_bitrate[] =
{
    // SD
    {	720,	486,	{ {	24,	0 }                   },	{	10,     23,     34,     50,     75,     113     }	},
    {	720,	486,	{ {	60,	1 },	{   30,	0 }   },	{	12,     29,     42,     63,     94,     141     }	},

    {	720,	576,	{ {	50,	1 },	{   25,	0 }   },	{	12,     28,     41,     61,     92,     138     }	},

    {	960,	720,	{ {	24,	0 }                   },	{	15,     35,     50,     75,     113,	170     }	},
    {	960,	720,	{ {	25,	0 }                   },	{	16,     36,     52,     79,     118,	177     }	},
    {	960,	720,	{ {	30,	0 }                   },	{	19,     44,     63,     94,     141,	212     }	},
    {	960,	720,	{ {	50,	0 }                   },	{	32,     73,     105,	157,	236,	354     }	},
    {	960,	720,	{ {	60,	0 }                   },	{	38,     87,     126,	189,	283,	424     }	},
    // HD
    {	1280,	720,	{ {	24,	0 }                   },	{	18,     41,     59,     88,     132,	198     }	},
    {	1280,	720,	{ {	25,	0 }                   },	{	19,     42,     61,     92,     138,	206     }	},
    {	1280,	720,	{ {	30,	0 }                   },	{	23,     51,     73,     110,	165,	247     }	},
    {	1280,	720,	{ {	50,	0 }                   },	{	38,     84,     122,	184,	275,	413     }	},
    {	1280,	720,	{ {	60,	0 }                   },	{	45,     101,	147,	220,	330,	495     }	},

    {	1280,	1080,	{ {	24,	0 }                   },	{	31,     70,     101,	151,	226,	339     }	},
    {	1280,	1080,	{ {	60,	1 },	{   30,	0 }   },	{	38,     87,     126,	189,	283,	424     }	},

    {	1440,	1080,	{ {	24,	0 }                   },	{	31,     70,     101,	151,	226,	339     }	},
    {	1440,	1080,	{ {	50,	1 },	{   25,	0 }   },	{	32,     73,     105,	157,	236,	354     }	},
    {	1440,	1080,	{ {	60,	1 },	{   30,	0 }   },	{	38,     87,     126,	189,	283,	424     }	},
    // Full HD
    {	1920,	1080,	{ {	24,	0 }                   },	{	36,     82,     117,	176,	264,	396     }	},
    {	1920,	1080,	{ {	50,	1 },	{   25,	0 }   },	{	38,     85,     122,	184,	275,	413     }	},
    {	1920,	1080,	{ {	60,	1 },	{   30,	0 }   },	{	45,     102,	147,	220,	330,	495     }	},
    {	1920,	1080,	{ {	50,	0 }                   },	{	76,     170,	245,	367,	551,	826     }	},
    {	1920,	1080,	{ {	60,	0 }                   },	{	91,     204,	293,	440,	660,	990     }	},
    // 2K
    {	2048,	1080,	{ {	24,	0 }                   },	{	41,     93,     134,	201,	302,	453     }	},
    {	2048,	1080,	{ {	25,	0 }                   },	{	43,     97,     140,	210,	315,	472     }	},
    {	2048,	1080,	{ {	30,	0 }                   },	{	52,     116,	168,	251,	377,	566     }	},
    {	2048,	1080,	{ {	50,	0 }                   },	{	86,     194,	280,	419,	629,	944     }	},
    {	2048,	1080,	{ {	60,	0 }                   },	{	103,	232,	335,	503,	754,	1131	}	},
    // 2K
    {	2048,	1556,	{ {	24,	0 }                   },	{	56,     126,	181,	272,	407,	611     }	},
    {	2048,	1556,	{ {	25,	0 }                   },	{	58,     131,	189,	283,	425,	637     }	},
    {	2048,	1556,	{ {	30,	0 }                   },	{	70,     157,	226,	340,	509,	764     }	},
    {	2048,	1556,	{ {	50,	0 }                   },	{	117,	262,	377,	567,	850,	1275	}	},
    {	2048,	1556,	{ {	60,	0 }                   },	{	140,	314,	452,	679,	1019,	1528	}	},
    // QFHD
    {	3840,	2160,	{ {	24,	0 }                   },	{	145,	328,	471,	707,	1061,	1591	}	},
    {	3840,	2160,	{ {	25,	0 }                   },	{	151,	342,	492,	737,	1106,	1659	}	},
    {	3840,	2160,	{ {	30,	0 }                   },	{	182,	410,	589,	884,	1326,	1989	}	},
    {	3840,	2160,	{ {	50,	0 }                   },	{	303,	684,	983,	1475,	2212,	3318	}	},
    {	3840,	2160,	{ {	60,	0 }                   },	{	363,	821,	1178,	1768,	2652,	3977	}	},
    // 4K
    {	4096,	2160,	{ {	24,	0 }                   },	{	155,	350,	503,	754,	1131,	1697	}	},
    {	4096,	2160,	{ {	25,	0 }                   },	{	162,	365,	524,	786,	1180,	1769	}	},
    {	4096,	2160,	{ {	30,	0 }                   },	{	194,	437,	629,	943,	1414,	2121	}	},
    {	4096,	2160,	{ {	50,	0 }                   },	{	323,	730,	1049,	1573,	2359,	3539	}	},
    {	4096,	2160,	{ {	60,	0 }                   },	{	388,	875,	1257,	1886,	2828,	4242	}	},
    // 5K
    {	5120,	2700,	{ {	24,	0 }                   },	{	243,	547,	786,	1178,	1768,	2652	}	},
    {	5120,	2700,	{ {	25,	0 }                   },	{	253,	570,	819,	1229,	1843,	2765	}	},
    {	5120,	2700,	{ {	30,	0 }                   },	{	304,	684,	982,	1473,	2210,	3314	}	},
    {	5120,	2700,	{ {	50,	0 }                   },	{	507,	1140,	1638,	2458,	3686,	5530	}	},
    {	5120,	2700,	{ {	60,	0 }                   },	{	608,	1367,	1964,	2946,	4419,	6629	}	},
    // 6K
    {	6144,	3240,	{ {	24,	0 }                   },	{	350,	788,	1131,	1697,	2545,	3818	}	},
    {	6144,	3240,	{ {	25,	0 }                   },	{	365,	821,	1180,	1769,	2654,	3981	}	},
    {	6144,	3240,	{ {	30,	0 }                   },	{	437,	985,	1414,	2121,	3182,	4772	}	},
    {	6144,	3240,	{ {	50,	0 }                   },	{	730,	1643,	2359,	3539,	5308,	7962	}	},
    {	6144,	3240,	{ {	60,	0 }                   },	{	875,	1969,	2828,	4242,	6364,	9545	}	},
    // 8K
    {	8192,	4320,	{ {	24,	0 }                   },	{	622,	1400,	2011,	3017,	4525,	6788	}	},
    {	8192,	4320,	{ {	25,	0 }                   },	{	649,	1460,	2097,	3146,	4719,	7078	}	},
    {	8192,	4320,	{ {	30,	0 }                   },	{	778,	1750,	2514,	3771,	5657,	8485	}	},
    {	8192,	4320,	{ {	50,	0 }                   },	{	1298,	2920,	4194,	6291,	9437,	14156	}	},
    {	8192,	4320,	{ {	60,	0 }                   },	{	1556,	3500,	5028,	7542,	11313,	16970	}	},
    // That's it
    {   0,     0,     {                               },	{	0 }	},
};

const FFmpeg_Transcoder::DEVICETYPE_MAP FFmpeg_Transcoder::m_devicetype_map =
{
    { AV_HWDEVICE_TYPE_VAAPI,           AV_PIX_FMT_NV12 },          ///< VAAPI uses the NV12 pix format
    { AV_HWDEVICE_TYPE_CUDA,            AV_PIX_FMT_CUDA },          ///< @todo HWACCEL - Cuda pix_fmt untested.
    { AV_HWDEVICE_TYPE_VDPAU,           AV_PIX_FMT_YUV420P },       ///< @todo HWACCEL - VDPAU pix_fmt untested.
    { AV_HWDEVICE_TYPE_QSV,             AV_PIX_FMT_QSV },           ///< @todo HWACCEL - QSV pix_fmt untested. Seems to be AV_PIX_FMT_P010 or AV_PIX_FMT_QSV.
    { AV_HWDEVICE_TYPE_OPENCL,          AV_PIX_FMT_OPENCL },        ///< @todo HWACCEL - OpenCL pix_fmt untested. Seems to be AV_PIX_FMT_OPENCL or AV_PIX_FMT_NV12.
    #if HAVE_VULKAN_HWACCEL
    { AV_HWDEVICE_TYPE_VULKAN,          AV_PIX_FMT_VULKAN },        ///< @todo HWACCEL - Vulkan pix_fmt untested.
    #endif // HAVE_VULKAN_HWACCEL
    #if __APPLE__
    // MacOS acceleration APIs not supported
    { AV_HWDEVICE_TYPE_VIDEOTOOLBOX,    AV_PIX_FMT_VIDEOTOOLBOX },  ///< @todo HWACCEL - Videotoolbox pix_fmt untested.
    #endif
    #if __ANDROID__
    // Android acceleration APIs not supported
    { AV_HWDEVICE_TYPE_MEDIACODEC,      AV_PIX_FMT_MEDIACODEC },    ///< @todo HWACCEL - Mediacodec pix_fmt untested.
    #endif
    #if _WIN32
    // Windows acceleration APIs not supported
    { AV_HWDEVICE_TYPE_DRM,             AV_PIX_FMT_DRM_PRIME },     ///< @todo HWACCEL - DRM prime pix_fmt untested.
    { AV_HWDEVICE_TYPE_DXVA2,           AV_PIX_FMT_DXVA2_VLD },     ///< @todo HWACCEL - DXVA2 pix_fmt untested.
    { AV_HWDEVICE_TYPE_D3D11VA,         AV_PIX_FMT_D3D11VA_VLD },   ///< @todo HWACCEL - D3D11VA pix_fmt untested.
    #endif
};

#pragma GCC diagnostic push
#pragma GCC diagnostic ignored "-Wmissing-field-initializers"
FFmpeg_Transcoder::FFmpeg_Transcoder()
    : m_fileio(nullptr)
    , m_close_fileio(true)
    , m_last_seek_frame_no(0)
    , m_have_seeked(false)
    , m_skip_next_frame(false)
    , m_is_video(false)
    , m_cur_sample_fmt(AV_SAMPLE_FMT_NONE)
    , m_cur_sample_rate(-1)
    , m_cur_channel_layout(0)
    , m_audio_resample_ctx(nullptr)
    , m_audio_fifo(nullptr)
    , m_sws_ctx(nullptr)
    , m_buffer_sink_context(nullptr)
    , m_buffer_source_context(nullptr)
    , m_filter_graph(nullptr)
    , m_pts(AV_NOPTS_VALUE)
    , m_pos(AV_NOPTS_VALUE)
    , m_current_segment(1)
    , m_copy_audio(false)
    , m_copy_video(false)
    , m_current_format(nullptr)
    , m_buffer(nullptr)
    , m_reset_pts(false)
    , m_fake_frame_no(0)
    , m_hwaccel_enc_mode(HWACCELMODE_NONE)
    , m_hwaccel_dec_mode(HWACCELMODE_NONE)
    , m_hwaccel_enable_enc_buffering(false)
    , m_hwaccel_enable_dec_buffering(false)
    , m_hwaccel_enc_device_ctx(nullptr)
    , m_hwaccel_dec_device_ctx(nullptr)
    , m_enc_hw_pix_fmt(AV_PIX_FMT_NONE)
    , m_dec_hw_pix_fmt(AV_PIX_FMT_NONE)
{
#pragma GCC diagnostic pop
    Logging::trace(nullptr, "FFmpeg trancoder ready to initialise.");

    // Initialise ID3v1.1 tag structure
    init_id3v1(&m_out.m_id3v1);
}

FFmpeg_Transcoder::~FFmpeg_Transcoder()
{
    // Close fifo and resample context
    close();

    Logging::trace(nullptr, "FFmpeg trancoder object destroyed.");
}

bool FFmpeg_Transcoder::is_video() const
{
    bool is_video = false;

    if (m_in.m_video.m_codec_ctx != nullptr && m_in.m_video.m_stream != nullptr)
    {
        is_video = !is_album_art(m_in.m_video.m_codec_ctx->codec_id, &m_in.m_video.m_stream->r_frame_rate);
    }

    return is_video;
}

bool FFmpeg_Transcoder::is_open() const
{
    return (m_in.m_format_ctx != nullptr);
}

int FFmpeg_Transcoder::open_input_file(LPVIRTUALFILE virtualfile, FileIO *fio)
{
    AVDictionary * opt = nullptr;
    int ret;

    if (virtualfile == nullptr)
    {
        Logging::error(filename(), "INTERNAL ERROR in open_input_file(): virtualfile is NULL.");
        return AVERROR(EINVAL);
    }

    m_virtualfile       = virtualfile;

    m_in.m_filename     = m_virtualfile->m_origfile;
    m_out.m_filename    = m_virtualfile->m_destfile;
    m_mtime             = m_virtualfile->m_st.st_mtime;
    m_current_format    = params.current_format(m_virtualfile);

    if (is_open())
    {
        Logging::warning(filename(), "File is already open.");
        return 0;
    }

    // This allows selecting if the demuxer should consider all streams to be
    // found after the first PMT and add further streams during decoding or if it rather
    // should scan all that are within the analyze-duration and other limits
    ret = dict_set_with_check(&opt, "scan_all_pmts", "1", AV_DICT_DONT_OVERWRITE);
    if (ret < 0)
    {
        return ret;
    }

    // avioflags direct: Reduce buffering.
    //ret = av_dict_set_with_check(&opt, "avioflags", "direct", AV_DICT_DONT_OVERWRITE);
    //if (ret < 0)
    //{
    //    return ret;
    //}

    // analyzeduration: Defaults to 5,000,000 microseconds = 5 seconds.
    //ret = av_dict_set_with_check(&opt, "analyzeduration", "5000000", 0);    // <<== honored
    //if (ret < 0)
    //{
    //    return ret;
    //}

    // probesize: 5000000 by default.
    ret = dict_set_with_check(&opt, "probesize", "15000000", 0);          // <<== honoured;
    if (ret < 0)
    {
        return ret;
    }

    // using own I/O
    if (fio == nullptr)
    {
        // Open new file io
        m_fileio = FileIO::alloc(m_virtualfile->m_type);
        m_close_fileio = true;  // do not close and delete
    }
    else
    {
        // Use already open file io
        m_fileio = fio;
        m_close_fileio = false; // must not close or delete
    }

    if (m_fileio == nullptr)
    {
        int _errno = errno;
        Logging::error(filename(), "Error opening file: (%1) %2", errno, strerror(errno));
        return AVERROR(_errno);
    }

    ret = m_fileio->open(m_virtualfile);
    if (ret)
    {
        return AVERROR(ret);
    }

    m_in.m_format_ctx = avformat_alloc_context();
    if (m_in.m_format_ctx == nullptr)
    {
        Logging::error(filename(), "Out of memory opening file: Unable to allocate format context.");
        return AVERROR(ENOMEM);
    }

    unsigned char *iobuffer = static_cast<unsigned char *>(av_malloc(m_fileio->bufsize() + FF_INPUT_BUFFER_PADDING_SIZE));
    if (iobuffer == nullptr)
    {
        Logging::error(filename(), "Out of memory opening file: Unable to allocate I/O buffer.");
        avformat_free_context(m_in.m_format_ctx);
        m_in.m_format_ctx = nullptr;
        return AVERROR(ENOMEM);
    }

    AVIOContext * pb = avio_alloc_context(
                iobuffer,
                static_cast<int>(m_fileio->bufsize()),
                0,
                static_cast<void *>(m_fileio),
                input_read,
                nullptr,    // input_write
                seek);      // input_seek
    m_in.m_format_ctx->pb = pb;

#if IF_DECLARED_CONST
    const AVInputFormat * infmt = nullptr;
#else // !IF_DECLARED_CONST
    AVInputFormat * infmt = nullptr;
#endif // !IF_DECLARED_CONST

#ifdef USE_LIBVCD
    if (m_virtualfile->m_type == VIRTUALTYPE_VCD)
    {
        Logging::debug(filename(), "Forcing mpeg format for VCD source to avoid misdetections.");
        infmt = av_find_input_format("mpeg");
    }
#endif // USE_LIBVCD
#ifdef USE_LIBDVD
    if (m_virtualfile->m_type == VIRTUALTYPE_DVD)
    {
        Logging::debug(filename(), "Forcing mpeg format for DVD source to avoid misdetections.");
        infmt = av_find_input_format("mpeg");
    }
#endif // USE_LIBDVD
#ifdef USE_LIBBLURAY
    if (m_virtualfile->m_type == VIRTUALTYPE_BLURAY)
    {
        Logging::debug(filename(), "Forcing mpegts format for Bluray source to avoid misdetections.");
        infmt = av_find_input_format("mpegts");
    }
#endif // USE_LIBBLURAY

    /** @bug Fix memory leak: Probably in FFmpeg API av_probe_input_buffer2(), the av_reallocp
      * is missing a matching free() call... @n
      * @n
      * 102,400 bytes in 1 blocks are definitely lost in loss record 248 of 249 @n
      *   in FFmpeg_Transcoder::open_input_file(VIRTUALFILE*, FileIO*) in /home/norbert/dev/prj/ffmpegfs/src/ffmpeg_transcoder.cc:368 @n
      *   1: realloc in ./coregrind/m_replacemalloc/vg_replace_malloc.c:834 @n
      *   2: av_realloc_f in /usr/lib/x86_64-linux-gnu/libavutil.so.56.51.100 @n
      *   3: /usr/lib/x86_64-linux-gnu/libavformat.so.58.45.100 @n
      *   4: av_probe_input_buffer2 in /usr/lib/x86_64-linux-gnu/libavformat.so.58.45.100 @n
      *   5: avformat_open_input in /usr/lib/x86_64-linux-gnu/libavformat.so.58.45.100 @n
      *   6: FFmpeg_Transcoder::open_input_file(VIRTUALFILE*, FileIO*) in /home/norbert/dev/prj/ffmpegfs/src/ffmpeg_transcoder.cc:368 @n
      *   7: transcoder_predict_filesize(VIRTUALFILE*, Cache_Entry*) in /home/norbert/dev/prj/ffmpegfs/src/transcode.cc:320 @n
      *   8: transcoder_new(VIRTUALFILE*, bool) in /home/norbert/dev/prj/ffmpegfs/src/transcode.cc:425 @n
      *   9: ffmpegfs_getattr(char const*, stat*) in /home/norbert/dev/prj/ffmpegfs/src/fuseops.cc:1323 @n
      *   10: /usr/lib/x86_64-linux-gnu/libfuse.so.2.9.9 @n
      *   11: /usr/lib/x86_64-linux-gnu/libfuse.so.2.9.9 @n
      *   12: /usr/lib/x86_64-linux-gnu/libfuse.so.2.9.9 @n
      *   13: /usr/lib/x86_64-linux-gnu/libfuse.so.2.9.9 @n
      *   14: start_thread in ./nptl/pthread_create.c:477 @n
      *   15: clone in ./misc/../sysdeps/unix/sysv/linux/x86_64/clone.S:95 @n
      */

    // Open the input file to read from it.
    ret = avformat_open_input(&m_in.m_format_ctx, filename(), infmt, &opt);
    if (ret < 0)
    {
        Logging::error(filename(), "Could not open input file (error '%1').", ffmpeg_geterror(ret).c_str());
        return ret;
    }

    m_in.m_filetype = get_filetype_from_list(m_in.m_format_ctx->iformat->name);

    ret = dict_set_with_check(&opt, "scan_all_pmts", nullptr, AV_DICT_MATCH_CASE, filename());
    if (ret < 0)
    {
        return ret;
    }

    AVDictionaryEntry * t = av_dict_get(opt, "", nullptr, AV_DICT_IGNORE_SUFFIX);
    if (t != nullptr)
    {
        Logging::error(filename(), "Option %1 not found.", t->key);
        return (EOF); // Couldn't open file
    }

#if HAVE_AV_FORMAT_INJECT_GLOBAL_SIDE_DATA
    av_format_inject_global_side_data(m_in.m_format_ctx);
#endif

    // Get information on the input file (number of streams etc.).
    ret = avformat_find_stream_info(m_in.m_format_ctx, nullptr);
    if (ret < 0)
    {
        Logging::error(filename(), "Could not find stream info (error '%1').", ffmpeg_geterror(ret).c_str());
        return ret;
    }

#ifdef USE_LIBDVD
    if (m_virtualfile->m_type == VIRTUALTYPE_DVD)
    {
        // FFmpeg API calculcates a wrong duration, so use value from IFO
        m_in.m_format_ctx->duration = m_fileio->duration();
    }
#endif // USE_LIBDVD
#ifdef USE_LIBBLURAY
    if (m_virtualfile->m_type == VIRTUALTYPE_BLURAY)
    {
        // FFmpeg API calculcates a wrong duration, so use value from Bluray directory
        m_in.m_format_ctx->duration = m_fileio->duration();
    }
#endif // USE_LIBBLURAY

    m_virtualfile->m_duration = m_in.m_format_ctx->duration;

	// Issue #80: Open input video codec, but only if target supports video. 
	// Saves resources: no need to decode video frames if not used.
    if (m_current_format->video_codec_id() != AV_CODEC_ID_NONE)
    {
        // Open best match video codec
        ret = open_bestmatch_decoder(&m_in.m_video.m_codec_ctx, &m_in.m_video.m_stream_idx, AVMEDIA_TYPE_VIDEO);
        if (ret < 0 && ret != AVERROR_STREAM_NOT_FOUND)    // AVERROR_STREAM_NOT_FOUND is not an error
        {
            Logging::error(filename(), "Failed to open video codec (error '%1').", ffmpeg_geterror(ret).c_str());
            return ret;
        }

<<<<<<< HEAD
    if (m_in.m_video.m_stream_idx != INVALID_STREAM)
    {
        // We have a video stream
        // Check to see if encoder hardware acceleration is both requested and supported by codec.
        std::string hw_encoder_codec_name;
        if (!get_hw_encoder_name(m_current_format->video_codec_id(), &hw_encoder_codec_name))
        {
            // API supports hardware frame buffers
            m_hwaccel_enable_enc_buffering = (params.m_hwaccel_enc_device_type != AV_HWDEVICE_TYPE_NONE);
        }

        if (m_hwaccel_enable_enc_buffering)
        {
            // Hardware buffers available, enabling encoder hardware accceleration.
            Logging::info(destname(), "Hardware encoder frame buffering %1 enabled.", get_hwaccel_API_text(params.m_hwaccel_enc_API).c_str());
            ret = hwdevice_ctx_create(&m_hwaccel_enc_device_ctx, params.m_hwaccel_enc_device_type, params.m_hwaccel_enc_device);
            if (ret < 0)
            {
                Logging::error(destname(), "Failed to create a %1 device for encoding (error %2).", get_hwaccel_API_text(params.m_hwaccel_enc_API).c_str(), ffmpeg_geterror(ret).c_str());
                return ret;
            }
            Logging::debug(destname(), "Hardware encoder acceleration and frame buffering active using codec '%1'.", hw_encoder_codec_name.c_str());
        }
        else if (params.m_hwaccel_enc_device_type != AV_HWDEVICE_TYPE_NONE)
        {
            // No hardware acceleration, fallback to software,
            Logging::debug(destname(), "Hardware encoder frame buffering %1 not suported by codec '%2'. Falling back to software.", get_hwaccel_API_text(params.m_hwaccel_enc_API).c_str(), get_codec_name(m_in.m_video.m_codec_ctx->codec_id, true));
        }
        else if (!hw_encoder_codec_name.empty())
        {
            // No frame buffering (e.g. OpenMAX or MMAL), but hardware acceleration possible.
            Logging::debug(destname(), "Hardware encoder acceleration active using codec '%1'.", hw_encoder_codec_name.c_str());
        }

        m_in.m_video.m_stream               = m_in.m_format_ctx->streams[m_in.m_video.m_stream_idx];
=======
        if (m_in.m_video.m_stream_idx != INVALID_STREAM)
        {
            // We have a video stream
            m_in.m_video.m_stream               = m_in.m_format_ctx->streams[m_in.m_video.m_stream_idx];
>>>>>>> 20166cc8

#ifdef USE_LIBDVD
            if (m_virtualfile->m_type == VIRTUALTYPE_DVD)
            {
                // FFmpeg API calculcates a wrong duration, so use value from IFO
                m_in.m_video.m_stream->duration = av_rescale_q(m_in.m_format_ctx->duration, av_get_time_base_q(), m_in.m_video.m_stream->time_base);
            }
#endif // USE_LIBDVD
#ifdef USE_LIBBLURAY
            if (m_virtualfile->m_type == VIRTUALTYPE_BLURAY)
            {
                // FFmpeg API calculcates a wrong duration, so use value from Bluray
                m_in.m_video.m_stream->duration = av_rescale_q(m_in.m_format_ctx->duration, av_get_time_base_q(), m_in.m_video.m_stream->time_base);
            }
#endif // USE_LIBBLURAY

            video_info(false, m_in.m_format_ctx, m_in.m_video.m_stream);

            m_is_video = is_video();

#ifdef AV_CODEC_CAP_TRUNCATED
            if (m_in.m_video.m_codec_ctx->codec->capabilities & AV_CODEC_CAP_TRUNCATED)
            {
                m_in.m_video.m_codec_ctx->flags|= AV_CODEC_FLAG_TRUNCATED; // we do not send complete frames
            }
#else
#warning "Your FFMPEG distribution is missing AV_CODEC_CAP_TRUNCATED flag. Probably requires fixing!"
#endif
        }
    }

    // Open best match audio codec
    ret = open_bestmatch_decoder(&m_in.m_audio.m_codec_ctx, &m_in.m_audio.m_stream_idx, AVMEDIA_TYPE_AUDIO);
    if (ret < 0 && ret != AVERROR_STREAM_NOT_FOUND)    // AVERROR_STREAM_NOT_FOUND is not an error
    {
        Logging::error(filename(), "Failed to open audio codec (error '%1').", ffmpeg_geterror(ret).c_str());
        return ret;
    }

    if (m_in.m_audio.m_stream_idx != INVALID_STREAM)
    {
        // We have an audio stream
        m_in.m_audio.m_stream = m_in.m_format_ctx->streams[m_in.m_audio.m_stream_idx];

#ifdef USE_LIBDVD
        if (m_virtualfile->m_type == VIRTUALTYPE_DVD)
        {
            // FFmpeg API calculcates a wrong duration, so use value from IFO
            m_in.m_audio.m_stream->duration = av_rescale_q(m_in.m_format_ctx->duration, av_get_time_base_q(), m_in.m_audio.m_stream->time_base);
        }
#endif // USE_LIBDVD
#ifdef USE_LIBBLURAY
        if (m_virtualfile->m_type == VIRTUALTYPE_BLURAY)
        {
            // FFmpeg API calculcates a wrong duration, so use value from Bluray directory
            m_in.m_audio.m_stream->duration = av_rescale_q(m_in.m_format_ctx->duration, av_get_time_base_q(), m_in.m_audio.m_stream->time_base);
        }
#endif // USE_LIBBLURAY

        audio_info(false, m_in.m_format_ctx, m_in.m_audio.m_stream);
    }

    if (m_in.m_audio.m_stream_idx == INVALID_STREAM && m_in.m_video.m_stream_idx == INVALID_STREAM)
    {
        Logging::error(filename(), "File contains neither a video nor an audio stream.");
        return AVERROR(EINVAL);
    }

    // Predict size of transcoded file as exact as possible
    m_virtualfile->m_predicted_size = calculate_predicted_filesize();

    // Calculate number or video frames in file based on duration and frame rate
    if (m_in.m_video.m_stream != nullptr && m_in.m_video.m_stream->avg_frame_rate.den)
    {
        // Number of frames: should be quite accurate
        m_virtualfile->m_video_frame_count = static_cast<uint32_t>(av_rescale_q(m_in.m_video.m_stream->duration, m_in.m_video.m_stream->time_base, av_inv_q(m_in.m_video.m_stream->avg_frame_rate)));
    }

    // Make sure this is set, although should already have happened
    m_virtualfile->m_format_idx = params.guess_format_idx(filename());

    // Open album art streams if present and supported by both source and target
    if (!params.m_noalbumarts && m_in.m_audio.m_stream != nullptr)
    {
        for (int stream_idx = 0; stream_idx < static_cast<int>(m_in.m_format_ctx->nb_streams); stream_idx++)
        {
            AVStream *input_stream = m_in.m_format_ctx->streams[stream_idx];

            if (is_album_art(CODECPAR(input_stream)->codec_id, &input_stream->r_frame_rate))
            {
                STREAMREF streamref;
                AVCodecContext * input_codec_ctx;

                Logging::trace(filename(), "Found album art");

                ret = open_decoder(&input_codec_ctx, stream_idx, nullptr, AVMEDIA_TYPE_VIDEO);
                if (ret < 0)
                {
                    Logging::error(filename(), "Failed to open album art codec (error '%1').", ffmpeg_geterror(ret).c_str());
                    return ret;
                }

                streamref.m_codec_ctx  = input_codec_ctx;
                streamref.m_stream     = input_stream;
                streamref.m_stream_idx = input_stream->index;

                m_in.m_album_art.push_back(streamref);
            }
        }
    }

    if (m_virtualfile->m_flags & VIRTUALFLAG_CUESHEET)
    {
        // Position to start of cue sheet track
        ret = av_seek_frame(m_in.m_format_ctx, -1, m_virtualfile->m_cuesheet.m_start, 0);
        if (ret < 0)
        {
            Logging::error(filename(), "Failed to seek track start (error '%1').", ffmpeg_geterror(ret).c_str());
            return ret;
        }
    }

    return 0;
}

bool FFmpeg_Transcoder::can_copy_stream(const AVStream *stream) const
{
    if (params.m_autocopy == AUTOCOPY_OFF)
    {
        // Auto copy disabled
        return false;
    }

    if (stream == nullptr)
    {
        // Should normally not happen: Input stream stream unknown, no way to check - no auto copy
        return false;
    }

    if ((params.m_autocopy == AUTOCOPY_MATCH || params.m_autocopy == AUTOCOPY_MATCHLIMIT))
    {
        // Any codec supported by output format OK
        const AVOutputFormat* oformat = av_guess_format(nullptr, destname(), nullptr);
        if (oformat->codec_tag == nullptr ||
                av_codec_get_tag(oformat->codec_tag, CODECPAR(stream)->codec_id) <= 0)
        {
            // Codec not supported - no auto copy
            return false;
        }
    }
    else if ((params.m_autocopy == AUTOCOPY_STRICT || params.m_autocopy == AUTOCOPY_STRICTLIMIT))
    {
        // Output codec must strictly match
        if (CODECPAR(stream)->codec_id != m_current_format->audio_codec_id())
        {
            // Different codecs - no auto copy
            return false;
        }
    }

    if (params.m_autocopy == AUTOCOPY_MATCHLIMIT || params.m_autocopy == AUTOCOPY_STRICTLIMIT)
    {
        BITRATE orig_bit_rate = (CODECPAR(stream)->bit_rate != 0) ? CODECPAR(stream)->bit_rate : m_in.m_format_ctx->bit_rate;
        if (get_output_bit_rate(orig_bit_rate, params.m_audiobitrate))
        {
            // Bit rate changed, no auto copy
            Logging::info(destname(), "Bit rate changed, no auto copy possible.");
            return false;
        }
    }

    return true;
}

int FFmpeg_Transcoder::open_output_file(Buffer *buffer)
{
    assert(buffer != nullptr);

    m_out.m_filetype    = m_current_format->filetype();

    Logging::debug(destname(), "Opening output file.");

    if (m_in.m_audio.m_stream_idx == INVALID_STREAM && m_current_format->video_codec_id() == AV_CODEC_ID_NONE)
    {
        Logging::error(destname(), "Unable to transcode, source contains no audio stream, but target just supports audio.");
        m_virtualfile->m_flags |= VIRTUALFLAG_HIDDEN;   // Hide file from now on
        return AVERROR(ENOENT);                         // Report file not found
    }

    if (!is_frameset())
    {
        // Not a frame set, open regular buffer
        return open_output(buffer);
    }
    else
    {
        Logging::debug(destname(), "Opening frame set type '%1'.", m_current_format->desttype().c_str());

        // Open frame set buffer
        return open_output_frame_set(buffer);
    }
}

int FFmpeg_Transcoder::open_bestmatch_decoder(AVCodecContext **avctx, int *stream_idx, AVMediaType type)
{
#if IF_DECLARED_CONST
    const AVCodec *input_codec = nullptr;
#else // !IF_DECLARED_CONST
    AVCodec *input_codec = nullptr;
#endif // !IF_DECLARED_CONST
    int ret;

    ret = av_find_best_stream(m_in.m_format_ctx, type, INVALID_STREAM, INVALID_STREAM, &input_codec, 0);
    if (ret < 0)
    {
        if (ret != AVERROR_STREAM_NOT_FOUND)    // Not an error
        {
            Logging::error(filename(), "Could not find %1 stream in input file (error '%2').", get_media_type_string(type), ffmpeg_geterror(ret).c_str());
        }
        return ret;
    }

    *stream_idx = ret;

    return open_decoder(avctx, *stream_idx, input_codec, type);
}

#if IF_DECLARED_CONST
AVPixelFormat FFmpeg_Transcoder::get_hw_pix_fmt(const AVCodec *codec, AVHWDeviceType dev_type, bool use_device_ctx) const
#else // !IF_DECLARED_CONST
AVPixelFormat FFmpeg_Transcoder::get_hw_pix_fmt(AVCodec *codec, AVHWDeviceType dev_type, bool use_device_ctx) const
#endif // !IF_DECLARED_CONST
{
    AVPixelFormat hw_pix_fmt = AV_PIX_FMT_NONE;

    if (codec != nullptr && dev_type != AV_HWDEVICE_TYPE_NONE)
    {
        int method = use_device_ctx ? AV_CODEC_HW_CONFIG_METHOD_HW_DEVICE_CTX : AV_CODEC_HW_CONFIG_METHOD_HW_FRAMES_CTX;

        for (int i = 0;; i++)
        {
            const AVCodecHWConfig *config = avcodec_get_hw_config(codec, i);
            if (!config)
            {
                Logging::error(av_codec_is_decoder(codec) ? filename() : destname(), "%1 '%2' does not support device type %3.\n", av_codec_is_encoder(codec) ? "Encoder" : "Decoder", codec->name, hwdevice_get_type_name(dev_type));
                break;
            }

            if ((config->methods & method) && (config->device_type == dev_type))
            {
                hw_pix_fmt = config->pix_fmt;
                Logging::info(av_codec_is_decoder(codec) ? filename() : destname(), "%1 '%2' requests %3 for device type %4.\n", av_codec_is_encoder(codec) ? "Encoder" : "Decoder", codec->name, av_get_pix_fmt_name(hw_pix_fmt), hwdevice_get_type_name(dev_type));
                break;
            }
        }
    }

    return hw_pix_fmt;
}

#if IF_DECLARED_CONST
int FFmpeg_Transcoder::open_decoder(AVCodecContext **avctx, int stream_idx, const AVCodec *input_codec, AVMediaType type)
#else // !IF_DECLARED_CONST
int FFmpeg_Transcoder::open_decoder(AVCodecContext **avctx, int stream_idx, AVCodec *input_codec, AVMediaType type)
#endif // !IF_DECLARED_CONST
{
    while (true)
    {
        AVCodecContext *input_codec_ctx     = nullptr;
        AVStream *      input_stream        = nullptr;
        AVDictionary *  opt                 = nullptr;
        AVCodecID       codec_id            = AV_CODEC_ID_NONE;
        int ret;

        input_stream = m_in.m_format_ctx->streams[stream_idx];

        // Init the decoders, with or without reference counting
        // av_dict_set_with_check(&opt, "refcounted_frames", refcount ? "1" : "0", 0);

#if LAVF_DEP_AVSTREAM_CODEC
        // allocate a new decoding context
        input_codec_ctx = avcodec_alloc_context3(nullptr);
        if (input_codec_ctx == nullptr)
        {
            Logging::error(filename(), "Could not allocate a decoding context.");
            return AVERROR(ENOMEM);
        }

        // initialise the stream parameters with demuxer information
        ret = avcodec_parameters_to_context(input_codec_ctx, input_stream->codecpar);
        if (ret < 0)
        {
            return ret;
        }

        codec_id = input_stream->codecpar->codec_id;
#else
        input_codec_ctx = input_stream->codec;

        codec_id = input_codec_ctx->codec_id;
#endif

        if (type == AVMEDIA_TYPE_VIDEO && m_hwaccel_dec_mode != HWACCELMODE_FALLBACK)
        {
            // Decide whether to use a hardware decoder
            // Check to see if decoder hardware acceleration is both requested and supported by codec.
            std::string hw_decoder_codec_name;
            if (!get_hw_decoder_name(input_codec_ctx->codec_id, &hw_decoder_codec_name))
            {
                m_dec_hw_pix_fmt = get_hw_pix_fmt(input_codec, params.m_hwaccel_dec_device_type, true);

                m_hwaccel_enable_dec_buffering = (params.m_hwaccel_dec_device_type != AV_HWDEVICE_TYPE_NONE && m_dec_hw_pix_fmt != AV_PIX_FMT_NONE);
                //{
                //    std::string fourcc2str;
                //    fourcc_make_string(&fourcc2str, input_codec_ctx->codec_tag);
                //    fprintf(stderr, "fourcc2str %s\n", fourcc2str.c_str());
                //}
            }

            if (m_hwaccel_enable_dec_buffering)
            {
                // Hardware buffers available, enabling decoder hardware acceleration.
                Logging::info(filename(), "Hardware decoder frame buffering %1 enabled.", get_hwaccel_API_text(params.m_hwaccel_dec_API).c_str());
                ret = hwdevice_ctx_create(&m_hwaccel_dec_device_ctx, params.m_hwaccel_dec_device_type, params.m_hwaccel_dec_device);
                if (ret < 0)
                {
                    Logging::error(filename(), "Failed to create a %1 device for decoding (error %2).", get_hwaccel_API_text(params.m_hwaccel_dec_API).c_str(), ffmpeg_geterror(ret).c_str());
                    return ret;
                }
                Logging::debug(filename(), "Hardware decoder acceleration and frame buffering active using codec '%1'.", input_codec->name);

                m_hwaccel_dec_mode = HWACCELMODE_ENABLED; // Hardware acceleration active
            }
            else if (params.m_hwaccel_dec_device_type != AV_HWDEVICE_TYPE_NONE)
            {
                // No hardware acceleration, fallback to software,
                Logging::info(filename(), "Hardware decoder frame buffering %1 not supported by codec '%2'. Falling back to software.", get_hwaccel_API_text(params.m_hwaccel_dec_API).c_str(), get_codec_name(input_codec_ctx->codec_id, true));
            }
            else if (!hw_decoder_codec_name.empty())
            {
                // No frame buffering (e.g. OpenMAX or MMAL), but hardware acceleration possible.
                Logging::info(filename(), "Hardware decoder acceleration active using codec '%1'.", hw_decoder_codec_name.c_str());

                // Open hw_decoder_codec_name codec here
                input_codec = avcodec_find_decoder_by_name(hw_decoder_codec_name.c_str());

                if (input_codec == nullptr)
                {
                    Logging::error(filename(), "Could not find decoder '%1'.", hw_decoder_codec_name.c_str());
                    return AVERROR(EINVAL);
                }

                Logging::info(filename(), "Hardware decoder acceleration enabled. Codec '%1'.", input_codec->name);

                m_hwaccel_dec_mode = HWACCELMODE_ENABLED; // Hardware acceleration active
            }

            if (m_hwaccel_enable_dec_buffering)
            {
                ret = hwdevice_ctx_add_ref(input_codec_ctx);
                if (ret < 0)
                {
                    return ret;
                }
            }
        }

        if (input_codec == nullptr)
        {
            // Find a decoder for the stream.
            input_codec = avcodec_find_decoder(codec_id);

            if (input_codec == nullptr)
            {
                Logging::error(filename(), "Failed to find %1 input codec '%2'.", get_media_type_string(type), avcodec_get_name(codec_id));
                return AVERROR(EINVAL);
            }
        }

        input_codec_ctx->codec_id = input_codec->id;

        //input_codec_ctx->time_base = input_stream->time_base;

        ret = avcodec_open2(input_codec_ctx, input_codec, &opt);

        av_dict_free(&opt);

        if (ret < 0)
        {
            if (m_hwaccel_dec_mode == HWACCELMODE_ENABLED)
            {
                Logging::info(filename(), "Unable to use %1 input codec '%2' with hardware acceleration. Falling back to software.", get_media_type_string(type), avcodec_get_name(codec_id));

                m_hwaccel_dec_mode              = HWACCELMODE_FALLBACK;
                m_hwaccel_enable_dec_buffering  = false;
                m_dec_hw_pix_fmt                = AV_PIX_FMT_NONE;

                // Free hardware device contexts if open
                hwdevice_ctx_free(&m_hwaccel_dec_device_ctx);

                avcodec_close(m_in.m_video.m_codec_ctx);
                avcodec_free_context(&m_in.m_video.m_codec_ctx);
                m_in.m_video.m_codec_ctx = nullptr;

                // Try again with a software decoder
                continue;
            }

            Logging::error(filename(), "Failed to open %1 input codec for stream #%1 (error '%2').", get_media_type_string(type), input_stream->index, ffmpeg_geterror(ret).c_str());
            return ret;
        }

        Logging::debug(filename(), "Opened input codec for stream #%1: %2", input_stream->index, get_codec_name(codec_id, true));

        *avctx = input_codec_ctx;

        return 0;
    };
}

int FFmpeg_Transcoder::open_output_frame_set(Buffer *buffer)
{
    const AVCodec * output_codec        = nullptr;
    AVCodecContext *output_codec_ctx    = nullptr;
    int ret = 0;

    m_buffer            = buffer;
    {
        std::lock_guard<std::recursive_mutex> lck (m_mutex);
        while (m_seek_to_fifo.size())
        {
            m_seek_to_fifo.pop();
        }
    }
    m_have_seeked       = false;

    output_codec = avcodec_find_encoder(m_current_format->video_codec_id());
    if (output_codec == nullptr)
    {
        Logging::error(destname(), "Codec not found");
        return AVERROR(EINVAL);
    }

    output_codec_ctx = avcodec_alloc_context3(output_codec);
    if (output_codec_ctx == nullptr)
    {
        Logging::error(destname(), "Could not allocate video codec context");
        return AVERROR(ENOMEM);
    }

    output_codec_ctx->bit_rate             = 400000;   /**  @todo Make frame image compression rate command line settable */
    output_codec_ctx->width                = m_in.m_video.m_codec_ctx->width;
    output_codec_ctx->height               = m_in.m_video.m_codec_ctx->height;
    output_codec_ctx->time_base            = {1, 25};

    const AVPixFmtDescriptor *dst_desc = av_pix_fmt_desc_get(m_in.m_video.m_codec_ctx->pix_fmt);
    int loss = 0;

    output_codec_ctx->pix_fmt = avcodec_find_best_pix_fmt_of_list(output_codec->pix_fmts, m_in.m_video.m_codec_ctx->pix_fmt, dst_desc->flags & AV_PIX_FMT_FLAG_ALPHA, &loss);

    if (output_codec_ctx->pix_fmt == AV_PIX_FMT_NONE)
    {
        // No best match found, use default
        switch (m_current_format->video_codec_id())
        {
        case AV_CODEC_ID_MJPEG:
        {
            output_codec_ctx->pix_fmt   = AV_PIX_FMT_YUVJ444P;
            break;
        }
        case AV_CODEC_ID_PNG:
        {
            output_codec_ctx->pix_fmt   = AV_PIX_FMT_RGB24;
            break;
        }
        case AV_CODEC_ID_BMP:
        {
            output_codec_ctx->pix_fmt   = AV_PIX_FMT_BGR24;
            break;
        }
        default:
        {
            assert(false);
            break;
        }
        }
        Logging::debug(destname(), "No best match output pixel format found, using default: %1", get_pix_fmt_name(output_codec_ctx->pix_fmt).c_str());
    }
    else
    {
        Logging::debug(destname(), "Output pixel format: %1", get_pix_fmt_name(output_codec_ctx->pix_fmt).c_str());
    }

    //codec_context->sample_aspect_ratio  = frame->sample_aspect_ratio;
    //codec_context->sample_aspect_ratio  = m_in.m_video.m_codec_ctx->sample_aspect_ratio;

    ret = avcodec_open2(output_codec_ctx, output_codec, nullptr);
    if (ret < 0)
    {
        Logging::error(destname(), "Could not open image codec.");
        return ret;
    }

    // Initialise pixel format conversion and rescaling if necessary
    get_pix_formats(&m_in.m_pix_fmt, &m_out.m_pix_fmt, output_codec_ctx);

    ret = init_rescaler(m_in.m_pix_fmt, CODECPAR(m_in.m_video.m_stream)->width, CODECPAR(m_in.m_video.m_stream)->height, m_out.m_pix_fmt, output_codec_ctx->width, output_codec_ctx->height);
    if (ret < 0)
    {
        return ret;
    }

    if (params.m_deinterlace)
    {
        ret = init_deinterlace_filters(output_codec_ctx, m_in.m_pix_fmt, m_in.m_video.m_stream->avg_frame_rate, m_in.m_video.m_stream->time_base);
        if (ret < 0)
        {
            return ret;
        }
    }

    m_out.m_video.m_codec_ctx               = output_codec_ctx;
    m_out.m_video.m_stream_idx              = INVALID_STREAM;
    m_out.m_video.m_stream                  = nullptr;

    // No audio
    m_out.m_audio.m_codec_ctx               = nullptr;
    m_out.m_audio.m_stream_idx              = INVALID_STREAM;
    m_out.m_audio.m_stream                  = nullptr;

    // Open for read/write
    if (!buffer->open_file(0, CACHE_FLAG_RW))
    {
        return AVERROR(EPERM);
    }

    // Pre-allocate the predicted file size to reduce memory reallocations
    size_t buffsize = 600 * 1024  * 1024 /*predicted_filesize() * m_video_frame_count*/;
    if (buffer->size() < buffsize && !buffer->reserve(buffsize))
    {
        int _errno = errno;
        Logging::error(destname(), "Error pre-allocating %1 bytes buffer: (%2) %3", buffsize, errno, strerror(errno));
        return AVERROR(_errno);
    }

    return 0;
}

int FFmpeg_Transcoder::open_output(Buffer *buffer)
{
    int ret = 0;

    m_buffer            = buffer;

    if (!m_out.m_video_pts && is_hls())
    {
        m_current_segment = 1;
        Logging::info(destname(), "Starting HLS segment no. %1.", m_current_segment);
    }

    while (true)
    {
        // Open the output file for writing. If buffer == nullptr continue using existing buffer.
        ret = open_output_filestreams(buffer);
        if (ret)
        {
            if (m_hwaccel_enc_mode == HWACCELMODE_ENABLED)
            {
                Logging::info(filename(), "Unable to use ouput codec '%1' with hardware acceleration. Falling back to software.", avcodec_get_name(m_current_format->video_codec_id()));

                m_hwaccel_enc_mode              = HWACCELMODE_FALLBACK;
                m_hwaccel_enable_enc_buffering  = false;
                m_enc_hw_pix_fmt                = AV_PIX_FMT_NONE;

                // Free hardware device contexts if open
                hwdevice_ctx_free(&m_hwaccel_enc_device_ctx);

                close_output_file();

                // Try again with a software decoder
                continue;
            }
            return ret;
        }
        break;
    }

    if (m_out.m_audio.m_stream_idx != INVALID_STREAM)
    {
        audio_info(true, m_out.m_format_ctx, m_out.m_audio.m_stream);

        if (m_out.m_audio.m_codec_ctx != nullptr)
        {
            // If not just copying the stream, initialise the FIFO buffer to store audio samples to be encoded.
            ret = init_fifo();
            if (ret)
            {
                return ret;
            }
        }
    }

    if (m_out.m_video.m_stream_idx != INVALID_STREAM)
    {
        video_info(true, m_out.m_format_ctx, m_out.m_video.m_stream);
    }

    // Open for read/write
    if (!buffer->open_file(0, CACHE_FLAG_RW))
    {
        return AVERROR(EPERM);
    }

    // Pre-allocate the predicted file size to reduce memory reallocations
    size_t buffsize = predicted_filesize();
    if (buffer->size() < buffsize && !buffer->reserve(buffsize))
    {
        int _errno = errno;
        Logging::error(destname(), "Error pre-allocating %1 bytes buffer: (%2) %3", buffsize, errno, strerror(errno));
        return AVERROR(_errno);
    }

    return process_output();
}

int FFmpeg_Transcoder::process_output()
{
    // Process metadata. The decoder will call the encoder to set appropriate
    // tag values for the output file.
    int ret = process_metadata();
    if (ret)
    {
        return ret;
    }

    // Write the header of the output file container.
    ret = write_output_file_header();
    if (ret)
    {
        return ret;
    }

    // Process album arts: copy all from source file to target.
    return process_albumarts();
}

bool FFmpeg_Transcoder::get_output_sample_rate(int input_sample_rate, int max_sample_rate, int *output_sample_rate /*= nullptr*/)
{
    if (input_sample_rate > max_sample_rate)
    {
        if (output_sample_rate != nullptr)
        {
            *output_sample_rate = max_sample_rate;
        }
        return true;
    }
    else
    {
        if (output_sample_rate != nullptr)
        {
            *output_sample_rate = input_sample_rate;
        }
        return false;
    }
}

bool FFmpeg_Transcoder::get_output_bit_rate(BITRATE input_bit_rate, BITRATE max_bit_rate, BITRATE * output_bit_rate /*= nullptr*/)
{
    if (!input_bit_rate || input_bit_rate > max_bit_rate)
    {
        if (output_bit_rate != nullptr)
        {
            *output_bit_rate = max_bit_rate;
        }
        return true;
    }
    else
    {
        if (output_bit_rate != nullptr)
        {
            *output_bit_rate = input_bit_rate;
        }
        return false;
    }
}

bool FFmpeg_Transcoder::get_aspect_ratio(int width, int height, const AVRational & sar, AVRational *ar) const
{
    // Try to determine display aspect ratio
    AVRational dar;
    av_reduce(&dar.num, &dar.den,
              width  * sar.num,
              height * sar.den,
              1024 * 1024);

    ar->num = ar->den = 0;

    if (dar.num && dar.den)
    {
        *ar = dar;
    }

    // If that fails, try sample aspect ratio instead
    if (!ar->den && sar.num != 0 && sar.den != 0)
    {
        *ar = sar;
    }

    // If even that fails, try to use video size
    if (!ar->den && height)
    {
        ar->num = width;
        ar->den = height;
    }

    if (!ar->den)
    {
        // Return false if all above failed
        return false;
    }

    av_reduce(&ar->num, &ar->den,
              ar->num,
              ar->den,
              1024 * 1024);

    return true;
}

bool FFmpeg_Transcoder::get_video_size(int *output_width, int *output_height) const
{
    if (!params.m_videowidth && !params.m_videoheight)
    {
        // No options, leave as is
        return false;
    }

    int input_width     = CODECPAR(m_in.m_video.m_stream)->width;
    int input_height    = CODECPAR(m_in.m_video.m_stream)->height;
    AVRational sar      = CODECPAR(m_in.m_video.m_stream)->sample_aspect_ratio;

    if (params.m_videowidth && params.m_videoheight)
    {
        // Both width/source set. May look strange, but this is an order...
        *output_width   = params.m_videowidth;
        *output_height  = params.m_videoheight;
    }
    else if (params.m_videowidth)
    {
        // Only video width
        AVRational ar;

        *output_width      = params.m_videowidth;

        if (!get_aspect_ratio(input_width, input_height, sar, &ar))
        {
            *output_height = input_height;
        }
        else
        {
            *output_height = static_cast<int>(params.m_videowidth / av_q2d(ar));
            *output_height &= ~(static_cast<int>(0x1)); // height must be multiple of 2
        }
    }
    else //if (params.m_videoheight)
    {
        // Only video height
        AVRational ar;

        if (!get_aspect_ratio(input_width, input_height, sar, &ar))
        {
            *output_width  = input_width;
        }
        else
        {
            *output_width  = static_cast<int>(params.m_videoheight / av_q2d(ar));
            *output_width  &= ~(static_cast<int>(0x1)); // width must be multiple of 2
        }
        *output_height     = params.m_videoheight;
    }

    return (input_width > *output_width || input_height > *output_height);
}

int FFmpeg_Transcoder::update_codec(void *opt, LPCPROFILE_OPTION profile_option) const
{
    int ret = 0;

    if (profile_option == nullptr)
    {
        return 0;
    }

    for (LPCPROFILE_OPTION p = profile_option; p->m_key != nullptr; p++)
    {
        if ((m_hwaccel_enable_enc_buffering && p->m_options & OPT_SW_ONLY) || (!m_hwaccel_enable_enc_buffering && p->m_options & OPT_HW_ONLY))
        {
            continue;
        }

        Logging::trace(destname(), "Profile codec option -%1%2%3.", p->m_key, *p->m_value ? " " : "", p->m_value);

        ret = opt_set_with_check(opt, p->m_key, p->m_value, p->m_flags, destname());
        if (ret < 0)
        {
            break;
        }
    }
    return ret;
}

int FFmpeg_Transcoder::prepare_codec(void *opt, FILETYPE filetype) const
{
    int ret = 0;

    for (int n = 0; m_profile[n].m_profile != PROFILE_INVALID; n++)
    {
        if (m_profile[n].m_filetype == filetype && m_profile[n].m_profile == params.m_profile)
        {
            ret = update_codec(opt, m_profile[n].m_option_codec);
            break;
        }
    }

    return ret;
}

int FFmpeg_Transcoder::init_rescaler(AVPixelFormat in_pix_fmt, int in_width, int in_height, AVPixelFormat out_pix_fmt, int out_width, int out_height)
{
    if (in_pix_fmt != out_pix_fmt || in_width != out_width || in_height != out_height)
    {
        // Rescale image if required
        if (in_pix_fmt != out_pix_fmt)
        {
            Logging::trace(destname(), "Initialising pixel format conversion from %1 to %2.", get_pix_fmt_name(in_pix_fmt).c_str(), get_pix_fmt_name(out_pix_fmt).c_str());
        }

        if (in_width != out_width || in_height != out_height)
        {
            Logging::debug(destname(), "Rescaling video size from %1:%2 to %3:%4.",
                           in_width, in_height,
                           out_width, out_height);
        }

        m_sws_ctx = sws_getContext(
                    // Source settings
                    in_width,               // width
                    in_height,              // height
                    in_pix_fmt,             // format
                    // Target settings
                    out_width,              // width
                    out_height,             // height
                    out_pix_fmt,            // format
                    SWS_FAST_BILINEAR, nullptr, nullptr, nullptr);    // Maybe SWS_LANCZOS | SWS_ACCURATE_RND
        if (m_sws_ctx == nullptr)
        {
            Logging::error(destname(), "Could not allocate scaling/conversion context.");
            return AVERROR(ENOMEM);
        }
    }

    return 0;
}

int FFmpeg_Transcoder::add_stream(AVCodecID codec_id)
{
    AVCodecContext *output_codec_ctx    = nullptr;
    AVStream *      output_stream       = nullptr;
#if IF_DECLARED_CONST
    const AVCodec * output_codec        = nullptr;
#else // !IF_DECLARED_CONST
    AVCodec * output_codec              = nullptr;
#endif // !IF_DECLARED_CONST
    AVDictionary *  opt                 = nullptr;
    int ret;

    std::string codec_name;

    if (get_hw_encoder_name(codec_id, &codec_name) || m_hwaccel_enc_mode == HWACCELMODE_FALLBACK)
    {
        // find the encoder
        output_codec = avcodec_find_encoder(codec_id);

        if (output_codec == nullptr)
        {
            Logging::error(destname(), "Could not find encoder '%1'.", avcodec_get_name(codec_id));
            return AVERROR(EINVAL);
        }
    }
    else
    {
        output_codec = avcodec_find_encoder_by_name(codec_name.c_str());

        if (output_codec == nullptr)
        {
            Logging::error(destname(), "Could not find encoder '%1'.", codec_name.c_str());
            return AVERROR(EINVAL);
        }

        Logging::info(destname(), "Hardware encoder acceleration enabled. Codec '%1'.", output_codec->name);

        m_hwaccel_enc_mode = HWACCELMODE_ENABLED;
    }

    output_stream = avformat_new_stream(m_out.m_format_ctx, output_codec);
    if (output_stream == nullptr)
    {
        Logging::error(destname(), "Could not allocate stream for encoder '%1'.",  avcodec_get_name(codec_id));
        return AVERROR(ENOMEM);
    }
    output_stream->id = static_cast<int>(m_out.m_format_ctx->nb_streams - 1);

#if FFMPEG_VERSION3 // Check for FFmpeg 3
    output_codec_ctx = avcodec_alloc_context3(output_codec);
    if (output_codec_ctx == nullptr)
    {
        Logging::error(destname(), "Could not alloc an encoding context.");
        return AVERROR(ENOMEM);
    }
#else
    output_codec_ctx = output_stream->codec;
#endif

    switch (output_codec->type)
    {
    case AVMEDIA_TYPE_AUDIO:
    {
        BITRATE orig_bit_rate;
        int orig_sample_rate;

        // Set the basic encoder parameters
        orig_bit_rate = (CODECPAR(m_in.m_audio.m_stream)->bit_rate != 0) ? CODECPAR(m_in.m_audio.m_stream)->bit_rate : m_in.m_format_ctx->bit_rate;
        if (get_output_bit_rate(orig_bit_rate, params.m_audiobitrate, &output_codec_ctx->bit_rate))
        {
            // Limit bit rate
            Logging::trace(destname(), "Limiting audio bit rate from %1 to %2.",
                           format_bitrate(orig_bit_rate).c_str(),
                           format_bitrate(output_codec_ctx->bit_rate).c_str());
        }

        if (params.m_audiochannels > 0 && m_in.m_audio.m_codec_ctx->channels > params.m_audiochannels)
        {
            Logging::trace(destname(), "Limiting audio channels from %1 to %2.",
                           m_in.m_audio.m_codec_ctx->channels,
                           params.m_audiochannels);
            output_codec_ctx->channels         = params.m_audiochannels;
        }
        else
        {
            output_codec_ctx->channels          = m_in.m_audio.m_codec_ctx->channels;
        }

        output_codec_ctx->channel_layout        = static_cast<uint64_t>(av_get_default_channel_layout(output_codec_ctx->channels));
        output_codec_ctx->sample_rate           = m_in.m_audio.m_codec_ctx->sample_rate;
        orig_sample_rate                        = m_in.m_audio.m_codec_ctx->sample_rate;
        if (get_output_sample_rate(CODECPAR(m_in.m_audio.m_stream)->sample_rate, params.m_audiosamplerate, &output_codec_ctx->sample_rate))
        {
            // Limit sample rate
            Logging::trace(destname(), "Limiting audio sample rate from %1 to %2.",
                           format_samplerate(orig_sample_rate).c_str(),
                           format_samplerate(output_codec_ctx->sample_rate).c_str());
            orig_sample_rate = output_codec_ctx->sample_rate;
        }

        if (output_codec->supported_samplerates != nullptr)
        {
            // Go through supported sample rates and adjust if necessary
            bool supported = false;

            for (int n = 0; output_codec->supported_samplerates[n] != 0; n++)
            {
                if (output_codec->supported_samplerates[n] == output_codec_ctx->sample_rate)
                {
                    // Is supported
                    supported = true;
                    break;
                }
            }

            if (!supported)
            {
                int min_samplerate = 0;
                int max_samplerate = INT_MAX;

                // Find next lower sample rate in probably unsorted list
                for (int n = 0; output_codec->supported_samplerates[n] != 0; n++)
                {
                    if (min_samplerate <= output_codec->supported_samplerates[n] && output_codec_ctx->sample_rate >= output_codec->supported_samplerates[n])
                    {
                        min_samplerate = output_codec->supported_samplerates[n];
                    }
                }

                // Find next higher sample rate in probably unsorted list
                for (int n = 0; output_codec->supported_samplerates[n] != 0; n++)
                {
                    if (max_samplerate >= output_codec->supported_samplerates[n] && output_codec_ctx->sample_rate <= output_codec->supported_samplerates[n])
                    {
                        max_samplerate = output_codec->supported_samplerates[n];
                    }
                }

                if (min_samplerate != 0 && max_samplerate != INT_MAX)
                {
                    // set to nearest value
                    if (output_codec_ctx->sample_rate - min_samplerate < max_samplerate - output_codec_ctx->sample_rate)
                    {
                        output_codec_ctx->sample_rate = min_samplerate;
                    }
                    else
                    {
                        output_codec_ctx->sample_rate = max_samplerate;
                    }
                }
                else if (min_samplerate != 0)
                {
                    // No higher sample rate, use next lower
                    output_codec_ctx->sample_rate = min_samplerate;
                }
                else if (max_samplerate != INT_MAX)
                {
                    // No lower sample rate, use higher lower
                    output_codec_ctx->sample_rate = max_samplerate;
                }
                else
                {
                    // Should never happen... There must at least be one.
                    Logging::error(destname(), "Audio sample rate to %1 not supported by codec.", format_samplerate(output_codec_ctx->sample_rate).c_str());
                    return AVERROR(EINVAL);
                }

                Logging::debug(destname(), "Changed audio sample rate from %1 to %2 because requested value is not supported by codec.",
                               format_samplerate(orig_sample_rate).c_str(),
                               format_samplerate(output_codec_ctx->sample_rate).c_str());
            }
        }

        if (output_codec->sample_fmts != nullptr)
        {
            // Check if input sample format is supported and if so, use it (avoiding resampling)
            AVSampleFormat input_fmt_planar = av_get_planar_sample_fmt(m_in.m_audio.m_codec_ctx->sample_fmt);

            output_codec_ctx->sample_fmt        = AV_SAMPLE_FMT_NONE;

            for (const AVSampleFormat *sample_fmt = output_codec->sample_fmts; *sample_fmt != -1; sample_fmt++)
            {
                AVSampleFormat output_fmt_planar = av_get_planar_sample_fmt(*sample_fmt);

                if (*sample_fmt == m_in.m_audio.m_codec_ctx->sample_fmt ||
                        (input_fmt_planar != AV_SAMPLE_FMT_NONE &&
                         input_fmt_planar == output_fmt_planar))
                {
                    output_codec_ctx->sample_fmt    = *sample_fmt;
                    break;
                }
            }

            // If none of the supported formats match use the first supported
            if (output_codec_ctx->sample_fmt == AV_SAMPLE_FMT_NONE)
            {
                output_codec_ctx->sample_fmt    = output_codec->sample_fmts[0];
            }
        }
        else
        {
            // If suppported sample formats are unknown simply take input format and cross our fingers it works...
            output_codec_ctx->sample_fmt        = m_in.m_audio.m_codec_ctx->sample_fmt;
        }

        // Set the sample rate for the container.
        output_stream->time_base.den            = output_codec_ctx->sample_rate;
        output_stream->time_base.num            = 1;
        output_codec_ctx->time_base             = output_stream->time_base;

        //#if !FFMPEG_VERSION3 // Check for FFmpeg 3
        // set -strict -2 for aac (required for FFmpeg 2)
        dict_set_with_check(&opt, "strict", "-2", 0);

        // Allow the use of the experimental AAC encoder
        output_codec_ctx->strict_std_compliance = FF_COMPLIANCE_EXPERIMENTAL;
        //#endif

        // Set duration as hint for muxer
        if (m_in.m_audio.m_stream->duration != AV_NOPTS_VALUE)
        {
            output_stream->duration             = av_rescale_q(m_in.m_audio.m_stream->duration, m_in.m_audio.m_stream->time_base, output_stream->time_base);
        }
        else if (m_in.m_format_ctx->duration != AV_NOPTS_VALUE)
        {
            output_stream->duration             = av_rescale_q(m_in.m_format_ctx->duration, av_get_time_base_q(), output_stream->time_base);
        }

        //av_dict_set_int(&output_stream->metadata, "DURATION", output_stream->duration, AV_DICT_IGNORE_SUFFIX);

        // Save the encoder context for easier access later.
        m_out.m_audio.m_codec_ctx               = output_codec_ctx;
        // Save the stream index
        m_out.m_audio.m_stream_idx              = output_stream->index;
        // Save output audio stream for faster reference
        m_out.m_audio.m_stream                  = output_stream;
        break;
    }
    case AVMEDIA_TYPE_VIDEO:
    {
        BITRATE orig_bit_rate;

        if (m_hwaccel_enable_enc_buffering && m_hwaccel_enc_device_ctx != nullptr)
        {
            Logging::debug(destname(), "Hardware encoder init: Creating new hardware frame context for %1 encoder.", get_hwaccel_API_text(params.m_hwaccel_enc_API).c_str());

            m_enc_hw_pix_fmt = get_hw_pix_fmt(output_codec, params.m_hwaccel_enc_device_type, false);

            ret = hwframe_ctx_set(output_codec_ctx, m_in.m_video.m_codec_ctx, m_hwaccel_enc_device_ctx);
            if (ret < 0)
            {
                return ret;
            }
        }

        output_codec_ctx->codec_id = codec_id;

        // Set the basic encoder parameters
        orig_bit_rate = (CODECPAR(m_in.m_video.m_stream)->bit_rate != 0) ? CODECPAR(m_in.m_video.m_stream)->bit_rate : m_in.m_format_ctx->bit_rate;
        if (get_output_bit_rate(orig_bit_rate, params.m_videobitrate, &output_codec_ctx->bit_rate))
        {
            // Limit sample rate
            Logging::trace(destname(), "Limiting video bit rate from %1 to %2.",
                           format_bitrate(orig_bit_rate).c_str(),
                           format_bitrate(output_codec_ctx->bit_rate).c_str());
        }

        // output_codec_ctx->rc_min_rate = output_codec_ctx->bit_rate * 75 / 100;
        // output_codec_ctx->rc_max_rate = output_codec_ctx->bit_rate * 125 / 100;

        // output_codec_ctx->qmin = 1;
        // output_codec_ctx->qmax = 31;

        int width = 0;
        int height = 0;
        if (get_video_size(&width, &height))
        {
            Logging::trace(destname(), "Changing video size from %1/%2 to %3/%4.", output_codec_ctx->width, output_codec_ctx->height, width, height);
            output_codec_ctx->width             = width;
            output_codec_ctx->height            = height;
        }
        else
        {
            output_codec_ctx->width             = CODECPAR(m_in.m_video.m_stream)->width;
            output_codec_ctx->height            = CODECPAR(m_in.m_video.m_stream)->height;
        }

#if LAVF_DEP_AVSTREAM_CODEC
        video_stream_setup(output_codec_ctx, output_stream, m_in.m_video.m_codec_ctx, m_in.m_video.m_stream->avg_frame_rate, m_enc_hw_pix_fmt);
#else
        video_stream_setup(output_codec_ctx, output_stream, m_in.m_video.m_codec_ctx, m_in.m_video.m_stream->codec->framerate, m_enc_hw_pix_fmt);
#endif

        AVRational sample_aspect_ratio                      = CODECPAR(m_in.m_video.m_stream)->sample_aspect_ratio;

        if (output_codec_ctx->codec_id != AV_CODEC_ID_VP9)
        {
            output_codec_ctx->sample_aspect_ratio           = sample_aspect_ratio;
            CODECPAR(output_stream)->sample_aspect_ratio    = sample_aspect_ratio;
        }

        else
        {
            // WebM does not respect the aspect ratio and always uses 1:1 so we need to rescale "manually".
            /**
             * @todo FFmpeg actually *can* transcode while presevering the SAR.
             * FFmpegfs rescales to fix that problem.
             * Need to find out what I am doing wrong here...
             */

            output_codec_ctx->sample_aspect_ratio           = { 1, 1 };
            CODECPAR(output_stream)->sample_aspect_ratio    = { 1, 1 };

            // Make sure we do not zero width
            if (sample_aspect_ratio.num && sample_aspect_ratio.den)
            {
                output_codec_ctx->width                       = output_codec_ctx->width * sample_aspect_ratio.num / sample_aspect_ratio.den;
            }
            //output_codec_ctx->height                        *= sample_aspect_ratio.den;
        }

        // Set up optimisations
        switch (output_codec_ctx->codec_id)
        {
        case AV_CODEC_ID_H264:
        {
            ret = prepare_codec(output_codec_ctx->priv_data, m_out.m_filetype);
            if (ret < 0)
            {
                Logging::error(destname(), "Could not set profile for %1 output codec %2 (error '%3').", get_media_type_string(output_codec->type), get_codec_name(codec_id, false), ffmpeg_geterror(ret).c_str());
                return ret;
            }

            // Set constant rate factor to avoid getting huge result files
            // The default is 23, but values between 30..40 create properly sized results. Possible values are 0 (lossless) to 51 (very small but ugly results).
            //ret = av_opt_set(output_codec_ctx->priv_data, "crf", "36", AV_OPT_SEARCH_CHILDREN);
            //if (ret < 0)
            //{
            //    Logging::error(destname(), "Could not set 'crf' for %1 output codec %2 (error '%3').", get_media_type_string(output_codec->type), get_codec_name(codec_id, false), ffmpeg_geterror(ret).c_str());
            // 	return ret;
            //}

            if (m_hwaccel_enable_enc_buffering)
            {
                // From libavcodec/vaapi_encode.c:
                //
                // Rate control mode selection:
                // * If the user has set a mode explicitly with the rc_mode option,
                //   use it and fail if it is not available.
                // * If an explicit QP option has been set, use CQP.
                // * If the codec is CQ-only, use CQP.
                // * If the QSCALE avcodec option is set, use CQP.
                // * If bitrate and quality are both set, try QVBR.
                // * If quality is set, try ICQ, then CQP.
                // * If bitrate and maxrate are set and have the same value, try CBR.
                // * If a bitrate is set, try AVBR, then VBR, then CBR.
                // * If no bitrate is set, try ICQ, then CQP.

                //ret = av_opt_set(output_codec_ctx->priv_data, "rc_mode", "CQP", AV_OPT_SEARCH_CHILDREN);
                //if (ret < 0)
                //{
                //    Logging::error(destname(), "Could not set 'rc_mode=CQP' for %1 output codec %2 (error '%3').", get_media_type_string(output_codec->type), get_codec_name(codec_id, false), ffmpeg_geterror(ret).c_str());
                //    return ret;
                //}
                //ret = av_opt_set(output_codec_ctx->priv_data, "qp", "23", AV_OPT_SEARCH_CHILDREN);
                //if (ret < 0)
                //{
                //    Logging::error(destname(), "Could not set 'qp' for %1 output codec %2 (error '%3').", get_media_type_string(output_codec->type), get_codec_name(codec_id, false), ffmpeg_geterror(ret).c_str());
                //    return ret;
                //}
                output_codec_ctx->global_quality = 34;
            }

            // Avoid mismatches for H264 and profile
            uint8_t   *out_val;
            ret = av_opt_get(output_codec_ctx->priv_data, "profile", 0, &out_val);
            if (!ret)
            {
                if (!strcasecmp(reinterpret_cast<const char *>(out_val), "high"))
                {
                    switch (output_codec_ctx->pix_fmt)
                    {
                    case AV_PIX_FMT_YUYV422:
                    case AV_PIX_FMT_YUV422P:
                    case AV_PIX_FMT_YUVJ422P:
                    case AV_PIX_FMT_UYVY422:
                    case AV_PIX_FMT_YUV422P16LE:
                    case AV_PIX_FMT_YUV422P16BE:
                    case AV_PIX_FMT_YUV422P10BE:
                    case AV_PIX_FMT_YUV422P10LE:
                    case AV_PIX_FMT_YUV422P9BE:
                    case AV_PIX_FMT_YUV422P9LE:
                    case AV_PIX_FMT_YUVA422P9BE:
                    case AV_PIX_FMT_YUVA422P9LE:
                    case AV_PIX_FMT_YUVA422P10BE:
                    case AV_PIX_FMT_YUVA422P10LE:
                    case AV_PIX_FMT_YUVA422P16BE:
                    case AV_PIX_FMT_YUVA422P16LE:
                    case AV_PIX_FMT_NV16:
                    case AV_PIX_FMT_NV20LE:
                    case AV_PIX_FMT_NV20BE:
                    case AV_PIX_FMT_YVYU422:
                    case AV_PIX_FMT_YUVA422P:
                    case AV_PIX_FMT_YUV422P12BE:
                    case AV_PIX_FMT_YUV422P12LE:
                    case AV_PIX_FMT_YUV422P14BE:
                    case AV_PIX_FMT_YUV422P14LE:
                    {
                        ret = av_opt_set(output_codec_ctx->priv_data, "profile", "high422", 0);
                        if (ret < 0)
                        {
                            Logging::error(destname(), "Could not set profile=high422 for %1 output codec %2 (error '%3').", get_media_type_string(output_codec->type), get_codec_name(codec_id, false), ffmpeg_geterror(ret).c_str());
                            return ret;
                        }
                        break;
                    }
                    case AV_PIX_FMT_YUV444P:
                    case AV_PIX_FMT_YUVJ444P:
                    case AV_PIX_FMT_YUV444P16LE:
                    case AV_PIX_FMT_YUV444P16BE:
                    case AV_PIX_FMT_RGB444LE:
                    case AV_PIX_FMT_RGB444BE:
                    case AV_PIX_FMT_BGR444LE:
                    case AV_PIX_FMT_BGR444BE:
                    case AV_PIX_FMT_YUV444P9BE:
                    case AV_PIX_FMT_YUV444P9LE:
                    case AV_PIX_FMT_YUV444P10BE:
                    case AV_PIX_FMT_YUV444P10LE:
                    case AV_PIX_FMT_GBRP:
                    case AV_PIX_FMT_GBRP9BE:
                    case AV_PIX_FMT_GBRP9LE:
                    case AV_PIX_FMT_GBRP10BE:
                    case AV_PIX_FMT_GBRP10LE:
                    case AV_PIX_FMT_GBRP16BE:
                    case AV_PIX_FMT_GBRP16LE:
                    case AV_PIX_FMT_YUVA444P9BE:
                    case AV_PIX_FMT_YUVA444P9LE:
                    case AV_PIX_FMT_YUVA444P10BE:
                    case AV_PIX_FMT_YUVA444P10LE:
                    case AV_PIX_FMT_YUVA444P16BE:
                    case AV_PIX_FMT_YUVA444P16LE:
                    case AV_PIX_FMT_XYZ12LE:
                    case AV_PIX_FMT_XYZ12BE:
                    case AV_PIX_FMT_YUVA444P:
                    case AV_PIX_FMT_GBRAP:
                    case AV_PIX_FMT_GBRAP16BE:
                    case AV_PIX_FMT_GBRAP16LE:
                    case AV_PIX_FMT_YUV444P12BE:
                    case AV_PIX_FMT_YUV444P12LE:
                    case AV_PIX_FMT_YUV444P14BE:
                    case AV_PIX_FMT_YUV444P14LE:
                    case AV_PIX_FMT_GBRP12BE:
                    case AV_PIX_FMT_GBRP12LE:
                    case AV_PIX_FMT_GBRP14BE:
                    case AV_PIX_FMT_GBRP14LE:
                    case AV_PIX_FMT_AYUV64LE:
                    case AV_PIX_FMT_AYUV64BE:
                    {
                        ret = av_opt_set(output_codec_ctx->priv_data, "profile", "high444", 0);
                        if (ret < 0)
                        {
                            Logging::error(destname(), "Could not set profile=high444 for %1 output codec %2 (error '%3').", get_media_type_string(output_codec->type), get_codec_name(codec_id, false), ffmpeg_geterror(ret).c_str());
                            return ret;
                        }
                        break;
                    }
                    default:
                    {
                        break;
                    }
                    }
                }
                av_free(out_val);
            }
            break;
        }
        case AV_CODEC_ID_VP9:
        {
            ret = prepare_codec(output_codec_ctx->priv_data, FILETYPE_WEBM);
            if (ret < 0)
            {
                Logging::error(destname(), "Could not set profile for %1 output codec %2 (error '%3').", get_media_type_string(output_codec->type), get_codec_name(codec_id, false), ffmpeg_geterror(ret).c_str());
                return ret;
            }
            break;
        }
        case AV_CODEC_ID_PRORES:
        {
            ret = prepare_codec(output_codec_ctx->priv_data, FILETYPE_PRORES);
            if (ret < 0)
            {
                Logging::error(destname(), "Could not set profile for %1 output codec %2 (error '%3').", get_media_type_string(output_codec->type), get_codec_name(codec_id, false), ffmpeg_geterror(ret).c_str());
                return ret;
            }

            // 0 = ‘proxy’,
            // 1 = ‘lt’,
            // 2 = ‘standard’,
            // 3 = ‘hq’
            output_codec_ctx->profile = params.m_level;
            break;
        }
        case AV_CODEC_ID_ALAC:
        {
            ret = prepare_codec(output_codec_ctx->priv_data, FILETYPE_ALAC);
            if (ret < 0)
            {
                Logging::error(destname(), "Could not set profile for %1 output codec %2 (error '%3').", get_media_type_string(output_codec->type), get_codec_name(codec_id, false), ffmpeg_geterror(ret).c_str());
                return ret;
            }
            break;
        }
        default:
        {
            break;
        }
        }

        // Initialise pixel format conversion and rescaling if necessary
        get_pix_formats(&m_in.m_pix_fmt, &m_out.m_pix_fmt, output_codec_ctx);

        ret = init_rescaler(m_in.m_pix_fmt, CODECPAR(m_in.m_video.m_stream)->width, CODECPAR(m_in.m_video.m_stream)->height, m_out.m_pix_fmt, output_codec_ctx->width, output_codec_ctx->height);
        if (ret < 0)
        {
            return ret;
        }

#ifdef _DEBUG
        print_stream_info(output_stream);
#endif // _DEBUG

        // Set duration as hint for muxer
        if (m_in.m_video.m_stream->duration != AV_NOPTS_VALUE)
        {
            output_stream->duration             = av_rescale_q(m_in.m_video.m_stream->duration, m_in.m_video.m_stream->time_base, output_stream->time_base);
        }
        else if (m_in.m_format_ctx->duration != AV_NOPTS_VALUE)
        {
            output_stream->duration             = av_rescale_q(m_in.m_format_ctx->duration, av_get_time_base_q(), output_stream->time_base);
        }

        //av_dict_set_int(&output_stream->metadata, "DURATION", output_stream->duration, AV_DICT_IGNORE_SUFFIX);

        // Save the encoder context for easier access later.
        m_out.m_video.m_codec_ctx               = output_codec_ctx;
        // Save the stream index
        m_out.m_video.m_stream_idx              = output_stream->index;
        // Save output video stream for faster reference
        m_out.m_video.m_stream                  = output_stream;
        break;
    }
    default:
        break;
    }

    // Although docs state this is "Demuxing only", this is actually used by encoders like Matroska/WebM, so we need to set this here.
    m_out.m_format_ctx->duration = m_in.m_format_ctx->duration;
    if (m_virtualfile->m_flags & VIRTUALFLAG_CUESHEET)
    {
        av_dict_set_int(&m_out.m_format_ctx->metadata, "DURATION", m_virtualfile->m_cuesheet.m_duration, AV_DICT_IGNORE_SUFFIX);
    }
    else
    {
        av_dict_set_int(&m_out.m_format_ctx->metadata, "DURATION", m_out.m_format_ctx->duration, AV_DICT_IGNORE_SUFFIX);
    }

    // Some formats want stream headers to be separate.
    if (m_out.m_format_ctx->oformat->flags & AVFMT_GLOBALHEADER)
    {
        output_codec_ctx->flags |= AV_CODEC_FLAG_GLOBAL_HEADER;
    }

    if (!av_dict_get(opt, "threads", nullptr, 0))
    {
        Logging::trace(destname(), "Setting threads to auto for codec %1.", get_codec_name(output_codec_ctx->codec_id, false));
        dict_set_with_check(&opt, "threads", "auto", 0, destname());
    }

    // Open the encoder for the stream to use it later.
    ret = avcodec_open2(output_codec_ctx, output_codec, &opt);
    if (ret < 0)
    {
        Logging::error(destname(), "Could not open %1 output codec %2 for stream #%3 (error '%4').", get_media_type_string(output_codec->type), get_codec_name(codec_id, false), output_stream->index, ffmpeg_geterror(ret).c_str());
        return ret;
    }

    Logging::debug(destname(), "Opened %1 output codec %2 for stream #%3.", get_media_type_string(output_codec->type), get_codec_name(codec_id, true), output_stream->index);

#if FFMPEG_VERSION3 // Check for FFmpeg 3
    ret = avcodec_parameters_from_context(output_stream->codecpar, output_codec_ctx);
    if (ret < 0)
    {
        Logging::error(destname(), "Could not initialise stream parameters (error '%1').", ffmpeg_geterror(ret).c_str());
        return ret;
    }
#endif

    return 0;
}

int FFmpeg_Transcoder::add_stream_copy(AVCodecID codec_id, AVMediaType codec_type)
{
    AVStream *      output_stream       = nullptr;
    int ret;

    output_stream = avformat_new_stream(m_out.m_format_ctx, nullptr);
    if (output_stream == nullptr)
    {
        Logging::error(destname(), "Could not allocate stream for encoder '%1'.",  avcodec_get_name(codec_id));
        return AVERROR(ENOMEM);
    }
    output_stream->id = static_cast<int>(m_out.m_format_ctx->nb_streams - 1);

    switch (codec_type)
    {
    case AVMEDIA_TYPE_AUDIO:
    {
#if FFMPEG_VERSION3 // Check for FFmpeg 3

        ret = avcodec_parameters_copy(output_stream->codecpar, m_in.m_audio.m_stream->codecpar);
        if (ret < 0)
        {
            Logging::error(destname(), "Could not alloc an encoding context (error '%2').", ffmpeg_geterror(ret).c_str());
            return ret;
        }
#else
        AVCodecContext *output_codec_ctx = output_stream->codec;

        ret = avcodec_copy_context(output_codec_ctx /*output_stream->codec*/, m_in.m_audio.m_stream->codec);
        if (ret != 0)
        {
            return ret;
        }
#endif

        // Set the sample rate for the container.
        output_stream->time_base                = m_in.m_audio.m_stream->time_base;

        // Set duration as hint for muxer
        output_stream->duration                 = av_rescale_q(m_in.m_audio.m_stream->duration, m_in.m_audio.m_stream->time_base, output_stream->time_base);

        // Save the encoder context for easier access later.
        m_out.m_audio.m_codec_ctx               = nullptr;
        // Save the stream index
        m_out.m_audio.m_stream_idx              = output_stream->index;
        // Save output audio stream for faster reference
        m_out.m_audio.m_stream                  = output_stream;
        break;
    }
    case AVMEDIA_TYPE_VIDEO:
    {
#if FFMPEG_VERSION3 // Check for FFmpeg 3

        ret = avcodec_parameters_copy(output_stream->codecpar, m_in.m_video.m_stream->codecpar);
        if (ret < 0)
        {
            Logging::error(destname(), "Could not alloc an encoding context (error '%2').", ffmpeg_geterror(ret).c_str());
            return ret;
        }
#else
        AVCodecContext *output_codec_ctx = output_stream->codec;

        ret = avcodec_copy_context(output_codec_ctx /*output_stream->codec*/, m_in.m_video.m_stream->codec);
        if (ret != 0)
        {
            return ret;
        }
#endif
        output_stream->time_base                = m_in.m_video.m_stream->time_base;

#ifdef _DEBUG
        print_stream_info(output_stream);
#endif // _DEBUG

        // Set duration as hint for muxer
        output_stream->duration                 = av_rescale_q(m_in.m_video.m_stream->duration, m_in.m_video.m_stream->time_base, output_stream->time_base);

        // Save the encoder context for easier access later.
        m_out.m_video.m_codec_ctx               = nullptr;
        // Save the stream index
        m_out.m_video.m_stream_idx              = output_stream->index;
        // Save output video stream for faster reference
        m_out.m_video.m_stream                  = output_stream;

        break;
    }
    default:
        break;
    }

    CODECPAR(output_stream)->codec_tag = 0;

    return 0;
}

int FFmpeg_Transcoder::add_albumart_stream(const AVCodecContext * input_codec_ctx)
{
    AVCodecContext * output_codec_ctx   = nullptr;
    AVStream * output_stream            = nullptr;
    const AVCodec * input_codec         = input_codec_ctx->codec;
    const AVCodec * output_codec        = nullptr;
    AVDictionary *  opt                 = nullptr;
    int ret;

    // find the encoder
    output_codec = avcodec_find_encoder(input_codec->id);
    if (output_codec == nullptr)
    {
        Logging::error(destname(), "Could not find encoder '%1'.", avcodec_get_name(input_codec->id));
        return AVERROR(EINVAL);
    }

    // Must be a video codec
    if (output_codec->type != AVMEDIA_TYPE_VIDEO)
    {
        Logging::error(destname(), "INTERNAL TROUBLE! Encoder '%1' is not a video codec.", avcodec_get_name(input_codec->id));
        return AVERROR(EINVAL);
    }

    output_stream = avformat_new_stream(m_out.m_format_ctx, output_codec);
    if (output_stream == nullptr)
    {
        Logging::error(destname(), "Could not allocate stream for encoder '%1'.", avcodec_get_name(input_codec->id));
        return AVERROR(ENOMEM);
    }
    output_stream->id = static_cast<int>(m_out.m_format_ctx->nb_streams - 1);

#if FFMPEG_VERSION3 // Check for FFmpeg 3
    output_codec_ctx = avcodec_alloc_context3(output_codec);
    if (output_codec_ctx == nullptr)
    {
        Logging::error(destname(), "Could not alloc an encoding context.");
        return AVERROR(ENOMEM);
    }
#else
    output_codec_ctx = output_stream->codec;
#endif

    // Ignore missing width/height when adding album arts
#if IF_DECLARED_CONST
#warning  "m_out.m_format_ctx->oformat->flags suddenly read-only, how to set this????"
#else // !IF_DECLARED_CONST
    m_out.m_format_ctx->oformat->flags |= AVFMT_NODIMENSIONS;
#endif // !IF_DECLARED_CONST
    // This is required for some reason (let encoder decide?)
    // If not set, write header will fail!
    //output_codec_ctx->codec_tag = 0; //av_codec_get_tag(of->codec_tag, codec->codec_id);

    //output_stream->codec->framerate = { 1, 0 };

    /** @todo Add support for album arts */
    // mp4 album arts do not work with ipod profile. Set mp4.
    //if (m_out.m_format_ctx->oformat->mime_type != nullptr && (!strcmp(m_out.m_format_ctx->oformat->mime_type, "application/mp4") || !strcmp(m_out.m_format_ctx->oformat->mime_type, "video/mp4")))
    //{
    //    m_out.m_format_ctx->oformat->name = "mp4";
    //    m_out.m_format_ctx->oformat->mime_type = "application/mp4";
    //}

    // copy disposition
    // output_stream->disposition = input_stream->disposition;
    output_stream->disposition = AV_DISPOSITION_ATTACHED_PIC;

    // copy estimated duration as a hint to the muxer
    if (output_stream->duration <= 0 && m_in.m_audio.m_stream->duration > 0)
    {
        output_stream->duration = av_rescale_q(m_in.m_audio.m_stream->duration, m_in.m_audio.m_stream->time_base, output_stream->time_base);
    }

    output_codec_ctx->time_base = { 1, 90000 };
    output_stream->time_base    = { 1, 90000 };

    output_codec_ctx->pix_fmt   = input_codec_ctx->pix_fmt;
    output_codec_ctx->width     = input_codec_ctx->width;
    output_codec_ctx->height    = input_codec_ctx->height;

    // Some formats want stream headers to be separate.
    if (m_out.m_format_ctx->oformat->flags & AVFMT_GLOBALHEADER)
    {
        output_codec_ctx->flags |= AV_CODEC_FLAG_GLOBAL_HEADER;
    }

    // Open the encoder for the stream to use it later.
    ret = avcodec_open2(output_codec_ctx, output_codec, &opt);
    if (ret < 0)
    {
        Logging::error(destname(), "Could not open %1 output codec %2 for stream #%3 (error '%4').", get_media_type_string(output_codec->type), get_codec_name(input_codec->id, false), output_stream->index, ffmpeg_geterror(ret).c_str());
        return ret;
    }

    Logging::debug(destname(), "Opened album art output codec %1 for stream #%2 (dimensions %3x%4).", get_codec_name(input_codec->id, true), output_stream->index, output_codec_ctx->width, output_codec_ctx->height);

#if FFMPEG_VERSION3 // Check for FFmpeg 3
    ret = avcodec_parameters_from_context(output_stream->codecpar, output_codec_ctx);
    if (ret < 0)
    {
        Logging::error(destname(), "Could not initialise stream parameters stream #%1 (error '%2').", output_stream->index, ffmpeg_geterror(ret).c_str());
        return ret;
    }
#endif

    STREAMREF stream;

    stream.m_codec_ctx     = output_codec_ctx;
    stream.m_stream        = output_stream;
    stream.m_stream_idx    = output_stream->index;

    m_out.m_album_art.push_back(stream);

    return 0;
}

int FFmpeg_Transcoder::add_albumart_frame(AVStream *output_stream, AVPacket *pkt_in)
{
    AVPacket *tmp_pkt;
    int ret = 0;

#if LAVF_DEP_AV_COPY_PACKET
    tmp_pkt = av_packet_clone(pkt_in);
    if (tmp_pkt == nullptr)
    {
        ret = AVERROR(ENOMEM);
        Logging::error(destname(), "Could not write album art packet (error '%1').", ffmpeg_geterror(ret).c_str());
        return ret;
    }
#else
    AVPacket pkt;

    tmp_pkt = &pkt;

    ret = av_copy_packet(tmp_pkt, pkt_in);
    if (ret < 0)
    {
        Logging::error(destname(), "Could not write album art packet (error '%1').", ffmpeg_geterror(ret).c_str());
        return ret;
    }
#endif

    Logging::trace(destname(), "Adding album art stream #%u.", output_stream->index);

    tmp_pkt->stream_index = output_stream->index;
    tmp_pkt->flags |= AV_PKT_FLAG_KEY;
    tmp_pkt->pos = 0;
    tmp_pkt->dts = 0;

    ret = store_packet(tmp_pkt, "album art");

#if LAVF_DEP_AV_COPY_PACKET
    av_packet_unref(tmp_pkt);
#else
    av_free_packet(tmp_pkt);
#endif

    return ret;
}

int FFmpeg_Transcoder::open_output_filestreams(Buffer *buffer)
{
    int             ret = 0;

    m_out.m_filetype = m_current_format->filetype();

    Logging::debug(destname(), "Opening format type '%1'.", m_current_format->desttype().c_str());

    // Check if we can copy audio or video.
    m_copy_audio = can_copy_stream(m_in.m_audio.m_stream);
    m_copy_video = can_copy_stream(m_in.m_video.m_stream);

    // Create a new format context for the output container format.
    if (m_current_format->format_name() != "m4a")
    {
        avformat_alloc_output_context2(&m_out.m_format_ctx, nullptr, m_current_format->format_name().c_str(), nullptr);
    }
    else
    {
        avformat_alloc_output_context2(&m_out.m_format_ctx, nullptr, nullptr, ".m4a");
    }

    if (m_out.m_format_ctx == nullptr)
    {
        Logging::error(destname(), "Could not allocate output format context.");
        return AVERROR(ENOMEM);
    }

    if (!m_is_video)
    {
        m_in.m_video.m_stream_idx = INVALID_STREAM;
    }

    //video_codec_id = m_out.m_format_ctx->oformat->video_codec;

    if (m_in.m_video.m_stream_idx != INVALID_STREAM && m_current_format->video_codec_id() != AV_CODEC_ID_NONE)
    {
        if (!m_copy_video)
        {
            ret = add_stream(m_current_format->video_codec_id());
            if (ret < 0)
            {
                return ret;
            }

            if (params.m_deinterlace)
            {
                // Init deinterlace filters
                ret = init_deinterlace_filters(m_in.m_video.m_codec_ctx, m_in.m_pix_fmt, m_in.m_video.m_stream->avg_frame_rate, m_in.m_video.m_stream->time_base);
                if (ret < 0)
                {
                    return ret;
                }
            }
        }
        else
        {
            Logging::info(destname(), "Copying video stream.");

            ret = add_stream_copy(m_current_format->video_codec_id(), AVMEDIA_TYPE_VIDEO);
            if (ret < 0)
            {
                return ret;
            }
        }
    }

    if (m_in.m_audio.m_stream_idx != INVALID_STREAM && m_current_format->audio_codec_id() != AV_CODEC_ID_NONE)
    {
        if (!m_copy_audio)
        {
            ret = add_stream(m_current_format->audio_codec_id());
            if (ret < 0)
            {
                return ret;
            }
        }
        else
        {
            Logging::info(destname(), "Copying audio stream.");

            ret = add_stream_copy(m_current_format->audio_codec_id(), AVMEDIA_TYPE_AUDIO);
            if (ret < 0)
            {
                return ret;
            }
        }
    }

    if (!params.m_noalbumarts)
    {
        for (size_t n = 0; n < m_in.m_album_art.size(); n++)
        {
            //ret = add_albumart_stream(codec_id, m_in.m_aAlbumArt.at(n).m_codec_ctx->pix_fmt);
            ret = add_albumart_stream(m_in.m_album_art.at(n).m_codec_ctx);
            if (ret < 0)
            {
                return ret;
            }
        }
    }

    const int buf_size = 5*1024*1024;
    unsigned char *iobuffer = static_cast<unsigned char *>(av_malloc(buf_size + FF_INPUT_BUFFER_PADDING_SIZE));
    if (iobuffer== nullptr)
    {
        Logging::error(destname(), "Out of memory opening output file: Unable to allocate I/O buffer.");
        return AVERROR(ENOMEM);
    }

    // open the output file
    m_out.m_format_ctx->pb = avio_alloc_context(
                iobuffer,
                buf_size,
                1,
                static_cast<void *>(buffer),
                nullptr,        // read not required
                output_write,   // write
                (m_current_format->audio_codec_id() != AV_CODEC_ID_OPUS) ? seek : nullptr);          // seek

    m_out.m_audio_pts         = m_in.m_audio.m_stream != nullptr ? m_in.m_audio.m_stream->start_time : 0;
    m_out.m_video_pts         = m_in.m_video.m_stream != nullptr ? m_in.m_video.m_stream->start_time : 0;
    m_out.m_last_mux_dts      = AV_NOPTS_VALUE;

    return 0;
}

int FFmpeg_Transcoder::init_resampler()
{
    // Fail save: if channel layout not known assume mono or stereo
    if (!m_in.m_audio.m_codec_ctx->channel_layout)
    {
        m_in.m_audio.m_codec_ctx->channel_layout = static_cast<uint64_t>(av_get_default_channel_layout(m_in.m_audio.m_codec_ctx->channels));
    }
    if (!m_in.m_audio.m_codec_ctx->channel_layout)
    {
        m_in.m_audio.m_codec_ctx->channel_layout = AV_CH_LAYOUT_STEREO;
    }
    // Only initialise the resampler if it is necessary, i.e.,
    // if and only if the sample formats differ.
    if (m_in.m_audio.m_codec_ctx->sample_fmt == m_out.m_audio.m_codec_ctx->sample_fmt &&
            m_in.m_audio.m_codec_ctx->sample_rate == m_out.m_audio.m_codec_ctx->sample_rate &&
            m_in.m_audio.m_codec_ctx->channel_layout == m_out.m_audio.m_codec_ctx->channel_layout)

    {
        // Formats are same
        close_resample();
        return 0;
    }

    if (m_audio_resample_ctx == nullptr ||
            m_cur_sample_fmt != m_in.m_audio.m_codec_ctx->sample_fmt ||
            m_cur_sample_rate != m_in.m_audio.m_codec_ctx->sample_rate ||
            m_cur_channel_layout != m_in.m_audio.m_codec_ctx->channel_layout)
    {
        int ret;

        Logging::debug(destname(), "Creating audio resampler: %1 -> %2 / %3 -> %4 / %5 -> %6.",
                       get_sample_fmt_name(m_in.m_audio.m_codec_ctx->sample_fmt).c_str(),
                       get_sample_fmt_name(m_out.m_audio.m_codec_ctx->sample_fmt).c_str(),
                       format_samplerate(m_in.m_audio.m_codec_ctx->sample_rate).c_str(),
                       format_samplerate(m_out.m_audio.m_codec_ctx->sample_rate).c_str(),
                       get_channel_layout_name(m_in.m_audio.m_codec_ctx->channels, m_in.m_audio.m_codec_ctx->channel_layout).c_str(),
                       get_channel_layout_name(m_out.m_audio.m_codec_ctx->channels, m_out.m_audio.m_codec_ctx->channel_layout).c_str());

        close_resample();

        m_cur_sample_fmt        = m_in.m_audio.m_codec_ctx->sample_fmt;
        m_cur_sample_rate       = m_in.m_audio.m_codec_ctx->sample_rate;
        m_cur_channel_layout    = m_in.m_audio.m_codec_ctx->channel_layout;

        // Create a resampler context for the conversion.
        // Set the conversion parameters.
#if LAVR_DEPRECATE
        m_audio_resample_ctx = swr_alloc_set_opts(nullptr,
                                                  static_cast<int64_t>(m_out.m_audio.m_codec_ctx->channel_layout),
                                                  m_out.m_audio.m_codec_ctx->sample_fmt,
                                                  m_out.m_audio.m_codec_ctx->sample_rate,
                                                  static_cast<int64_t>(m_in.m_audio.m_codec_ctx->channel_layout),
                                                  m_in.m_audio.m_codec_ctx->sample_fmt,
                                                  m_in.m_audio.m_codec_ctx->sample_rate,
                                                  0, nullptr);
        if (m_audio_resample_ctx == nullptr)
        {
            Logging::error(destname(), "Could not allocate resample context.");
            return AVERROR(ENOMEM);
        }

        // Open the resampler with the specified parameters.
        ret = swr_init(m_audio_resample_ctx);
        if (ret < 0)
        {
            Logging::error(destname(), "Could not open resampler context (error '%1').", ffmpeg_geterror(ret).c_str());
            swr_free(&m_audio_resample_ctx);
            m_audio_resample_ctx = nullptr;
            return ret;
        }
#else
        // Create a resampler context for the conversion.
        m_audio_resample_ctx = avresample_alloc_context();
        if (m_audio_resample_ctx == nullptr)
        {
            Logging::error(destname(), "Could not allocate resample context.");
            return AVERROR(ENOMEM);
        }

        // Set the conversion parameters.
        // Default channel layouts based on the number of channels
        // are assumed for simplicity (they are sometimes not detected
        // properly by the demuxer and/or decoder).

        av_opt_set_int(m_audio_resample_ctx, "in_channel_layout", av_get_default_channel_layout(m_in.m_audio.m_codec_ctx->channels), 0);
        av_opt_set_int(m_audio_resample_ctx, "out_channel_layout", av_get_default_channel_layout(m_out.m_audio.m_codec_ctx->channels), 0);
        av_opt_set_int(m_audio_resample_ctx, "in_sample_rate", m_in.m_audio.m_codec_ctx->sample_rate, 0);
        av_opt_set_int(m_audio_resample_ctx, "out_sample_rate", m_out.m_audio.m_codec_ctx->sample_rate, 0);
        av_opt_set_int(m_audio_resample_ctx, "in_sample_fmt", m_in.m_audio.m_codec_ctx->sample_fmt, 0);
        av_opt_set_int(m_audio_resample_ctx, "out_sample_fmt", m_out.m_audio.m_codec_ctx->sample_fmt, 0);

        // Open the resampler with the specified parameters.
        ret = avresample_open(m_audio_resample_ctx);
        if (ret < 0)
        {
            Logging::error(destname(), "Could not open resampler context (error '%1').", ffmpeg_geterror(ret).c_str());
            avresample_free(&m_audio_resample_ctx);
            m_audio_resample_ctx = nullptr;
            return ret;
        }
#endif
    }
    return 0;
}

int FFmpeg_Transcoder::init_fifo()
{
    // Create the FIFO buffer based on the specified output sample format.
    m_audio_fifo = av_audio_fifo_alloc(m_out.m_audio.m_codec_ctx->sample_fmt, m_out.m_audio.m_codec_ctx->channels, 1);
    if (m_audio_fifo == nullptr)
    {
        Logging::error(destname(), "Could not allocate FIFO.");
        return AVERROR(ENOMEM);
    }
    return 0;
}

int FFmpeg_Transcoder::update_format(AVDictionary** dict, LPCPROFILE_OPTION option) const
{
    int ret = 0;

    if (option == nullptr)
    {
        return 0;
    }

    for (LPCPROFILE_OPTION p = option; p->m_key != nullptr; p++)
    {
        if ((p->m_options & OPT_AUDIO) && m_out.m_video.m_stream_idx != INVALID_STREAM)
        {
            // Option for audio only, but file contains video stream
            continue;
        }

        if ((p->m_options & OPT_VIDEO) && m_out.m_video.m_stream_idx == INVALID_STREAM)
        {
            // Option for video, but file contains no video stream
            continue;
        }

        Logging::trace(destname(), "Profile format option -%1%2%3.",  p->m_key, *p->m_value ? " " : "", p->m_value);

        ret = dict_set_with_check(dict, p->m_key, p->m_value, p->m_flags, destname());
        if (ret < 0)
        {
            break;
        }
    }
    return ret;
}

int FFmpeg_Transcoder::prepare_format(AVDictionary** dict, FILETYPE filetype) const
{
    int ret = 0;

    for (int n = 0; m_profile[n].m_profile != PROFILE_INVALID; n++)
    {
        if (m_profile[n].m_filetype == filetype && m_profile[n].m_profile == params.m_profile)
        {
            ret = update_format(dict, m_profile[n].m_option_format);
            break;
        }
    }

    if (filetype == FILETYPE_MP4 || filetype == FILETYPE_PRORES || filetype == FILETYPE_TS || filetype == FILETYPE_HLS)
    {
        // All
        dict_set_with_check(dict, "flags:a", "+global_header", 0, destname());
        dict_set_with_check(dict, "flags:v", "+global_header", 0, destname());
    }

    return ret;
}

int FFmpeg_Transcoder::write_output_file_header()
{
    AVDictionary* dict = nullptr;
    int ret;

    ret = prepare_format(&dict, m_out.m_filetype);
    if (ret < 0)
    {
        return ret;
    }

    ret = avformat_write_header(m_out.m_format_ctx, &dict);
    if (ret < 0)
    {
        Logging::error(destname(), "Could not write output file header (error '%1').", ffmpeg_geterror(ret).c_str());
        return ret;
    }

    if (m_out.m_filetype == FILETYPE_WAV)
    {
        // Insert fake WAV header (fill in size fields with estimated values instead of setting to -1)
        AVIOContext * output_io_context = static_cast<AVIOContext *>(m_out.m_format_ctx->pb);
        Buffer *buffer = static_cast<Buffer *>(output_io_context->opaque);
        size_t pos = buffer->tell();
        WAV_HEADER wav_header;
        WAV_LIST_HEADER list_header;
        WAV_DATA_HEADER data_header;

        buffer->copy(reinterpret_cast<uint8_t*>(&wav_header), 0, sizeof(WAV_HEADER));
        buffer->copy(reinterpret_cast<uint8_t*>(&list_header), sizeof(WAV_HEADER), sizeof(WAV_LIST_HEADER));
        buffer->copy(reinterpret_cast<uint8_t*>(&data_header), sizeof(WAV_HEADER) + sizeof(WAV_LIST_HEADER) + list_header.m_data_bytes - 4, sizeof(WAV_DATA_HEADER));

        wav_header.m_wav_size = static_cast<unsigned int>(predicted_filesize() - 8);
        data_header.m_data_bytes = static_cast<unsigned int>(predicted_filesize() - (sizeof(WAV_HEADER) + sizeof(WAV_LIST_HEADER) + sizeof(WAV_DATA_HEADER) + list_header.m_data_bytes - 4));

        buffer->seek(0, SEEK_SET);
        buffer->write(reinterpret_cast<uint8_t*>(&wav_header), sizeof(WAV_HEADER));
        buffer->seek(static_cast<long>(sizeof(WAV_HEADER) + sizeof(WAV_LIST_HEADER) + list_header.m_data_bytes - 4), SEEK_SET);
        buffer->write(reinterpret_cast<uint8_t*>(&data_header), sizeof(WAV_DATA_HEADER));
        buffer->seek(static_cast<long>(pos), SEEK_SET);
    }

    return 0;
}

AVFrame *FFmpeg_Transcoder::alloc_picture(AVPixelFormat pix_fmt, int width, int height)
{
    AVFrame *picture;
    int ret;

    ret = init_frame(&picture, filename());
    if (ret < 0)
    {
        return nullptr;
    }

    picture->format = pix_fmt;
    picture->width  = width;
    picture->height = height;

    // allocate the buffers for the frame data
    ret = av_frame_get_buffer(picture, 32);
    if (ret < 0)
    {
        Logging::error(destname(), "Could not allocate frame data (error '%1').", ffmpeg_geterror(ret).c_str());
        av_frame_free(&picture);
        return nullptr;
    }

    return picture;
}

#if LAVC_NEW_PACKET_INTERFACE
int FFmpeg_Transcoder::decode(AVCodecContext *avctx, AVFrame *frame, int *got_frame, const AVPacket *pkt) const
{
    int ret;

    *got_frame = 0;

    if (pkt != nullptr)
    {
        ret = avcodec_send_packet(avctx, pkt);
        // In particular, we don't expect AVERROR(EAGAIN), because we read all
        // decoded frames with avcodec_receive_frame() until done.
        if (ret < 0 && ret != AVERROR_EOF)
        {
            if (pkt->stream_index == m_in.m_audio.m_stream_idx && m_out.m_audio.m_stream_idx != INVALID_STREAM)
            {
                Logging::error(filename(), "Could not send audio packet at PTS=%1 to decoder (error '%2').", av_rescale_q(pkt->pts, m_in.m_audio.m_stream->time_base, av_get_time_base_q()), ffmpeg_geterror(ret).c_str());
            }
            else if (pkt->stream_index == m_in.m_video.m_stream_idx && m_out.m_video.m_stream_idx != INVALID_STREAM)
            {
                Logging::error(filename(), "Could not send video packet at PTS=%1 to decoder (error '%2').", av_rescale_q(pkt->pts, m_in.m_video.m_stream->time_base, av_get_time_base_q()), ffmpeg_geterror(ret).c_str());
            }
            else
            {
                // Should never come here, but what the heck...
                Logging::error(filename(), "Could not send packet at PTS=%1 to decoder (error '%2').", pkt->pts, ffmpeg_geterror(ret).c_str());
            }
            return ret;
        }
    }

    ret = avcodec_receive_frame(avctx, frame);
    if (ret < 0 && ret != AVERROR(EAGAIN) && ret != AVERROR_EOF)
    {
        Logging::error(filename(), "Could not receive packet from decoder (error '%1').", ffmpeg_geterror(ret).c_str());
    }

    /**
      * @note Only after the first hardware decoded video packet arrived we have a
      * @note hardware frame context.
      * @note We should create the output stream now, open a codec etc. and call
      * @note hwframe_ctx_set.
      */

    *got_frame = (ret >= 0) ? 1 : 0;

    return ret;
}
#endif

int FFmpeg_Transcoder::decode_audio_frame(AVPacket *pkt, int *decoded)
{
    int data_present = 0;
    int ret = 0;

    *decoded = 0;

    // Decode the audio frame stored in the temporary packet.
    // The input audio stream decoder is used to do this.
    // If we are at the end of the file, pass an empty packet to the decoder
    // to flush it.

    // Since FFMpeg version >= 3.2 this is deprecated
#if  !LAVC_NEW_PACKET_INTERFACE
    // Temporary storage of the input samples of the frame read from the file.
    AVFrame *frame = nullptr;

    // Initialise temporary storage for one input frame.
    ret = init_frame(&frame, filename());
    if (ret < 0)
    {
        return ret;
    }

    ret = avcodec_decode_audio4(m_in.m_audio.m_codec_ctx, frame, &data_present, pkt);

    if (ret < 0 && ret != AVERROR(EINVAL))
    {
        Logging::error(filename(), "Could not decode audio frame (error '%1').", ffmpeg_geterror(ret).c_str());
        // unused frame
        av_frame_free(&frame);
        return ret;
    }

    *decoded = ret;
    ret = 0;

    {
#else
    bool again = false;

    data_present = 0;

    // read all the output frames (in general there may be any number of them)
    while (ret >= 0)
    {
        AVFrame *frame = nullptr;

        // Initialise temporary storage for one input frame.
        ret = init_frame(&frame, filename());
        if (ret < 0)
        {
            return ret;
        }

        ret = decode(m_in.m_audio.m_codec_ctx, frame, &data_present, again ? nullptr : pkt);
        if (!data_present)
        {
            // unused frame
            av_frame_free(&frame);
            break;
        }

        if (ret < 0)
        {
            // Anything else is an error, report it!
            Logging::error(filename(), "Could not decode audio frame (error '%1').", ffmpeg_geterror(ret).c_str());
            // unused frame
            av_frame_free(&frame);
            break;
        }

        again = true;

        *decoded += pkt->size;
#endif
        // If there is decoded data, convert and store it
        if (data_present && frame->nb_samples)
        {
            // Temporary storage for the converted input samples.
            uint8_t **converted_input_samples = nullptr;
            int nb_output_samples;
#if LAVR_DEPRECATE
            nb_output_samples = (m_audio_resample_ctx != nullptr) ? swr_get_out_samples(m_audio_resample_ctx, frame->nb_samples) : frame->nb_samples;
#else
            nb_output_samples = (m_audio_resample_ctx != nullptr) ? avresample_get_out_samples(m_audio_resample_ctx, frame->nb_samples) : frame->nb_samples;
#endif

            try
            {
                // Initialise the resampler to be able to convert audio sample formats.
                ret = init_resampler();
                if (ret)
                {
                    throw ret;
                }

                // Store audio frame
                // Initialise the temporary storage for the converted input samples.
                ret = init_converted_samples(&converted_input_samples, nb_output_samples);
                if (ret < 0)
                {
                    throw ret;
                }

                // Convert the input samples to the desired output sample format.
                // This requires a temporary storage provided by converted_input_samples.
                ret = convert_samples(frame->extended_data, frame->nb_samples, converted_input_samples, &nb_output_samples);
                if (ret < 0)
                {
                    throw ret;
                }

                // Add the converted input samples to the FIFO buffer for later processing.
                ret = add_samples_to_fifo(converted_input_samples, nb_output_samples);
                if (ret < 0)
                {
                    throw ret;
                }
                ret = 0;
            }
            catch (int _ret)
            {
                ret = _ret;
            }

            if (converted_input_samples != nullptr)
            {
                av_freep(&converted_input_samples[0]);
                av_free(converted_input_samples);
            }
        }
        av_frame_free(&frame);
    }
    return ret;
}

int FFmpeg_Transcoder::decode_video_frame(AVPacket *pkt, int *decoded)
{
    int data_present;
    int ret = 0;

    *decoded = 0;

    // NOTE1: some codecs are stream based (mpegvideo, mpegaudio)
    // and this is the only method to use them because you cannot
    // know the compressed data size before analysing it.

    // BUT some other codecs (msmpeg4, mpeg4) are inherently frame
    // based, so you must call them with all the data for one
    // frame exactly. You must also initialise 'width' and
    // 'height' before initialising them.

    // NOTE2: some codecs allow the raw parameters (frame size,
    // sample rate) to be changed at any frame. We handle this, so
    // you should also take care of it

    // Since FFMpeg version >= 3.2 this is deprecated
#if !LAVC_NEW_PACKET_INTERFACE
    // Temporary storage of the input samples of the frame read from the file.
    AVFrame *frame = nullptr;

    // Initialise temporary storage for one input frame.
    ret = init_frame(&frame, filename());
    if (ret < 0)
    {
        return ret;
    }

    ret = avcodec_decode_video2(m_in.m_video.m_codec_ctx, frame, &data_present, pkt);

    if (ret < 0 && ret != AVERROR(EINVAL))
    {
        Logging::error(filename(), "Could not decode video frame (error '%1').", ffmpeg_geterror(ret).c_str());
        // unused frame
        av_frame_free(&frame);
        return ret;
    }

    *decoded = ret;
    ret = 0;

    {
#else
    bool again = false;

    data_present = 0;

    // read all the output frames (in general there may be any number of them)
    while (ret >= 0)
    {
        AVFrame *frame = nullptr;

        // Initialise temporary storage for one input frame.
        ret = init_frame(&frame, filename());
        if (ret < 0)
        {
            return ret;
        }

        ret = decode(m_in.m_video.m_codec_ctx, frame, &data_present, again ? nullptr : pkt);
        if (!data_present)
        {
            // unused frame
            av_frame_free(&frame);
            break;
        }

        if (ret < 0)
        {
            // Anything else is an error, report it!
            Logging::error(filename(), "Could not decode video frame (error '%1').", ffmpeg_geterror(ret).c_str());
            // unused frame
            av_frame_free(&frame);
            break;
        }

        if (m_hwaccel_enable_dec_buffering && frame != nullptr)
        {
            AVFrame *sw_frame;

            // If decoding is done in hardware, the resulting frame data needs to be copied to software memory
            //ret = hwframe_copy_from_hw(m_in.m_video.m_codec_ctx, &sw_frame, frame);

            ret = init_frame(&sw_frame, destname());
            if (ret < 0)
            {
                // unused frame
                av_frame_free(&frame);
                break;
            }

            // retrieve data from GPU to CPU
            ret = av_hwframe_transfer_data(sw_frame, frame, 0); // hwframe_copy_from_hw
            // Free unused frame
            av_frame_free(&frame);
            if (ret < 0)
            {
                Logging::error(filename(), "Error transferring the data to system memory (error '%1').", ffmpeg_geterror(ret).c_str());
                // unused frame
                av_frame_free(&sw_frame);
                break;
            }
            frame = sw_frame;
        }

        again = true;
        *decoded += pkt->size;
#endif

        // Sometimes only a few packets contain valid dts/pts/pos data, so we keep it
        if (pkt->dts != AV_NOPTS_VALUE)
        {
            int64_t pts = pkt->dts;
            if (pts > m_pts)
            {
                m_pts = pts;
            }
        }
        else if (pkt->pts != AV_NOPTS_VALUE)
        {
            int64_t pts = pkt->pts;
            if (pts > m_pts)
            {
                m_pts = pts;
            }
        }

        if (pkt->pos > -1)
        {
            m_pos = pkt->pos;
        }

        if (frame != nullptr)
        {
            if (data_present && !(frame->flags & AV_FRAME_FLAG_CORRUPT || frame->flags & AV_FRAME_FLAG_DISCARD))
            {
                frame = send_filters(frame, ret);
                if (ret)
                {
                    av_frame_free(&frame);
                    return ret;
                }

                if (m_sws_ctx != nullptr)
                {
                    AVCodecContext *output_codec_ctx = m_out.m_video.m_codec_ctx;

                    AVFrame * tmp_frame = alloc_picture(m_out.m_pix_fmt, output_codec_ctx->width, output_codec_ctx->height);
                    if (tmp_frame == nullptr)
                    {
                        av_frame_free(&frame);
                        return AVERROR(ENOMEM);
                    }

                    sws_scale(m_sws_ctx,
                              static_cast<const uint8_t * const *>(frame->data), frame->linesize,
                              0, frame->height,
                              tmp_frame->data, tmp_frame->linesize);

                    tmp_frame->pts = frame->pts;
                    tmp_frame->best_effort_timestamp = frame->best_effort_timestamp;

                    av_frame_free(&frame);

                    frame = tmp_frame;
                }

#if LAVF_DEP_AVSTREAM_CODEC
                int64_t best_effort_timestamp = frame->best_effort_timestamp;
#else
                int64_t best_effort_timestamp = av_frame_get_best_effort_timestamp(frame);
#endif

                if (best_effort_timestamp != AV_NOPTS_VALUE)
                {
                    frame->pts = best_effort_timestamp;
                }

                if (frame->pts == AV_NOPTS_VALUE)
                {
                    frame->pts = m_pts;
                }

                if (m_out.m_video.m_stream != nullptr)
                {
                    // Rescale to our time base, but only if nessessary
                    if (frame->pts != AV_NOPTS_VALUE && (m_in.m_video.m_stream->time_base.den != m_out.m_video.m_stream->time_base.den || m_in.m_video.m_stream->time_base.num != m_out.m_video.m_stream->time_base.num))
                    {
                        frame->pts = av_rescale_q_rnd(frame->pts, m_in.m_video.m_stream->time_base, m_out.m_video.m_stream->time_base, static_cast<AVRounding>(AV_ROUND_NEAR_INF | AV_ROUND_PASS_MINMAX));
                    }

                    frame->quality = m_out.m_video.m_codec_ctx->global_quality;
                }

                if (m_out.m_video.m_stream != nullptr)
                {
                    // Fix for issue #46: bitrate too high.
                    // Solution found here https://stackoverflow.com/questions/11466184/setting-video-bit-rate-through-ffmpeg-api-is-ignored-for-libx264-codec
                    // This is permanently used in the current ffmpeg.c code (see commit: e3fb9af6f1353f30855eaa1cbd5befaf06e303b8 Date:Wed Jan 22 15:52:10 2020 +0100)
                    frame->pts = av_rescale_q(frame->pts, m_out.m_video.m_stream->time_base, m_out.m_video.m_codec_ctx->time_base);
                }

                frame->pict_type = AV_PICTURE_TYPE_NONE;	// other than AV_PICTURE_TYPE_NONE causes warnings
                m_video_fifo.push(frame);
            }
            else
            {
                // unused frame
                av_frame_free(&frame);
            }
        }
    }

    return ret;
}

int FFmpeg_Transcoder::store_packet(AVPacket *pkt, const char *type)
{
    int ret = av_interleaved_write_frame(m_out.m_format_ctx, pkt);

    if (ret < 0)
    {
        Logging::error(destname(), "Could not write %1 frame (error '%2').", type, ffmpeg_geterror(ret).c_str());
    }

    return ret;
}

int FFmpeg_Transcoder::decode_frame(AVPacket *pkt)
{
    int ret = 0;

    if (pkt->stream_index == m_in.m_audio.m_stream_idx && m_out.m_audio.m_stream_idx != INVALID_STREAM)
    {
        if (m_reset_pts && pkt->pts != AV_NOPTS_VALUE)
        {
            int64_t pts = av_rescale_q(pkt->pts, m_in.m_audio.m_stream->time_base, av_get_time_base_q());
            m_reset_pts = false;

            m_out.m_audio_pts = av_rescale_q(pts, av_get_time_base_q(), m_out.m_audio.m_stream->time_base);
            if (m_out.m_video.m_stream != nullptr)
            {
                m_out.m_video_pts = av_rescale_q(pts, av_get_time_base_q(), m_out.m_video.m_stream->time_base);
            }
        }

        if (!m_copy_audio)
        {
            int decoded = 0;
            ret = decode_audio_frame(pkt, &decoded);
        }
        else
        {
            pkt->stream_index   = m_out.m_audio.m_stream_idx;
            if (pkt->pts != AV_NOPTS_VALUE)
            {
                pkt->pts            = av_rescale_q_rnd(pkt->pts, m_in.m_audio.m_stream->time_base, m_out.m_audio.m_stream->time_base, static_cast<AVRounding>(AV_ROUND_NEAR_INF|AV_ROUND_PASS_MINMAX));
            }
            if (pkt->dts != AV_NOPTS_VALUE)
            {
                pkt->dts            = av_rescale_q_rnd(pkt->dts, m_in.m_audio.m_stream->time_base, m_out.m_audio.m_stream->time_base, static_cast<AVRounding>(AV_ROUND_NEAR_INF|AV_ROUND_PASS_MINMAX));
            }
            if (pkt->duration)
            {
                pkt->duration       = static_cast<int>(av_rescale_q(pkt->duration, m_in.m_audio.m_stream->time_base, m_out.m_audio.m_stream->time_base));
            }
            pkt->pos            = -1;

            ret = store_packet(pkt, "audio");
        }
    }
    else if (pkt->stream_index == m_in.m_video.m_stream_idx && (m_out.m_video.m_stream_idx != INVALID_STREAM || is_frameset()))
    {
        if (m_reset_pts && pkt->pts != AV_NOPTS_VALUE)
        {
            int64_t pts = av_rescale_q(pkt->pts, m_in.m_video.m_stream->time_base, av_get_time_base_q());
            m_reset_pts = false;

            if (m_out.m_audio.m_stream != nullptr)
            {
                m_out.m_audio_pts = av_rescale_q(pts, av_get_time_base_q(), m_out.m_audio.m_stream->time_base);
            }
            m_out.m_video_pts = av_rescale_q(pts, av_get_time_base_q(), m_out.m_video.m_stream->time_base);
        }

        if (!m_copy_video)
        {
            int decoded = 0;
            /**
              * @todo Calling decode_video_frame until all data has been used, but for
              * DVDs only. Can someone tell me why this seems required??? If this is not
              * done some videos become garbled. But only for DVDs... @n
              * @n
              * With fix: all DVDs OK, some Blurays (e.g. Phil Collins) not... @n
              * With fix: all DVDs shitty, but Blurays OK. @n
              * @n
              * Applying fix for DVDs only.
              */
#ifndef USE_LIBDVD
            ret = decode_video_frame(pkt, &decoded);
#else //USE_LIBDVD
            if (m_virtualfile->m_type != VIRTUALTYPE_DVD)
            {
                ret = decode_video_frame(pkt, &decoded);
            }
            else
            {
#if LAVC_NEW_PACKET_INTERFACE
                int lastret = 0;
#endif
                do
                {
                    // Decode one frame.
                    ret = decode_video_frame(pkt, &decoded);

#if LAVC_NEW_PACKET_INTERFACE
                    if ((ret == AVERROR(EAGAIN) && ret == lastret) || ret == AVERROR_EOF)
                    {
                        // If EAGAIN reported twice or stream at EOF
                        // quit loop, but this is not an error
                        // (must process all streams).
                        break;
                    }

                    if (ret < 0 && ret != AVERROR(EAGAIN))
                    {
                        Logging::error(filename(), "Could not decode frame (error '%1').", ffmpeg_geterror(ret).c_str());
                        return ret;
                    }

                    lastret = ret;
#else
                    if (ret < 0)
                    {
                        Logging::error(filename(), "Could not decode frame (error '%1').", ffmpeg_geterror(ret).c_str());
                        return ret;
                    }
#endif
                    pkt->data += decoded;
                    pkt->size -= decoded;
                }
#if LAVC_NEW_PACKET_INTERFACE
                while (pkt->size > 0 && (ret == 0 || ret == AVERROR(EAGAIN)));
#else
                while (pkt->size > 0);
#endif
                ret = 0;
            }
#endif // USE_LIBDVD
        }
        else
        {
            pkt->stream_index   = m_out.m_video.m_stream_idx;
            av_packet_rescale_ts(pkt, m_in.m_video.m_stream->time_base, m_out.m_video.m_stream->time_base);
            pkt->pos            = -1;

            ret = store_packet(pkt, "video");
        }
    }
    else
    {
        for (size_t n = 0; n < m_in.m_album_art.size(); n++)
        {
            AVStream *input_stream = m_in.m_album_art.at(n).m_stream;

            // AV_DISPOSITION_ATTACHED_PIC streams already processed in process_albumarts()
            if (pkt->stream_index == input_stream->index && !(input_stream->disposition & AV_DISPOSITION_ATTACHED_PIC))
            {
                AVStream *output_stream = m_out.m_album_art.at(n).m_stream;

                ret = add_albumart_frame(output_stream, pkt);
                break;
            }
        }
    }

    if (!params.m_decoding_errors && ret < 0 && ret != AVERROR(EAGAIN))
    {
        ret = 0;
    }

    return ret;
}

int FFmpeg_Transcoder::init_converted_samples(uint8_t ***converted_input_samples, int frame_size)
{
    int ret;

    // Allocate as many pointers as there are audio channels.
    // Each pointer will later point to the audio samples of the corresponding
    // channels (although it may be nullptr for interleaved formats).

    *converted_input_samples = static_cast<uint8_t **>(av_calloc(static_cast<size_t>(m_out.m_audio.m_codec_ctx->channels), sizeof(**converted_input_samples)));

    if (*converted_input_samples == nullptr)
    {
        Logging::error(destname(), "Could not allocate converted input sample pointers.");
        return AVERROR(ENOMEM);
    }

    // Allocate memory for the samples of all channels in one consecutive
    // block for convenience.
    ret = av_samples_alloc(*converted_input_samples, nullptr,
                           m_out.m_audio.m_codec_ctx->channels,
                           frame_size,
                           m_out.m_audio.m_codec_ctx->sample_fmt, 0);
    if (ret < 0)
    {
        Logging::error(destname(), "Could not allocate converted input samples (error '%1').", ffmpeg_geterror(ret).c_str());
        av_freep(&(*converted_input_samples)[0]);
        av_free(*converted_input_samples);
        return ret;
    }
    return 0;
}

#if LAVR_DEPRECATE
int FFmpeg_Transcoder::convert_samples(uint8_t **input_data, int in_samples, uint8_t **converted_data, int *out_samples)
{
    if (m_audio_resample_ctx != nullptr)
    {
        int ret;

        // Convert the samples using the resampler.
        ret = swr_convert(m_audio_resample_ctx, converted_data, *out_samples, const_cast<const uint8_t **>(input_data), in_samples);
        if (ret  < 0)
        {
            Logging::error(destname(), "Could not convert input samples (error '%1').", ffmpeg_geterror(ret).c_str());
            return ret;
        }

        *out_samples = ret;
    }
    else
    {
        // No resampling, just copy samples
        if (!av_sample_fmt_is_planar(m_in.m_audio.m_codec_ctx->sample_fmt))
        {
            memcpy(converted_data[0], input_data[0], static_cast<size_t>(in_samples * av_get_bytes_per_sample(m_out.m_audio.m_codec_ctx->sample_fmt) * m_in.m_audio.m_codec_ctx->channels));
        }
        else
        {
            size_t samples = static_cast<size_t>(in_samples * av_get_bytes_per_sample(m_out.m_audio.m_codec_ctx->sample_fmt));
            for (int n = 0; n < m_in.m_audio.m_codec_ctx->channels; n++)
            {
                memcpy(converted_data[n], input_data[n], samples);
            }
        }
    }
    return 0;
}
#else
int FFmpeg_Transcoder::convert_samples(uint8_t **input_data, const int in_samples, uint8_t **converted_data, int *out_samples)
{
    if (m_audio_resample_ctx != nullptr)
    {
        int ret;

        // Convert the samples using the resampler.
        ret = avresample_convert(m_audio_resample_ctx, converted_data, 0, *out_samples, input_data, 0, in_samples);
        if (ret < 0)
        {
            Logging::error(destname(), "Could not convert input samples (error '%1').", ffmpeg_geterror(ret).c_str());
            return ret;
        }

        *out_samples = ret;

        // Perform a sanity check so that the number of converted samples is
        // not greater than the number of samples to be converted.
        // If the sample rates differ, this case has to be handled differently

        if (avresample_available(m_audio_resample_ctx))
        {
            Logging::error(destname(), "Converted samples left over.");
            return AVERROR_EXIT;
        }
    }
    else
    {
        // No resampling, just copy samples
        if (!av_sample_fmt_is_planar(m_in.m_audio.m_codec_ctx->sample_fmt))
        {
            memcpy(converted_data[0], input_data[0], in_samples * av_get_bytes_per_sample(m_out.m_audio.m_codec_ctx->sample_fmt) * m_in.m_audio.m_codec_ctx->channels);
        }
        else
        {
            for (int n = 0; n < m_in.m_audio.m_codec_ctx->channels; n++)
            {
                memcpy(converted_data[n], input_data[n], in_samples * av_get_bytes_per_sample(m_out.m_audio.m_codec_ctx->sample_fmt));
            }
        }
    }
    return 0;
}
#endif

int FFmpeg_Transcoder::add_samples_to_fifo(uint8_t **converted_input_samples, int frame_size)
{
    int ret;

    // Make the FIFO as large as it needs to be to hold both,
    // the old and the new samples.

    ret = av_audio_fifo_realloc(m_audio_fifo, av_audio_fifo_size(m_audio_fifo) + frame_size);
    if (ret < 0)
    {
        Logging::error(destname(), "Could not reallocate FIFO.");
        return ret;
    }

    // Store the new samples in the FIFO buffer.
    ret = av_audio_fifo_write(m_audio_fifo, reinterpret_cast<void **>(converted_input_samples), frame_size);
    if (ret < frame_size)
    {
        if (ret < 0)
        {
            Logging::error(destname(), "Could not write data to FIFO (error '%1').", ffmpeg_geterror(ret).c_str());
        }
        else
        {
            Logging::error(destname(), "Could not write data to FIFO.");
            ret = AVERROR_EXIT;
        }
        return AVERROR_EXIT;
    }

    return 0;
}

int FFmpeg_Transcoder::flush_frames_all(bool use_flush_packet)
{
    int ret = 0;

    if (m_in.m_audio.m_codec_ctx != nullptr)
    {
        int ret2 = flush_frames_single(m_in.m_audio.m_stream_idx, use_flush_packet);
        if (ret2 < 0)
        {
            ret = ret2;
        }
    }

    if (m_in.m_video.m_codec_ctx != nullptr)
    {
        int ret2 = flush_frames_single(m_in.m_video.m_stream_idx, use_flush_packet);
        if (ret2 < 0)
        {
            ret = ret2;
        }
    }

    return ret;
}

int FFmpeg_Transcoder::flush_frames_single(int stream_index, bool use_flush_packet)
{
    int ret = 0;

    if (stream_index > INVALID_STREAM)
    {
        int (FFmpeg_Transcoder::*decode_frame_ptr)(AVPacket *pkt, int *decoded) = nullptr;

        if (!m_copy_audio && stream_index == m_in.m_audio.m_stream_idx && m_out.m_audio.m_stream_idx > -1)
        {
            decode_frame_ptr = &FFmpeg_Transcoder::decode_audio_frame;
        }
        else if (!m_copy_video && stream_index == m_in.m_video.m_stream_idx && (m_out.m_video.m_stream_idx != INVALID_STREAM || is_frameset()))
        {
            decode_frame_ptr = &FFmpeg_Transcoder::decode_video_frame;
        }

        if (decode_frame_ptr != nullptr)
        {
#if !LAVC_DEP_AV_INIT_PACKET
            AVPacket pkt;
#endif // !LAVC_DEP_AV_INIT_PACKET
            AVPacket *flush_packet = nullptr;
            int decoded = 0;

            if (use_flush_packet)
            {
#if LAVC_DEP_AV_INIT_PACKET
                flush_packet = av_packet_alloc();
#else // !LAVC_DEP_AV_INIT_PACKET
                flush_packet = &pkt;

                init_packet(flush_packet);
#endif // !LAVC_DEP_AV_INIT_PACKET

                flush_packet->data          = nullptr;
                flush_packet->size          = 0;
                flush_packet->stream_index  = stream_index;
            }

            do
            {
                ret = (this->*decode_frame_ptr)(flush_packet, &decoded);
                if (ret < 0 && ret != AVERROR(EAGAIN))
                {
                    break;
                }
            }
            while (decoded);

            av_packet_unref(flush_packet);
#if LAVC_DEP_AV_INIT_PACKET
            av_packet_free(&flush_packet);
#endif // LAVC_DEP_AV_INIT_PACKET
        }
    }

    return ret;
}

int FFmpeg_Transcoder::read_decode_convert_and_store(int *finished)
{
    // Packet used for temporary storage.
    AVPacket pkt;
    int ret = 0;

    try
    {
        // Read one frame from the input file into a temporary packet.
        ret = av_read_frame(m_in.m_format_ctx, &pkt);
        if (ret < 0)
        {
            if (ret == AVERROR_EOF)
            {
                // If we are the the end of the file, flush the decoder below.
                *finished = 1;
                Logging::trace(destname(), "Read to EOF.");
            }
            else
            {
                Logging::error(destname(), "Could not read frame (error '%1').", ffmpeg_geterror(ret).c_str());
                throw ret;
            }
        }

        if (m_virtualfile->m_flags & VIRTUALFLAG_CUESHEET)
        {
            // Check for end of cue sheet track
            ///<* @todo Cue sheet track: Must check video stream, too and end if both all video and audio packets arrived. Discard packets exceeding duration.
            if (pkt.stream_index == m_in.m_audio.m_stream_idx)
            {
                int64_t pts = av_rescale_q(pkt.pts, m_in.m_audio.m_stream->time_base, av_get_time_base_q());
                if (pts > m_virtualfile->m_cuesheet.m_start + m_virtualfile->m_cuesheet.m_duration)
                {
                    Logging::trace(destname(), "Read to end of track.");
                    *finished = 1;
                    ret = AVERROR_EOF;
                }
            }
        }

        if (!*finished)
        {
            // Decode one packet, at least with the old API (!LAV_NEW_PACKET_INTERFACE)
            // it seems a packet can contain more than one frame so loop around it
            // if necessary...
            ret = decode_frame(&pkt);

            if (ret < 0 && ret != AVERROR(EAGAIN))
            {
                throw ret;
            }
        }
        else
        {
            // Flush cached frames, ignoring any errors
            flush_frames_all(true);
        }

        ret = 0;    // Errors will be reported by exception
    }
    catch (int _ret)
    {
        ret = _ret;
    }

    av_packet_unref(&pkt);

    return ret;
}

int FFmpeg_Transcoder::init_audio_output_frame(AVFrame **frame, int frame_size)
{
    int ret;

    // Create a new frame to store the audio samples.
    ret = init_frame(frame, destname());
    if (ret < 0)
    {
        return AVERROR_EXIT;
    }

    //
    // Set the frame's parameters, especially its size and format.
    // av_frame_get_buffer needs this to allocate memory for the
    // audio samples of the frame.
    // Default channel layouts based on the number of channels
    // are assumed for simplicity.

    (*frame)->nb_samples     = frame_size;
    (*frame)->channel_layout = m_out.m_audio.m_codec_ctx->channel_layout;
    (*frame)->format         = m_out.m_audio.m_codec_ctx->sample_fmt;

    // Allocate the samples of the created frame. This call will make
    // sure that the audio frame can hold as many samples as specified.

    ret = av_frame_get_buffer(*frame, 32);
    if (ret < 0)
    {
        Logging::error(destname(), "Could allocate output frame samples (error '%1').", ffmpeg_geterror(ret).c_str());
        av_frame_free(frame);
        return ret;
    }

    return 0;
}

void FFmpeg_Transcoder::produce_audio_dts(AVPacket *pkt)
{
    //if ((pkt->pts == 0 || pkt->pts == AV_NOPTS_VALUE) && pkt->dts == AV_NOPTS_VALUE)
    {
        int64_t duration;
        // Some encoders to not produce dts/pts.
        // So we make some up.
        if (pkt->duration)
        {
            duration = pkt->duration;

            if (m_out.m_audio.m_codec_ctx->codec_id == AV_CODEC_ID_OPUS || m_current_format->filetype() == FILETYPE_TS || m_current_format->filetype() == FILETYPE_HLS)
            {
                /** @todo Is this a FFmpeg bug or am I too stupid? @n
                 * OPUS is a bit strange. Whatever we feed into the encoder, the result will always be floating point planar
                 * at 48 K sampling rate. @n
                 * For some reason the duration calculated by the FFMpeg API is wrong. We have to rescale it to the correct value.
                 * Same applies to mpegts, so let's rescale.
                 */
                if (duration > 0 && CODECPAR(m_out.m_audio.m_stream)->sample_rate > 0)
                {
                    pkt->duration = duration = static_cast<int>(av_rescale(duration, static_cast<int64_t>(m_out.m_audio.m_stream->time_base.den) * m_out.m_audio.m_codec_ctx->ticks_per_frame, CODECPAR(m_out.m_audio.m_stream)->sample_rate * static_cast<int64_t>(m_out.m_audio.m_stream->time_base.num)));
                }
            }
        }
        else
        {
            duration = 1;
        }

        pkt->dts = m_out.m_audio_pts - 1;
        pkt->pts = m_out.m_audio_pts;

        m_out.m_audio_pts += duration;
    }
}

int FFmpeg_Transcoder::encode_audio_frame(const AVFrame *frame, int *data_present)
{
    // Packet used for temporary storage.
#if !LAVC_DEP_AV_INIT_PACKET
    AVPacket tmp_pkt;
#endif // !LAVC_DEP_AV_INIT_PACKET
    AVPacket *pkt;
    int ret;

#if LAVC_DEP_AV_INIT_PACKET
    pkt = av_packet_alloc();
#else // !LAVC_DEP_AV_INIT_PACKET
    pkt = &tmp_pkt;
    init_packet(pkt);
#endif // !LAVC_DEP_AV_INIT_PACKET

    // Encode the audio frame and store it in the temporary packet.
    // The output audio stream encoder is used to do this.
#if !LAVC_NEW_PACKET_INTERFACE
    ret = avcodec_encode_audio2(m_out.m_audio.m_codec_ctx, pkt, frame, data_present);

    if (ret < 0)
    {
        Logging::error(destname(), "Could not encode audio frame (error '%1').", ffmpeg_geterror(ret).c_str());
        av_packet_unref(pkt);
        return ret;
    }

    {
#else
    *data_present = 0;

    // send the frame for encoding
    ret = avcodec_send_frame(m_out.m_audio.m_codec_ctx, frame);
    if (ret < 0 && ret != AVERROR_EOF)
    {
        Logging::error(destname(), "Could not encode audio frame at PTS=%1 (error %2').", av_rescale_q(frame->pts, m_in.m_audio.m_stream->time_base, av_get_time_base_q()), ffmpeg_geterror(ret).c_str());
        av_packet_unref(pkt);
        return ret;
    }

    // read all the available output packets (in general there may be any number of them)
    while (ret >= 0)
    {
        *data_present = 0;

        ret = avcodec_receive_packet(m_out.m_audio.m_codec_ctx, pkt);
        if (ret == AVERROR(EAGAIN) || ret == AVERROR_EOF)
        {
            av_packet_unref(pkt);
            return ret;
        }
        else if (ret < 0)
        {
            Logging::error(destname(), "Could not encode audio frame (error '%1').", ffmpeg_geterror(ret).c_str());
            av_packet_unref(pkt);
            return ret;
        }

        *data_present = 1;
#endif
        // Write one audio frame from the temporary packet to the output buffer.
        if (*data_present)
        {
            pkt->stream_index = m_out.m_audio.m_stream_idx;

            produce_audio_dts(pkt);

            ret = store_packet(pkt, "audio");
            if (ret < 0)
            {
                av_packet_unref(pkt);
                return ret;
            }
        }

        av_packet_unref(pkt);
    }

#if LAVC_DEP_AV_INIT_PACKET
    av_packet_free(&pkt);
#endif // LAVC_DEP_AV_INIT_PACKET

    return 0;
}

int FFmpeg_Transcoder::encode_image_frame(const AVFrame *frame, int *data_present)
{
    *data_present = 0;

    if (frame == nullptr || m_skip_next_frame)
    {
        // This called internally to flush frames. We do not have a cache to flush, so simply ignore that.
        // After seek oprations we need to skip the first frame.
        m_skip_next_frame = false;
        return 0;
    }

    if (m_current_format == nullptr)
    {
        Logging::error(destname(), "Internal - missing format.");
        return AVERROR(EINVAL);
    }

    if (m_buffer == nullptr)
    {
        Logging::error(destname(), "Internal - cache not open.");
        return AVERROR(EINVAL);
    }

#if !LAVC_DEP_AV_INIT_PACKET
    AVPacket tmp_pkt;
#endif // !LAVC_DEP_AV_INIT_PACKET
    AVPacket *pkt = nullptr;
    AVFrame *cloned_frame = av_frame_clone(frame);  // Clone frame. Does not copy data but references it, only the properties are copied. Not a big memory impact.
    int ret = 0;
    try
    {
#if LAVC_DEP_AV_INIT_PACKET
        pkt = av_packet_alloc();
#else // !LAVC_DEP_AV_INIT_PACKET
        pkt = &tmp_pkt;
        init_packet(pkt);
#endif // !LAVC_DEP_AV_INIT_PACKET

        uint32_t frame_no = pts_to_frame(m_in.m_video.m_stream, frame->pts);

        if (m_current_format->video_codec_id() == AV_CODEC_ID_MJPEG)
        {
            // The MJEPG codec requires monotonically growing PTS values so we fake some to avoid them going backwards after seeks
            cloned_frame->pts = frame_to_pts(m_in.m_video.m_stream, ++m_fake_frame_no);
        }

#if !LAVC_NEW_PACKET_INTERFACE
        ret = avcodec_encode_video2(m_out.m_video.m_codec_ctx, pkt, frame, data_present);
        if (ret < 0)
        {
            Logging::error(destname(), "Could not encode image frame (error '%1').", ffmpeg_geterror(ret).c_str());
            av_packet_unref(pkt);
            throw ret;
        }

        {
#else
        *data_present = 0;

        // send the frame for encoding
        ret = avcodec_send_frame(m_out.m_video.m_codec_ctx, cloned_frame);
        if (ret < 0 && ret != AVERROR_EOF)
        {
            Logging::error(destname(), "Could not encode image frame (error '%1').", ffmpeg_geterror(ret).c_str());
            throw ret;
        }

        // read all the available output packets (in general there may be any number of them
        while (ret >= 0)
        {
            *data_present = 0;

            ret = avcodec_receive_packet(m_out.m_video.m_codec_ctx, pkt);
            if (ret == AVERROR(EAGAIN) || ret == AVERROR_EOF)
            {
                av_packet_unref(pkt);
                break;
            }
            else if (ret < 0)
            {
                Logging::error(destname(), "Could not encode image frame (error '%1').", ffmpeg_geterror(ret).c_str());
                throw ret;
            }

            *data_present = 1;
#endif
            // Write one video frame from the temporary packet to the output buffer.
            if (*data_present)
            {
                // Store current video PTS
                if (pkt->pts != AV_NOPTS_VALUE)
                {
                    m_out.m_video_pts = pkt->pts;
                }

                m_buffer->write_frame(pkt->data, static_cast<size_t>(pkt->size), frame_no);

                if (m_last_seek_frame_no == frame_no)    // Skip frames until seek pos
                {
                    m_last_seek_frame_no = 0;
                }
            }

            av_frame_free(&cloned_frame);
            av_packet_unref(pkt);
        }
    }
    catch (int _ret)
    {
        av_frame_free(&cloned_frame);
        av_packet_unref(pkt);
        ret = _ret;
    }

#if LAVC_DEP_AV_INIT_PACKET
    av_packet_free(&pkt);
#endif // LAVC_DEP_AV_INIT_PACKET

    return ret;
}

int FFmpeg_Transcoder::encode_video_frame(const AVFrame *frame, int *data_present)
{
    if (m_out.m_video.m_stream == nullptr)
    {
        return 0; // ignore, avoid crash
    }

    // Packet used for temporary storage.
    if (frame != nullptr)
    {
#if LAVF_DEP_AVSTREAM_CODEC
        if (frame->interlaced_frame)
        {
            if (m_out.m_video.m_codec_ctx->codec->id == AV_CODEC_ID_MJPEG)
            {
                m_out.m_video.m_stream->codecpar->field_order = frame->top_field_first ? AV_FIELD_TT:AV_FIELD_BB;
            }
            else
            {
                m_out.m_video.m_stream->codecpar->field_order = frame->top_field_first ? AV_FIELD_TB:AV_FIELD_BT;
            }
        }
        else
        {
            m_out.m_video.m_stream->codecpar->field_order = AV_FIELD_PROGRESSIVE;
        }
#endif
    }
#if !LAVC_DEP_AV_INIT_PACKET
    AVPacket tmp_pkt;
#endif // !LAVC_DEP_AV_INIT_PACKET
    AVPacket *pkt = nullptr;
    AVFrame *hw_frame = nullptr;
    int ret = 0;

    try
    {
        if (m_hwaccel_enable_enc_buffering && frame != nullptr)
        {
            // If encoding is done in hardware, the resulting frame data needs to be copied to hardware
            ret = hwframe_copy_to_hw(m_out.m_video.m_codec_ctx, &hw_frame, frame);
            if (ret < 0)
            {
                throw ret;
            }
            frame = hw_frame;
        }

#if LAVC_DEP_AV_INIT_PACKET
        pkt = av_packet_alloc();
#else // !LAVC_DEP_AV_INIT_PACKET
        pkt = &tmp_pkt;
        init_packet(pkt);
#endif // !LAVC_DEP_AV_INIT_PACKET

        // Encode the video frame and store it in the temporary packet.
        // The output video stream encoder is used to do this.
#if !LAVC_NEW_PACKET_INTERFACE
        ret = avcodec_encode_video2(m_out.m_video.m_codec_ctx, pkt, frame, data_present);

        if (ret < 0)
        {
            Logging::error(destname(), "Could not encode video frame (error '%1').", ffmpeg_geterror(ret).c_str());
            av_packet_unref(pkt);
            throw ret;
        }

        {
#else
        *data_present = 0;

        // send the frame for encoding
        ret = avcodec_send_frame(m_out.m_video.m_codec_ctx, frame);
        if (ret < 0 && ret != AVERROR_EOF)
        {
            Logging::error(destname(), "Could not encode video frame at PTS=%1 (error %2').", av_rescale_q(frame->pts, m_in.m_video.m_stream->time_base, av_get_time_base_q()), ffmpeg_geterror(ret).c_str());
            throw ret;
        }

        // read all the available output packets (in general there may be any number of them
        while (ret >= 0)
        {
            *data_present = 0;

            ret = avcodec_receive_packet(m_out.m_video.m_codec_ctx, pkt);
            if (ret == AVERROR(EAGAIN) || ret == AVERROR_EOF)
            {
                av_packet_unref(pkt);
                break;
            }
            else if (ret < 0)
            {
                Logging::error(destname(), "Could not encode video frame (error '%1').", ffmpeg_geterror(ret).c_str());
                throw ret;
            }

            *data_present = 1;
#endif

            // Write one video frame from the temporary packet to the output buffer.
            if (*data_present)
            {
                // Fix for issue #46: bitrate too high.
                av_packet_rescale_ts(pkt, m_out.m_video.m_codec_ctx->time_base, m_out.m_video.m_stream->time_base);

                if (!(m_out.m_format_ctx->oformat->flags & AVFMT_NOTIMESTAMPS))
                {
                    if (pkt->dts != AV_NOPTS_VALUE &&
                            pkt->pts != AV_NOPTS_VALUE &&
                            pkt->dts > pkt->pts &&
                            m_out.m_last_mux_dts != AV_NOPTS_VALUE)
                    {

                        Logging::warning(destname(), "Invalid DTS: %1 PTS: %2 in video output, replacing by guess.", pkt->dts, pkt->pts);

                        pkt->pts =
                                pkt->dts = pkt->pts + pkt->dts + m_out.m_last_mux_dts + 1
                                - FFMIN3(pkt->pts, pkt->dts, m_out.m_last_mux_dts + 1)
                                - FFMAX3(pkt->pts, pkt->dts, m_out.m_last_mux_dts + 1);
                    }

                    if (pkt->dts != AV_NOPTS_VALUE && m_out.m_last_mux_dts != AV_NOPTS_VALUE)
                    {
                        int64_t max = m_out.m_last_mux_dts + !(m_out.m_format_ctx->oformat->flags & AVFMT_TS_NONSTRICT);
                        // AVRational avg_frame_rate = { m_out.m_video.m_stream->avg_frame_rate.den, m_out.m_video.m_stream->avg_frame_rate.num };
                        // int64_t max = m_out.m_last_mux_dts + av_rescale_q(1, avg_frame_rate, m_out.m_video.m_stream->time_base);

                        if (pkt->dts < max)
                        {
                            Logging::trace(destname(), "Non-monotonous DTS in video output stream; previous: %1, current: %2; changing to %3. This may result in incorrect timestamps in the output.", m_out.m_last_mux_dts, pkt->dts, max);

                            if (pkt->pts >= pkt->dts)
                            {
                                pkt->pts = FFMAX(pkt->pts, max);
                            }
                            pkt->dts = max;
                        }
                    }
                }

                if (pkt->pts != AV_NOPTS_VALUE)
                {
                    m_out.m_video_pts       = pkt->pts;
                    m_out.m_last_mux_dts    = (pkt->dts != AV_NOPTS_VALUE) ? pkt->dts : (pkt->pts - pkt->duration);
                }

                if (frame != nullptr && !pkt->duration)
                {
                    pkt->duration = frame->pkt_duration;
                }

                // Write packet to buffer
                ret = store_packet(pkt, "video");
                if (ret < 0)
                {
                    throw ret;
                }
            }

            av_packet_unref(pkt);
        }
    }
    catch (int _ret)
    {
        av_packet_unref(pkt);
        ret = _ret;
    }

    // If we copied the frame from RAM to hardware we need to free the hardware frame
    if (hw_frame != nullptr)
    {
        av_frame_free(&hw_frame);
    }

#if LAVC_DEP_AV_INIT_PACKET
    av_packet_free(&pkt);
#endif // LAVC_DEP_AV_INIT_PACKET

    return ret;
}

int FFmpeg_Transcoder::load_encode_and_write(int frame_size)
{
    // Temporary storage of the output samples of the frame written to the file.
    AVFrame *output_frame;
    int ret = 0;

    // Use the maximum number of possible samples per frame.
    // If there is less than the maximum possible frame size in the FIFO
    // buffer use this number. Otherwise, use the maximum possible frame size

    frame_size = FFMIN(av_audio_fifo_size(m_audio_fifo), frame_size);
    int data_written;

    // Initialise temporary storage for one output frame.
    ret = init_audio_output_frame(&output_frame, frame_size);
    if (ret < 0)
    {
        return ret;
    }

    // Read as many samples from the FIFO buffer as required to fill the frame.
    // The samples are stored in the frame temporarily.

    ret = av_audio_fifo_read(m_audio_fifo, reinterpret_cast<void **>(output_frame->data), frame_size);
    if (ret < frame_size)
    {
        if (ret < 0)
        {
            Logging::error(destname(), "Could not read data from FIFO (error '%1').", ffmpeg_geterror(ret).c_str());
        }
        else
        {
            Logging::error(destname(), "Could not read data from FIFO.");
            ret = AVERROR_EXIT;
        }
        av_frame_free(&output_frame);
        return ret;
    }

    // Encode one frame worth of audio samples.
    ret = encode_audio_frame(output_frame, &data_written);
#if !LAVC_NEW_PACKET_INTERFACE
    if (ret < 0)
#else
    if (ret < 0 && ret != AVERROR(EAGAIN))
#endif
    {
        av_frame_free(&output_frame);
        return ret;
    }
    av_frame_free(&output_frame);
    return 0;
}

int FFmpeg_Transcoder::write_output_file_trailer()
{
    int ret;

    ret = av_write_trailer(m_out.m_format_ctx);
    if (ret < 0)
    {
        Logging::error(destname(), "Could not write output file trailer (error '%1').", ffmpeg_geterror(ret).c_str());
        return ret;
    }

    return 0;
}

time_t FFmpeg_Transcoder::mtime() const
{
    return m_mtime;
}

template <size_t size>
const char * FFmpeg_Transcoder::tagcpy(char (&out) [ size ], const std::string & in) const
{
    memset(out, ' ', size);
    memcpy(out, in.c_str(), std::min(size, in.size()));
    return out;
}

void FFmpeg_Transcoder::copy_metadata(AVDictionary **metadata_out, const AVDictionary *metadata_in, bool contentstream)
{
    AVDictionaryEntry *tag = nullptr;

    while ((tag = av_dict_get(metadata_in, "", tag, AV_DICT_IGNORE_SUFFIX)) != NULL)
    {
        std::string value(tag->value);

        if (contentstream && m_virtualfile != nullptr && m_virtualfile->m_flags & VIRTUALFLAG_CUESHEET)
        {
            // Replace tags with cue sheet values
            if (!strcasecmp(tag->key, "ARTIST"))
            {
                value = m_virtualfile->m_cuesheet.m_artist;
            }
            else if (!strcasecmp(tag->key, "TITLE"))
            {
                value = m_virtualfile->m_cuesheet.m_title;
            }
            else if (!strcasecmp(tag->key, "TRACK"))
            {
                char buf[20];
                sprintf(buf, "%i", m_virtualfile->m_cuesheet.m_trackno);
                value = buf;
            }
        }

        dict_set_with_check(metadata_out, tag->key, value.c_str(), 0, destname());

        if (contentstream && m_out.m_filetype == FILETYPE_MP3)
        {
            // For MP3 fill in ID3v1 structure
            if (!strcasecmp(tag->key, "ARTIST"))
            {
                tagcpy(m_out.m_id3v1.m_artist, value);
            }
            else if (!strcasecmp(tag->key, "TITLE"))
            {
                tagcpy(m_out.m_id3v1.m_title, value);
            }
            else if (!strcasecmp(tag->key, "ALBUM"))
            {
                tagcpy(m_out.m_id3v1.m_album, value);
            }
            else if (!strcasecmp(tag->key, "COMMENT"))
            {
                tagcpy(m_out.m_id3v1.m_comment, value);
            }
            else if (!strcasecmp(tag->key, "YEAR") || !strcasecmp(tag->key, "DATE"))
            {
                tagcpy(m_out.m_id3v1.m_year, value);
            }
            else if (!strcasecmp(tag->key, "TRACK"))
            {
                m_out.m_id3v1.m_title_no = static_cast<char>(atoi(value.c_str()));
            }
        }
    }
}

int FFmpeg_Transcoder::process_metadata()
{
    Logging::trace(destname(), "Processing metadata.");

    if (m_in.m_audio.m_stream != nullptr && CODECPAR(m_in.m_audio.m_stream)->codec_id == AV_CODEC_ID_VORBIS)
    {
        // For some formats (namely ogg) FFmpeg returns the tags, odd enough, with streams...
        copy_metadata(&m_out.m_format_ctx->metadata, m_in.m_audio.m_stream->metadata);
    }

    copy_metadata(&m_out.m_format_ctx->metadata, m_in.m_format_ctx->metadata);

    if (m_out.m_audio.m_stream != nullptr && m_in.m_audio.m_stream != nullptr)
    {
        // Copy audio stream meta data
        copy_metadata(&m_out.m_audio.m_stream->metadata, m_in.m_audio.m_stream->metadata);
    }

    if (m_out.m_video.m_stream != nullptr && m_in.m_video.m_stream != nullptr)
    {
        // Copy video stream meta data
        copy_metadata(&m_out.m_video.m_stream->metadata, m_in.m_video.m_stream->metadata);
    }

    // Also copy album art meta tags
    for (size_t n = 0; n < m_in.m_album_art.size(); n++)
    {
        AVStream *input_stream = m_in.m_album_art.at(n).m_stream;
        AVStream *output_stream = m_out.m_album_art.at(n).m_stream;

        copy_metadata(&output_stream->metadata, input_stream->metadata, input_stream->index == m_in.m_audio.m_stream_idx || input_stream->index == m_in.m_video.m_stream_idx);
    }

    if (m_virtualfile != nullptr && m_virtualfile->m_flags & VIRTUALFLAG_CUESHEET)
    {
        dict_set_with_check(&m_out.m_format_ctx->metadata, "TRACKTOTAL", m_virtualfile->m_cuesheet.m_tracktotal, 0, destname());
        dict_set_with_check(&m_out.m_format_ctx->metadata, "TRACK", m_virtualfile->m_cuesheet.m_trackno, 0, destname(), true);
        dict_set_with_check(&m_out.m_format_ctx->metadata, "ARTIST", m_virtualfile->m_cuesheet.m_artist.c_str(), 0, destname(), true);
        if (av_dict_get(m_out.m_format_ctx->metadata, "ALBUM_ARTIST", nullptr, 0) == nullptr)
        {
            // Issue #78: duplicate ARTIST tag to ALBUM_ARTIST, if target is empty.
            dict_set_with_check(&m_out.m_format_ctx->metadata, "ALBUM_ARTIST", m_virtualfile->m_cuesheet.m_artist.c_str(), 0, destname(), true);
        }
        dict_set_with_check(&m_out.m_format_ctx->metadata, "TITLE", m_virtualfile->m_cuesheet.m_title.c_str(), 0, destname(), true);
        dict_set_with_check(&m_out.m_format_ctx->metadata, "ALBUM", m_virtualfile->m_cuesheet.m_album.c_str(), 0, destname(), true);
        dict_set_with_check(&m_out.m_format_ctx->metadata, "GENRE", m_virtualfile->m_cuesheet.m_genre.c_str(), 0, destname(), true);
        dict_set_with_check(&m_out.m_format_ctx->metadata, "DATE", m_virtualfile->m_cuesheet.m_date.c_str(), 0, destname(), true);
    }

    return 0;
}

int FFmpeg_Transcoder::process_albumarts()
{
    int ret = 0;

    for (size_t n = 0; n < m_in.m_album_art.size(); n++)
    {
        AVStream *input_stream = m_in.m_album_art.at(n).m_stream;

        if (input_stream->disposition & AV_DISPOSITION_ATTACHED_PIC)
        {
            AVStream *output_stream = m_out.m_album_art.at(n).m_stream;

            ret = add_albumart_frame(output_stream, &input_stream->attached_pic);
            if (ret < 0)
            {
                break;
            }
        }
    }

    return ret;
}

void FFmpeg_Transcoder::flush_buffers()
{
    if (m_in.m_audio.m_codec_ctx != nullptr)
    {
        avcodec_flush_buffers(m_in.m_audio.m_codec_ctx);
    }
    if (m_in.m_video.m_codec_ctx != nullptr)
    {
        avcodec_flush_buffers(m_in.m_video.m_codec_ctx);
    }
}

int FFmpeg_Transcoder::do_seek_frame(uint32_t frame_no)
{
    m_have_seeked           = true;     // Note that we have seeked, thus skipped frames. We need to start transcoding over to fill any gaps.

    //m_skip_next_frame = true; /**< @todo Take deinterlace into account. If deinterlace is on the frame number is decreased by one. */

    if (m_skip_next_frame)
    {
        --frame_no;
    }

    int64_t pts = frame_to_pts(m_in.m_video.m_stream, frame_no);

    if (m_in.m_video.m_stream->start_time != AV_NOPTS_VALUE)
    {
        pts += m_in.m_video.m_stream->start_time;
    }

    return av_seek_frame(m_in.m_format_ctx, m_in.m_video.m_stream_idx, pts, AVSEEK_FLAG_BACKWARD);
}

int FFmpeg_Transcoder::skip_decoded_frames(uint32_t frame_no, bool forced_seek)
{
    int ret = 0;
    uint32_t next_frame_no = frame_no;
    // Seek next undecoded frame
    for (; m_buffer->have_frame(next_frame_no); next_frame_no++)
    {
        sleep(0);
    }

    if (next_frame_no > m_virtualfile->m_video_frame_count)
    {
        // Reached end of file
        // Set PTS to end of file
        m_out.m_video_pts = m_in.m_video.m_stream->duration;
        if (m_in.m_video.m_stream->start_time != AV_NOPTS_VALUE)
        {
            m_out.m_video_pts += m_in.m_video.m_stream->start_time;
        }
        // Seek to end of file to force AVERROR_EOF from next av_read_frame() call.
        ret = av_seek_frame(m_in.m_format_ctx, m_in.m_video.m_stream_idx, m_out.m_video_pts, AVSEEK_FLAG_ANY);
        return 0;
    }

    uint32_t last_frame_no = pts_to_frame(m_in.m_video.m_stream, m_out.m_video_pts);

    // Ignore seek if target is within the next FRAME_SEEK_THRESHOLD frames
    if (next_frame_no >= last_frame_no /*+ 1*/ && next_frame_no <= last_frame_no + FRAME_SEEK_THRESHOLD)
    {
        return 0;
    }

    if (forced_seek || (frame_no != next_frame_no && next_frame_no > 1))
    {
        // If frame changed, skip to it
        ret = do_seek_frame(next_frame_no);

        if (ret < 0)
        {
            Logging::error(destname(), "Could not encode audio frame: Seek to frame #%1 failed (error '%2').", next_frame_no, ffmpeg_geterror(ret).c_str());
        }
    }

    return ret;
}

int FFmpeg_Transcoder::process_single_fr(int &status)
{
    int finished = 0;
    int ret = 0;

    status = 0;

    try
    {
        if (m_in.m_video.m_stream != nullptr && is_frameset())
        {
            // Direct access handling for frame sets: seek to frame if requested.
            if (!m_last_seek_frame_no)
            {
                // No current seek frame, check if new seek frame was stacked.
                {
                    std::lock_guard<std::recursive_mutex> lck (m_mutex);

                    while (!m_seek_to_fifo.empty())
                    {
                        uint32_t frame_no = m_seek_to_fifo.front();
                        m_seek_to_fifo.pop();

                        if (!m_buffer->have_frame(frame_no))
                        {
                            // Frame not yet decoded, so skip to it.
                            m_last_seek_frame_no = frame_no;
                            break;
                        }
                    }
                }

                if (m_last_seek_frame_no)
                {
                    // The first frame that FFmpeg API returns after av_seek_frame is wrong (the last frame before seek).
                    // We are unable to detect that because the pts seems correct (the one that we requested).
                    // So we position before the frame requested, and simply throw the first away.

                    //#define PRESCAN_FRAMES  3
#ifdef PRESCAN_FRAMES
                    int64_t seek_frame_no = m_last_seek_frame_noX;
                    if (seek_frame_no > PRESCAN_FRAMES)
                    {
                        seek_frame_no -= PRESCAN_FRAMES;
                        //m_skip_next_frame = true; /**< @todo Take deinterlace into account */
                    }
                    else
                    {
                        seek_frame_no = 1;
                    }

                    ret = skip_decoded_frames(seek_frame_no, true);
#else
                    ret = skip_decoded_frames(m_last_seek_frame_no, true);
#endif

                    if (ret == AVERROR_EOF)
                    {
                        status = 1;
                        return 0;
                    }

                    if (ret < 0)
                    {
                        throw ret;
                    }
                }
            }
        }

        if (!m_copy_audio && m_out.m_audio.m_stream_idx != INVALID_STREAM)
        {
            int output_frame_size;

            if (m_out.m_audio.m_codec_ctx->codec->capabilities & AV_CODEC_CAP_VARIABLE_FRAME_SIZE)
            {
                // Encode supports variable frame size, use an arbitrary value
                output_frame_size =  10000;
            }
            else
            {
                // Use the encoder's desired frame size for processing.
                output_frame_size = m_out.m_audio.m_codec_ctx->frame_size;
            }

            // Make sure that there is one frame worth of samples in the FIFO
            // buffer so that the encoder can do its work.
            // Since the decoder's and the encoder's frame size may differ, we
            // need to FIFO buffer to store as many frames worth of input samples
            // that they make up at least one frame worth of output samples.

            while (av_audio_fifo_size(m_audio_fifo) < output_frame_size)
            {
                // Decode one frame worth of audio samples, convert it to the
                // output sample format and put it into the FIFO buffer.

                ret = read_decode_convert_and_store(&finished);
                if (ret < 0)
                {
                    throw ret;
                }

                // If we are at the end of the input file, we continue
                // encoding the remaining audio samples to the output file.

                if (finished)
                {
                    break;
                }
            }

            // If we have enough samples for the encoder, we encode them.
            // At the end of the file, we pass the remaining samples to
            // the encoder.

            while (av_audio_fifo_size(m_audio_fifo) >= output_frame_size || (finished && av_audio_fifo_size(m_audio_fifo) > 0))
            {
                // Take one frame worth of audio samples from the FIFO buffer,
                // encode it and write it to the output file.

                ret = load_encode_and_write(output_frame_size);
                if (ret < 0)
                {
                    throw ret;
                }
            }

            // If we are at the end of the input file and have encoded
            // all remaining samples, we can exit this loop and finish.

            if (finished)
            {
                if (m_out.m_audio.m_codec_ctx != nullptr)
                {
                    // Flush the encoder as it may have delayed frames.
                    int data_written = 0;
                    do
                    {
                        ret = encode_audio_frame(nullptr, &data_written);
#if LAVC_NEW_PACKET_INTERFACE
                        if (ret == AVERROR_EOF)
                        {
                            // Not an error
                            break;
                        }

                        if (ret < 0 && ret != AVERROR(EAGAIN))
                        {
                            Logging::error(destname(), "Could not encode audio frame (error '%1').", ffmpeg_geterror(ret).c_str());
                            throw ret;
                        }
#else
                        if (ret < 0)
                        {
                            Logging::error(destname(), "Could not encode audio frame (error '%1').", ffmpeg_geterror(ret).c_str());
                            throw ret;
                        }
#endif
                    }
                    while (data_written);
                }

                status = 1;
            }
        }
        else
        {
            // If we have no audio stream, we'll only get video data
            // or we simply copy audio and/or video frames into the packet queue
            ret = read_decode_convert_and_store(&finished);
            if (ret < 0)
            {
                throw ret;
            }

            if (finished)
            {
                status = 1;
            }
        }

        if (!m_copy_video)
        {
            while (!m_video_fifo.empty())
            {
                AVFrame *output_frame = m_video_fifo.front();
                m_video_fifo.pop();

                // Encode one video frame.
                int data_written = 0;
                output_frame->key_frame = 0;    // Leave that decision to encoder
                output_frame->pict_type = AV_PICTURE_TYPE_NONE;

                if (!is_frameset())
                {
                    ret = encode_video_frame(output_frame, &data_written);
                }
                else
                {
                    ret = encode_image_frame(output_frame, &data_written);
                }
#if !LAVC_NEW_PACKET_INTERFACE
                if (ret < 0)
#else
                if (ret < 0 && ret != AVERROR(EAGAIN))
#endif
                {
                    av_frame_free(&output_frame);
                    throw ret;
                }
                av_frame_free(&output_frame);
            }

#if LAVC_NEW_PACKET_INTERFACE
            ret = 0;    // May be AVERROR(EAGAIN)
#endif

            // If we are at the end of the input file and have encoded
            // all remaining samples, we can exit this loop and finish.

            if (finished)
            {
                if (m_out.m_video.m_codec_ctx != nullptr)
                {
                    // Flush the encoder as it may have delayed frames.
                    int data_written = 0;
                    do
                    {
                        if (!is_frameset())
                        {
                            // Encode regular frame
                            ret = encode_video_frame(nullptr, &data_written);
                        }
                        else
                        {
                            // Encode seperate image frame
                            ret = encode_image_frame(nullptr, &data_written);
                        }
#if LAVC_NEW_PACKET_INTERFACE
                        if (ret == AVERROR_EOF)
                        {
                            // Not an error
                            break;
                        }
                        if (ret < 0 && ret != AVERROR(EAGAIN))
                        {
                            Logging::error(destname(), "Could not encode video frame (error '%1').", ffmpeg_geterror(ret).c_str());
                            throw ret;
                        }
#else
                        if (ret < 0)
                        {
                            throw ret;
                        }
#endif
                    }
                    while (data_written);
                }

                status = 1;
            }
        }

        if (is_hls())
        {
            uint32_t next_segment;
            int64_t pos = 0;
            if (m_out.m_video_pts && m_in.m_video.m_stream != nullptr && m_out.m_video.m_stream != nullptr)
            {
                int64_t pts = m_out.m_video_pts;

                if (m_in.m_video.m_stream->start_time != AV_NOPTS_VALUE)
                {
                    pts -= m_in.m_video.m_stream->start_time;
                }

                pos = av_rescale_q(pts, m_out.m_video.m_stream->time_base, av_get_time_base_q());
            }
            else if (m_out.m_audio_pts && m_in.m_audio.m_stream != nullptr && m_out.m_audio.m_stream != nullptr)
            {
                int64_t pts = m_out.m_audio_pts;

                if (m_in.m_audio.m_stream->start_time != AV_NOPTS_VALUE)
                {
                    pts -= m_in.m_audio.m_stream->start_time;
                }
                pos = av_rescale_q(pts, m_out.m_audio.m_stream->time_base, av_get_time_base_q());
            }

            next_segment = static_cast<uint32_t>(pos / params.m_segment_duration + 1); // ????

            if (next_segment > m_virtualfile->get_segment_count())
            {
                Logging::error(destname(), "Reached targeted EOF at %1 (avoid creating too short last segment).", format_duration(pos).c_str());
                throw AVERROR_EOF;
            }
            else if (next_segment == m_current_segment + 1)
            {
                bool opened = false;

                encode_finish();

                // Go to next requested segment
                while (!m_seek_to_fifo.empty())
                {
                    uint32_t segment_no = m_seek_to_fifo.front();
                    m_seek_to_fifo.pop();

                    if (!m_buffer->segment_exists(segment_no) || !m_buffer->tell(segment_no)) // NOT EXISTS or NO DATA YET
                    {
                        m_reset_pts    = true;      // Note that we have to reset audio/video pts to the new position
                        m_have_seeked   = true;     // Note that we have seeked, thus skipped frames. We need to start transcoding over to fill any gaps.

                        int64_t pos = (segment_no - 1) * params.m_segment_duration;

                        if (m_in.m_video.m_stream_idx && m_out.m_video.m_stream_idx != INVALID_STREAM)
                        {
                            int64_t pts = av_rescale_q(pos, av_get_time_base_q(), m_in.m_video.m_stream->time_base);

                            if (m_in.m_video.m_stream->start_time != AV_NOPTS_VALUE)
                            {
                                pts += m_in.m_video.m_stream->start_time;
                            }

                            ret = av_seek_frame(m_in.m_format_ctx, m_in.m_video.m_stream_idx, pts, AVSEEK_FLAG_BACKWARD);
                        }
                        else // if (m_out.m_audio.m_stream_idx != INVALID_STREAM)
                        {
                            int64_t pts = av_rescale_q(pos, av_get_time_base_q(), m_in.m_audio.m_stream->time_base);

                            if (m_in.m_audio.m_stream->start_time != AV_NOPTS_VALUE)
                            {
                                pts += m_in.m_audio.m_stream->start_time;
                            }

                            ret = av_seek_frame(m_in.m_format_ctx, m_in.m_audio.m_stream_idx, pts, AVSEEK_FLAG_BACKWARD);
                        }

                        if (ret < 0)
                        {
                            Logging::error(destname(), "Seek failed on input file (error '%1').", ffmpeg_geterror(ret).c_str());
                            throw ret;
                        }

                        if (m_in.m_audio.m_codec_ctx != nullptr)
                        {
                            avcodec_flush_buffers(m_in.m_audio.m_codec_ctx);
                        }

                        if (m_in.m_video.m_codec_ctx != nullptr)
                        {
                            avcodec_flush_buffers(m_in.m_video.m_codec_ctx);
                        }

                        close_output_file();

                        ret = open_output(m_buffer);
                        if (ret < 0)
                        {
                            throw ret;
                        }

                        next_segment = segment_no;

                        opened = true;

                        break;
                    }
                }

                m_current_segment = next_segment;

                Logging::info(destname(), "Starting HLS segment no. %1.", m_current_segment);

                if (!m_buffer->set_segment(m_current_segment))
                {
                    throw AVERROR(errno);
                }

                if (!opened)
                {
                    // Process output file, already done by open_output() if file has been newly opened.
                    ret = process_output();
                    if (ret)
                    {
                        throw ret;
                    }
                }
            }
        }
    }
    catch (int _ret)
    {
        status = (_ret != AVERROR_EOF ? -1 : 1);   // If _ret == AVERROR_EOF, simply signal EOF
        return _ret;
    }

    return 0;
}

BITRATE FFmpeg_Transcoder::get_prores_bitrate(int width, int height, const AVRational &framerate, int interleaved, int profile)
{
    unsigned int mindist;
    int match = -1;

    // Find best match resolution
    mindist = UINT_MAX;
    for (int i = 0; m_prores_bitrate[i].m_width; i++)
    {
        unsigned int x = static_cast<unsigned int>(width - m_prores_bitrate[i].m_width);
        unsigned int y = static_cast<unsigned int>(height - m_prores_bitrate[i].m_height);
        unsigned int dist = (x * x) + (y * y);

        if (dist < mindist)
        {
            mindist = dist;
            match = i;
        }

        if (!dist)
        {
            // Exact match, won't find a better one.
            break;
        }
    }

    width   = m_prores_bitrate[match].m_width;
    height  = m_prores_bitrate[match].m_height;

    // Find best match framerate
    double framerateX = av_q2d(framerate);
    mindist = UINT_MAX;
    for (int i = match; width == m_prores_bitrate[i].m_width && height == m_prores_bitrate[i].m_height; i++)
    {
        unsigned int dist = UINT_MAX;
        for (int j = 0; j < MAX_PRORES_FRAMERATE && m_prores_bitrate[i].m_framerate[j].m_framerate; j++)
        {
            unsigned int x = static_cast<unsigned int>(framerateX - m_prores_bitrate[i].m_framerate[j].m_framerate);
            unsigned int y = static_cast<unsigned int>(interleaved - m_prores_bitrate[i].m_framerate[j].m_interleaved);

            dist = (x * x) + (y * y);

            if (dist < mindist)
            {
                mindist = dist;
                match = i;
            }

            if (!dist)
            {
                // Exact match, won't find a better one.
                break;
            }
        }

        if (!dist)
        {
            // Exact match, won't find a better one.
            break;
        }
    }

    if (match < 0)
    {
        return 0;
    }

    return m_prores_bitrate[match].m_bitrate[profile] * (1000 * 1000);
}

bool FFmpeg_Transcoder::audio_size(size_t *filesize, AVCodecID codec_id, BITRATE bit_rate, int64_t duration, int channels, int sample_rate)
{
    BITRATE output_audio_bit_rate;
    int output_sample_rate;
    bool success = true;

    get_output_bit_rate(bit_rate, params.m_audiobitrate, &output_audio_bit_rate);
    get_output_sample_rate(sample_rate, params.m_audiosamplerate, &output_sample_rate);

    switch (codec_id)
    {
    case AV_CODEC_ID_AAC:
    {
        // Try to predict the size of the AAC stream (this is fairly accurate, sometimes a bit larger, sometimes a bit too small
        *filesize += static_cast<size_t>(duration * output_audio_bit_rate / (8LL * AV_TIME_BASE));
        *filesize = static_cast<size_t>(1025 * (*filesize) / 1000); // add overhead
        break;
    }
    case AV_CODEC_ID_MP3:
    {
        // Kbps = bits per second / 8 = Bytes per second x 60 seconds = Bytes per minute x 60 minutes = Bytes per hour
        // This is the sum of the size of
        // ID3v2, ID3v1, and raw MP3 data. This is theoretically only approximate
        // but in practice gives excellent answers, usually exactly correct.
        // Cast to 64-bit int to avoid overflow.

        *filesize += static_cast<size_t>(duration * output_audio_bit_rate / (8LL * AV_TIME_BASE)) + ID3V1_TAG_LENGTH;
        break;
    }
    case AV_CODEC_ID_PCM_S16LE:
    case AV_CODEC_ID_PCM_S16BE:
    {
        // bits_per_sample = av_get_bits_per_sample(ctx->codec_id);
        // bit_rate = bits_per_sample ? ctx->sample_rate * (int64_t)ctx->channels * bits_per_sample : ctx->bit_rate;

        int bytes_per_sample    = av_get_bytes_per_sample(AV_SAMPLE_FMT_S16);

        // File size:
        // file duration * sample rate (HZ) * channels * bytes per sample
        // + WAV_HEADER + DATA_HEADER + (with FFMpeg always) LIST_HEADER
        // The real size of the list header is unkown as we don't know the contents (meta tags)
        *filesize += static_cast<size_t>(duration * sample_rate * (channels >= 2 ? 2 : 1) * bytes_per_sample / AV_TIME_BASE) + sizeof(WAV_HEADER) + sizeof(WAV_LIST_HEADER) + sizeof(WAV_DATA_HEADER);
        break;
    }
    case AV_CODEC_ID_VORBIS:
    {
        // Kbps = bits per second / 8 = Bytes per second x 60 seconds = Bytes per minute x 60 minutes = Bytes per hour
        *filesize += static_cast<size_t>(duration * output_audio_bit_rate / (8LL * AV_TIME_BASE));
        *filesize = static_cast<size_t>(1025 * (*filesize) / 1000); // add overhead
        break;
    }
    case AV_CODEC_ID_OPUS:
    {
        // Kbps = bits per second / 8 = Bytes per second x 60 seconds = Bytes per minute x 60 minutes = Bytes per hour
        *filesize += static_cast<size_t>(duration * output_audio_bit_rate / (8LL * AV_TIME_BASE));
        *filesize = static_cast<size_t>(1150 * (*filesize) / 1000); // add overhead
        break;
    }
    case AV_CODEC_ID_ALAC:
    {
        int bytes_per_sample    = av_get_bytes_per_sample(AV_SAMPLE_FMT_S16);

        // File size:
        // Apple Lossless Audio Coding promises a compression rate of 60-70%. We estimate 65 % of the original WAV size.
        *filesize += static_cast<size_t>(duration * sample_rate * (channels > 2 ? 2 : 1) * bytes_per_sample / AV_TIME_BASE) * 100 / 65;
        break;
    }
    case AV_CODEC_ID_AC3:
    {
        // Kbps = bits per second / 8 = Bytes per second x 60 seconds = Bytes per minute x 60 minutes = Bytes per hour
        *filesize += static_cast<size_t>(duration * output_audio_bit_rate / (8LL * AV_TIME_BASE));
        *filesize = static_cast<size_t>(1150 * (*filesize) / 1000); // add overhead
        break;
    }
    case AV_CODEC_ID_NONE:
    {
        break;
    }
    default:
    {
        success = false;
        break;
    }
    }
    return success;
}

bool FFmpeg_Transcoder::video_size(size_t *filesize, AVCodecID codec_id, BITRATE bit_rate, int64_t duration, int width, int height, int interleaved, const AVRational &framerate)
{
    BITRATE out_video_bit_rate;
    bool success = true;

    get_output_bit_rate(bit_rate, params.m_videobitrate, &out_video_bit_rate);

    switch (codec_id)
    {
    case AV_CODEC_ID_H264:
    {
        *filesize += static_cast<size_t>(duration * out_video_bit_rate / (8LL * AV_TIME_BASE));
        *filesize = static_cast<size_t>(1100 * (*filesize) / 1000); // add overhead
        break;
    }
    case AV_CODEC_ID_THEORA:
    {
        *filesize += static_cast<size_t>(duration * out_video_bit_rate / (8LL * AV_TIME_BASE));
        *filesize = static_cast<size_t>(1025 * (*filesize) / 1000); // add overhead
        break;
    }
    case AV_CODEC_ID_VP9:
    {
        *filesize += static_cast<size_t>(duration * out_video_bit_rate / (8LL * AV_TIME_BASE));
        *filesize = static_cast<size_t>(1150 * (*filesize) / 1000); // add overhead
        break;
    }
    case AV_CODEC_ID_PRORES:
    {
        *filesize += static_cast<size_t>(duration * get_prores_bitrate(width, height, framerate, interleaved, params.m_level) / (8LL * AV_TIME_BASE));
        break;
    }
    case AV_CODEC_ID_PNG:
    case AV_CODEC_ID_BMP:
    case AV_CODEC_ID_MJPEG:
    {
        *filesize += static_cast<size_t>(width * height * 24 / 8);   // Get the max. size
        break;
    }
    case AV_CODEC_ID_NONE:
    {
        break;
    }
    default:
    {
        success = false;
        break;
    }
    }
    return success;
}

size_t FFmpeg_Transcoder::calculate_predicted_filesize() const
{
    if (m_in.m_format_ctx == nullptr)
    {
        return 0;
    }

    if (m_current_format == nullptr)
    {
        // Should ever happen, but better check this to avoid crashes.
        return 0;
    }

    size_t filesize = 0;

    int64_t duration = m_in.m_format_ctx->duration != AV_NOPTS_VALUE ? m_in.m_format_ctx->duration : 0;
    BITRATE input_audio_bit_rate = 0;
    int input_sample_rate = 0;
    BITRATE input_video_bit_rate = 0;

    if (m_fileio->duration() != AV_NOPTS_VALUE)
    {
        duration = m_fileio->duration();
    }

    if (m_in.m_audio.m_stream_idx != INVALID_STREAM)
    {
        input_sample_rate = CODECPAR(m_in.m_audio.m_stream)->sample_rate;
        input_audio_bit_rate = (CODECPAR(m_in.m_audio.m_stream)->bit_rate != 0) ? CODECPAR(m_in.m_audio.m_stream)->bit_rate : m_in.m_format_ctx->bit_rate;
    }

    if (m_in.m_video.m_stream_idx != INVALID_STREAM)
    {
        input_video_bit_rate = (CODECPAR(m_in.m_video.m_stream)->bit_rate != 0) ? CODECPAR(m_in.m_video.m_stream)->bit_rate : m_in.m_format_ctx->bit_rate;
    }

    if (input_audio_bit_rate)
    {
        int channels = m_in.m_audio.m_codec_ctx->channels;

        if (!audio_size(&filesize, m_current_format->audio_codec_id(), input_audio_bit_rate, duration, channels, input_sample_rate))
        {
            Logging::warning(filename(), "Unsupported audio codec '%1' for format %2.", get_codec_name(m_current_format->audio_codec_id(), 0), m_current_format->desttype().c_str());
        }
    }

    if (input_video_bit_rate)
    {
        if (m_is_video)
        {
            int width = CODECPAR(m_in.m_video.m_stream)->width;
            int height = CODECPAR(m_in.m_video.m_stream)->height;
            int interleaved = params.m_deinterlace ? 0 : (CODECPAR(m_in.m_video.m_stream)->field_order != AV_FIELD_PROGRESSIVE);    // Deinterlace only if source is interlaced
#if LAVF_DEP_AVSTREAM_CODEC
            AVRational framerate = m_in.m_video.m_stream->avg_frame_rate;
#else
            AVRational framerate = m_in.m_video.m_stream->codec->framerate;
#endif
            if (!video_size(&filesize, m_current_format->video_codec_id(), input_video_bit_rate, duration, width, height, interleaved, framerate))
            {
                Logging::warning(filename(), "Unsupported video codec '%1' for format %2.", get_codec_name(m_current_format->video_codec_id(), 0), m_current_format->desttype().c_str());
            }
        }
        // else      /** @todo Feature #2260: Add picture size */
        // {
        // }
    }

    /*
    // Support #2654: Test Code
    // add total overhead
    switch (m_current_format->filetype())
    {
    case FILETYPE_MP3:
    case FILETYPE_MP4:
    case FILETYPE_WAV:
    case FILETYPE_OGG:
    case FILETYPE_WEBM:
    case FILETYPE_MOV:
    case FILETYPE_AIFF:
    case FILETYPE_OPUS:
    case FILETYPE_PRORES:
    case FILETYPE_ALAC:
    case FILETYPE_PNG:
    case FILETYPE_JPG:
    case FILETYPE_BMP:
    {
        break;
    }
    case FILETYPE_TS:
    case FILETYPE_HLS:
    {
        filesize = static_cast<size_t>(1280 * (filesize) / 1000);
        break;
    }
    case FILETYPE_UNKNOWN:
    {
        break;
    }
    }
*/

    return filesize;
}

int64_t FFmpeg_Transcoder::duration()
{
    if (m_virtualfile != nullptr)
    {
        return m_virtualfile->m_duration;
    }
    else
    {
        return 0;
    }
}

size_t FFmpeg_Transcoder::predicted_filesize()
{
    if (m_virtualfile != nullptr)
    {
        return m_virtualfile->m_predicted_size;
    }
    else
    {
        return 0;
    }
}

uint32_t FFmpeg_Transcoder::video_frame_count() const
{
    if (m_virtualfile != nullptr)
    {
        return m_virtualfile->m_video_frame_count;
    }
    else
    {
        return 0;
    }
}

uint32_t FFmpeg_Transcoder::segment_count() const
{
    if (m_virtualfile != nullptr)
    {
        return m_virtualfile->get_segment_count();
    }
    else
    {
        return 0;
    }
}

int FFmpeg_Transcoder::encode_finish()
{
    int ret = 0;
    if (!is_frameset())
    {
        // If not a frame set, write trailer

        // Write the trailer of the output file container.
        ret = write_output_file_trailer();
    }

    if (is_hls())
    {
        m_buffer->finished_segment();

        // Get segment VIRTUALFILE object
        std::string filename(m_buffer->virtualfile()->m_destfile + "/" + make_filename(m_current_segment, params.current_format(m_buffer->virtualfile())->fileext()));
        LPVIRTUALFILE virtualfile = find_file(filename.c_str());

        if (virtualfile != nullptr)
        {
            virtualfile->m_predicted_size   = m_buffer->buffer_watermark(m_current_segment);

            stat_set_size(&virtualfile->m_st, virtualfile->m_predicted_size);
        }
    }
    else //if (m_virtualfile->m_flags & VIRTUALFLAG_CUESHEET)
    {
        // Save actual result size of the file
        stat_set_size(&m_virtualfile->m_st, m_buffer->buffer_watermark());
    }

    return ret;
}

const ID3v1 * FFmpeg_Transcoder::id3v1tag() const
{
    return &m_out.m_id3v1;
}

int FFmpeg_Transcoder::input_read(void * opaque, unsigned char * data, int size)
{
    FileIO * io = static_cast<FileIO *>(opaque);

    if (io == nullptr)
    {
        Logging::error(nullptr, "input_read(): Internal error: FileIO is NULL!");
        return AVERROR(EINVAL);
    }

    if (io->eof())
    {
        // At EOF
        return AVERROR_EOF;
    }

    int read = static_cast<int>(io->read(reinterpret_cast<char *>(data), static_cast<size_t>(size)));

    if (read != size && io->error())
    {
        // Read failed
        return AVERROR(io->error());
    }

    return read;
}

int FFmpeg_Transcoder::output_write(void * opaque, unsigned char * data, int size)
{
    Buffer * buffer = static_cast<Buffer *>(opaque);

    if (buffer == nullptr)
    {
        Logging::error(nullptr, "input_write(): Internal error: FileIO is NULL!");
        return AVERROR(EINVAL);
    }

    int written = static_cast<int>(buffer->write(static_cast<const uint8_t*>(data), static_cast<size_t>(size)));
    if (written != size)
    {
        // Write error
        return (AVERROR(errno));
    }
    return written;
}

int64_t FFmpeg_Transcoder::seek(void * opaque, int64_t offset, int whence)
{
    FileIO * io = static_cast<FileIO *>(opaque);
    int64_t res_offset = 0;

    if (io == nullptr)
    {
        Logging::error(nullptr, "seek(): Internal error: FileIO is NULL!");
        return AVERROR(EINVAL);
    }

    if (whence & AVSEEK_SIZE)
    {
        // Return file size
        res_offset = static_cast<int64_t>(io->size());
    }
    else
    {
        whence &= ~(AVSEEK_SIZE | AVSEEK_FORCE);

        if (!io->seek(offset, whence))
        {
            // OK: Return position
            res_offset = offset;
        }
        else
        {
            // Error
            res_offset = AVERROR(errno);
        }
    }

    return res_offset;
}

bool FFmpeg_Transcoder::close_resample()
{
    if (m_audio_resample_ctx)
    {
#if LAVR_DEPRECATE
        swr_free(&m_audio_resample_ctx);
#else
        avresample_close(m_audio_resample_ctx);
        avresample_free(&m_audio_resample_ctx);
#endif
        m_audio_resample_ctx = nullptr;
        return true;
    }

    return false;
}

void FFmpeg_Transcoder::purge_fifos()
{
    std::string outfile;
    int audio_samples_left = 0;
    size_t video_frames_left = 0;

    if (m_audio_fifo != nullptr)
    {
        audio_samples_left = av_audio_fifo_size(m_audio_fifo);
        av_audio_fifo_free(m_audio_fifo);
        m_audio_fifo = nullptr;
    }

    video_frames_left = m_video_fifo.size();

    while (m_video_fifo.size())
    {
        AVFrame *output_frame = m_video_fifo.front();
        m_video_fifo.pop();

        av_frame_free(&output_frame);
    }

    if (m_out.m_format_ctx != nullptr)
    {
#if LAVF_DEP_FILENAME
        if (m_out.m_format_ctx->url != nullptr)
        {
            outfile = m_out.m_format_ctx->url;
        }
#else
        // lavf 58.7.100 - avformat.h - deprecated
        outfile = m_out.m_format_ctx->filename;
#endif
    }

    const char *p = outfile.empty() ? nullptr : outfile.c_str();
    if (audio_samples_left)
    {
        Logging::warning(p, "%1 audio samples left in buffer and not written to target file!", audio_samples_left);
    }

    if (video_frames_left)
    {
        Logging::warning(p, "%1 video frames left in buffer and not written to target file!", video_frames_left);
    }
}

bool FFmpeg_Transcoder::close_output_file()
{
    bool closed = false;

    purge_fifos();

    if (close_resample())
    {
        closed = true;
    }

    if (m_sws_ctx != nullptr)
    {
        sws_freeContext(m_sws_ctx);
        m_sws_ctx = nullptr;
        closed = true;
    }

    // Close output file
#if !LAVF_DEP_AVSTREAM_CODEC
    if (m_out.m_audio.m_codec_ctx != nullptr)
    {
        avcodec_close(m_out.m_audio.m_codec_ctx);
        m_out.m_audio.m_codec_ctx = nullptr;
        closed = true;
    }

    if (m_out.m_video.m_codec_ctx != nullptr)
    {
        avcodec_close(m_out.m_video.m_codec_ctx);
        m_out.m_video.m_codec_ctx = nullptr;
        closed = true;
    }
#else
    if (m_out.m_audio.m_codec_ctx != nullptr)
    {
        avcodec_free_context(&m_out.m_audio.m_codec_ctx);
        m_out.m_audio.m_codec_ctx = nullptr;
        closed = true;
    }

    if (m_out.m_video.m_codec_ctx != nullptr)
    {
        avcodec_free_context(&m_out.m_video.m_codec_ctx);
        m_out.m_video.m_codec_ctx = nullptr;
        closed = true;
    }
#endif

    while (m_out.m_album_art.size())
    {
        AVCodecContext *codec_ctx = m_out.m_album_art.back().m_codec_ctx;
        m_out.m_album_art.pop_back();
        if (codec_ctx != nullptr)
        {
#if !LAVF_DEP_AVSTREAM_CODEC
            avcodec_close(codec_ctx);
#else
            avcodec_free_context(&codec_ctx);
#endif
            closed = true;
        }
    }

    if (m_out.m_format_ctx != nullptr)
    {
        if (m_out.m_format_ctx->pb != nullptr)
        {
            // 2017-09-01 - xxxxxxx - lavf 57.80.100 / 57.11.0 - avio.h
            //  Add avio_context_free(). From now on it must be used for freeing AVIOContext.
#if (LIBAVFORMAT_VERSION_INT >= AV_VERSION_INT(57, 80, 0))
            av_freep(&m_out.m_format_ctx->pb->buffer);
            avio_context_free(&m_out.m_format_ctx->pb);
#else
            av_freep(m_out.m_format_ctx->pb);
#endif
            m_out.m_format_ctx->pb = nullptr;
        }

        avformat_free_context(m_out.m_format_ctx);

        m_out.m_format_ctx = nullptr;
        closed = true;
    }

    return closed;
}

bool FFmpeg_Transcoder::close_input_file()
{
    bool closed = false;

#if !LAVF_DEP_AVSTREAM_CODEC
    if (m_in.m_audio.m_codec_ctx != nullptr)
    {
        avcodec_close(m_in.m_audio.m_codec_ctx);
        m_in.m_audio.m_codec_ctx = nullptr;
        closed = true;
    }

    if (m_in.m_video.m_codec_ctx != nullptr)
    {
        avcodec_close(m_in.m_video.m_codec_ctx);
        m_in.m_video.m_codec_ctx = nullptr;
        closed = true;
    }
#else
    if (m_in.m_audio.m_codec_ctx != nullptr)
    {
        avcodec_free_context(&m_in.m_audio.m_codec_ctx);
        m_in.m_audio.m_codec_ctx = nullptr;
        closed = true;
    }

    if (m_in.m_video.m_codec_ctx != nullptr)
    {
        avcodec_free_context(&m_in.m_video.m_codec_ctx);
        m_in.m_video.m_codec_ctx = nullptr;
        closed = true;
    }
#endif

    while (m_in.m_album_art.size())
    {
        AVCodecContext *codec_ctx = m_in.m_album_art.back().m_codec_ctx;
        m_in.m_album_art.pop_back();
        if (codec_ctx != nullptr)
        {
#if !LAVF_DEP_AVSTREAM_CODEC
            avcodec_close(codec_ctx);
#else
            avcodec_free_context(&codec_ctx);
#endif
            closed = true;
        }
    }

    if (m_in.m_format_ctx != nullptr)
    {
        //if (!(m_in.m_format_ctx->oformat->flags & AVFMT_NOFILE))
        {
            if (m_close_fileio && m_fileio != nullptr)
            {
                m_fileio->close();
                delete m_fileio;
                m_fileio = nullptr;
            }

            if (m_in.m_format_ctx->pb != nullptr)
            {
                // 2017-09-01 - xxxxxxx - lavf 57.80.100 / 57.11.0 - avio.h
                //  Add avio_context_free(). From now on it must be used for freeing AVIOContext.
#if (LIBAVFORMAT_VERSION_INT >= AV_VERSION_INT(57, 80, 0))
                avio_context_free(&m_in.m_format_ctx->pb);
#else
                av_freep(m_in.m_format_ctx->pb);
#endif
                m_in.m_format_ctx->pb = nullptr;
            }
        }

        avformat_close_input(&m_in.m_format_ctx);
        m_in.m_format_ctx = nullptr;
        closed = true;
    }

    free_filters();

    return closed;
}

void FFmpeg_Transcoder::close()
{
    bool closed = false;

    // Close input file
    closed |= close_input_file();

    // Close output file
    closed |= close_output_file();

    // Free hardware device contexts if open
    hwdevice_ctx_free(&m_hwaccel_dec_device_ctx);
    hwdevice_ctx_free(&m_hwaccel_enc_device_ctx);

    if (closed)
    {
        // Closed anything (anything had been open to be closed in the first place)...
        Logging::trace(nullptr, "FFmpeg transcoder closed.");
    }
}

const char *FFmpeg_Transcoder::filename() const
{
    return m_in.m_filename.c_str();
}

const char *FFmpeg_Transcoder::destname() const
{
    return m_out.m_filename.c_str();
}

// create
int FFmpeg_Transcoder::init_deinterlace_filters(AVCodecContext *codec_context, AVPixelFormat pix_fmt, const AVRational & avg_frame_rate, const AVRational & time_base)
{
    const char * filters;
    char args[1024];
    const AVFilter * buffer_src     = avfilter_get_by_name("buffer");
    const AVFilter * buffer_sink    = avfilter_get_by_name("buffersink");
    AVFilterInOut * outputs         = avfilter_inout_alloc();
    AVFilterInOut * inputs          = avfilter_inout_alloc();
    //enum AVPixelFormat pix_fmts[] = { AV_PIX_FMT_GRAY8, AV_PIX_FMT_NONE };
    int ret = 0;

    m_buffer_sink_context = nullptr;
    m_buffer_source_context = nullptr;
    m_filter_graph = nullptr;

    try
    {
        if (!avg_frame_rate.den && !avg_frame_rate.num)
        {
            // No framerate, so this video "stream" has only one picture
            throw static_cast<int>(AVERROR(EINVAL));
        }

        m_filter_graph = avfilter_graph_alloc();

        AVBufferSinkParams buffer_sink_params;
        enum AVPixelFormat pixel_fmts[3];

        if (outputs == nullptr || inputs == nullptr || m_filter_graph == nullptr)
        {
            throw static_cast<int>(AVERROR(ENOMEM));
        }

        // buffer video source: the decoded frames from the decoder will be inserted here.
        snprintf(args, sizeof(args), "video_size=%dx%d:pix_fmt=%d:time_base=%d/%d:pixel_aspect=%d/%d",
                 codec_context->width, codec_context->height, pix_fmt,
                 time_base.num, time_base.den,
                 codec_context->sample_aspect_ratio.num, FFMAX(codec_context->sample_aspect_ratio.den, 1));

        //AVRational fr = av_guess_frame_rate(m_m_out.m_format_ctx, m_pVideoStream, nullptr);
        //if (fr.num && fr.den)
        //{
        //    av_strlcatf(buffersrc_args, sizeof(buffersrc_args), ":framerate=%d/%d", fr.num, fr.den);
        //}
        //
        //args.snprintf("%d:%d:%d:%d:%d", m_pCodecContext->width, m_pCodecContext->height, m_pCodecContext->format, 0, 0); //  0, 0 ok?

        ret = avfilter_graph_create_filter(&m_buffer_source_context, buffer_src, "in", args, nullptr, m_filter_graph);
        if (ret < 0)
        {
            Logging::error(destname(), "Cannot create buffer source (error '%1').", ffmpeg_geterror(ret).c_str());
            throw  ret;
        }

        //av_opt_set(m_pBufferSourceContext, "thread_type", "slice", AV_OPT_SEARCH_CHILDREN);
        //av_opt_set_int(m_pBufferSourceContext, "threads", FFMAX(1, av_cpu_count()), AV_OPT_SEARCH_CHILDREN);
        //av_opt_set_int(m_pBufferSourceContext, "threads", 16, AV_OPT_SEARCH_CHILDREN);

        // buffer video sink: to terminate the filter chain.

        pixel_fmts[0] = pix_fmt;
        pixel_fmts[1] = AV_PIX_FMT_NONE;

        buffer_sink_params.pixel_fmts = pixel_fmts;

        ret = avfilter_graph_create_filter(&m_buffer_sink_context, buffer_sink, "out", nullptr, &buffer_sink_params, m_filter_graph);

        if (ret < 0)
        {
            Logging::error(destname(), "Cannot create buffer sink (error '%1').", ffmpeg_geterror(ret).c_str());
            throw  ret;
        }

        // Cannot change FFmpeg's API, so we hide this warning
#pragma GCC diagnostic push
#pragma GCC diagnostic ignored "-Wconversion"
#pragma GCC diagnostic ignored "-Wsign-conversion"
        ret = av_opt_set_int_list(m_buffer_sink_context, "pix_fmts", pixel_fmts, AV_PIX_FMT_NONE, AV_OPT_SEARCH_CHILDREN);
#pragma GCC diagnostic pop

        if (ret < 0)
        {
            Logging::error(nullptr, "Cannot set output pixel format (error '%1').", ffmpeg_geterror(ret).c_str());
            throw  ret;
        }

        // Endpoints for the filter graph.
        outputs->name          = av_strdup("in");
        outputs->filter_ctx    = m_buffer_source_context;
        outputs->pad_idx       = 0;
        outputs->next          = nullptr;
        inputs->name           = av_strdup("out");
        inputs->filter_ctx     = m_buffer_sink_context;
        inputs->pad_idx        = 0;
        inputs->next           = nullptr;

        // args "null"      passthrough (dummy) filter for video
        // args "anull"     passthrough (dummy) filter for audio

        // https://stackoverflow.com/questions/31163120/c-applying-filter-in-ffmpeg
        //filters = "yadif=mode=send_frame:parity=auto:deint=interlaced";
        filters = "yadif=mode=send_frame:parity=auto:deint=all";
        //filters = "yadif=0:-1:0";
        //filters = "bwdif=mode=send_frame:parity=auto:deint=all";
        //filters = "kerndeint=thresh=10:map=0:order=0:sharp=1:twoway=1";
        //filters = "zoompan=z='min(max(zoom,pzoom)+0.0015,1.5)':d=1:x='iw/2-(iw/zoom/2)':y='ih/2-(ih/zoom/2)'";

        // vaapi_deinterlace=rate=field
        // format=nv12,hwupload,deinterlace_vaapi,hwdownload,format=nv12
        // deinterlace_vaapi,scale_vaapi=w=1280:h=720,hwdownload,format=nv12

        ret = avfilter_graph_parse_ptr(m_filter_graph, filters, &inputs, &outputs, nullptr);
        if (ret < 0)
        {
            Logging::error(destname(), "avfilter_graph_parse_ptr failed (error '%1').", ffmpeg_geterror(ret).c_str());
            throw  ret;
        }

        ret = avfilter_graph_config(m_filter_graph, nullptr);
        if (ret < 0)
        {
            Logging::error(destname(), "avfilter_graph_config failed (error '%1').", ffmpeg_geterror(ret).c_str());
            throw  ret;
        }

        Logging::debug(destname(), "Deinterlacing initialised with filters '%1'.", filters);
    }
    catch (int _ret)
    {
        ret = _ret;
    }

    if (inputs != nullptr)
    {
        avfilter_inout_free(&inputs);
    }
    if (outputs != nullptr)
    {
        avfilter_inout_free(&outputs);
    }

    return ret;
}

AVFrame *FFmpeg_Transcoder::send_filters(AVFrame * srcframe, int & ret)
{
    AVFrame *tgtframe = srcframe;

    ret = 0;

    if (m_buffer_source_context != nullptr /*&& srcframe->interlaced_frame*/)
    {
        try
        {
            AVFrame * filterframe   = nullptr;

            //pFrame->pts = av_frame_get_best_effort_timestamp(pFrame);
            // push the decoded frame into the filtergraph

            if ((ret = av_buffersrc_add_frame_flags(m_buffer_source_context, srcframe, AV_BUFFERSRC_FLAG_KEEP_REF)) < 0)
            {
                Logging::warning(destname(), "Error while feeding the frame to filtergraph (error '%1').", ffmpeg_geterror(ret).c_str());
                throw ret;
            }

            ret = init_frame(&filterframe, destname());
            if (ret < 0)
            {
                Logging::error(destname(), "Unable to allocate filter frame (error '%1').", ffmpeg_geterror(ret).c_str());
                throw ret;
            }

            // pull filtered frames from the filtergraph
            ret = av_buffersink_get_frame(m_buffer_sink_context, filterframe);
            if (ret == AVERROR(EAGAIN) || ret == AVERROR_EOF)
            {
                // Not an error, go on
                av_frame_free(&filterframe);
                ret = 0;
            }
            else if (ret < 0)
            {
                Logging::error(destname(), "Error while getting frame from filtergraph (error '%1').", ffmpeg_geterror(ret).c_str());
                av_frame_free(&filterframe);
                throw ret;
            }
            else
            {
                // All OK; copy filtered frame and unref original
                tgtframe = filterframe;

                tgtframe->pts = srcframe->pts;
#if LAVF_DEP_AVSTREAM_CODEC
                tgtframe->best_effort_timestamp = srcframe->best_effort_timestamp;
#else
                tgtframe->best_effort_timestamp = av_frame_get_best_effort_timestamp(srcframe);
#endif
                av_frame_free(&srcframe);
            }
        }
        catch (int _ret)
        {
            ret = _ret;
        }
    }

    return tgtframe;
}

// free

void FFmpeg_Transcoder::free_filters()
{
    if (m_buffer_sink_context != nullptr)
    {
        avfilter_free(m_buffer_sink_context);
        m_buffer_sink_context = nullptr;
    }

    if (m_buffer_source_context != nullptr)
    {
        avfilter_free(m_buffer_source_context);
        m_buffer_source_context = nullptr;
    }

    if (m_filter_graph != nullptr)
    {
        avfilter_graph_free(&m_filter_graph);
        m_filter_graph = nullptr;
    }
}

int FFmpeg_Transcoder::stack_seek_frame(uint32_t frame_no)
{
    if (frame_no > 0 && frame_no <= video_frame_count())
    {
        std::lock_guard<std::recursive_mutex> lck (m_mutex);
        m_seek_to_fifo.push(frame_no);  // Seek to this frame next decoding operation
        return 0;
    }
    else
    {
        errno = EINVAL;
        Logging::error(destname(), "stack_seek_frame() failed: Frame %1 was requested, but is out of range (1...%2)", frame_no, video_frame_count() + 1);
        return AVERROR(EINVAL);
    }
}

int FFmpeg_Transcoder::stack_seek_segment(uint32_t segment_no)
{
    if (segment_no > 0 && segment_no <= segment_count())
    {
        std::lock_guard<std::recursive_mutex> lck (m_mutex);
        m_seek_to_fifo.push(segment_no);  // Seek to this segment next decoding operation
        return 0;
    }
    else
    {
        errno = EINVAL;
        Logging::error(destname(), "stack_seek() failed: Segment %1 was requested, but is out of range (1...%2)", segment_no, video_frame_count() + 1);
        return AVERROR(EINVAL);
    }
}

bool FFmpeg_Transcoder::is_multiformat() const
{
    if (m_current_format == nullptr)
    {
        return false;
    }
    else
    {
        return m_current_format->is_multiformat();
    }
}


bool FFmpeg_Transcoder::is_frameset() const
{
    if (m_current_format == nullptr)
    {
        return false;
    }
    else
    {
        return m_current_format->is_frameset();
    }
}

bool FFmpeg_Transcoder::is_hls() const
{
    if (m_current_format == nullptr)
    {
        return false;
    }
    else
    {
        return m_current_format->is_hls();
    }
}

bool FFmpeg_Transcoder::have_seeked() const
{
    return m_have_seeked;
}

enum AVPixelFormat FFmpeg_Transcoder::get_format_static(AVCodecContext *input_codec_ctx, const enum AVPixelFormat *pix_fmts)
{
    FFmpeg_Transcoder * pThis = static_cast<FFmpeg_Transcoder *>(input_codec_ctx->opaque);
    return pThis->get_format(input_codec_ctx, pix_fmts);
}

enum AVPixelFormat FFmpeg_Transcoder::get_format(__attribute__((unused)) AVCodecContext *input_codec_ctx, const enum AVPixelFormat *pix_fmts)
{
    if (params.m_hwaccel_dec_device_type == AV_HWDEVICE_TYPE_NONE)
    {
        // We should never happen to end up here...
        Logging::error(filename(), "Unable to decode this file using hardware acceleration: Internal error! No hardware device tyoe set.");
        return AV_PIX_FMT_NONE;
    }

    AVPixelFormat pix_fmt_expected = m_dec_hw_pix_fmt;

    for (const AVPixelFormat *p = pix_fmts; *p != AV_PIX_FMT_NONE; p++)
    {
        if (*p == pix_fmt_expected)
        {
            return pix_fmt_expected;
        }
    }

    Logging::error(filename(), "Unable to decode this file using hardware acceleration. Expected format '%1' not supported.", get_pix_fmt_name(pix_fmt_expected).c_str());

    return AV_PIX_FMT_NONE;
}

int FFmpeg_Transcoder::hwdevice_ctx_create(AVBufferRef ** hwaccel_enc_device_ctx, AVHWDeviceType dev_type, const std::string & device) const
{
    std::string active_device(device);
    int ret;

    if (active_device == "AUTO" && dev_type == AV_HWDEVICE_TYPE_VAAPI)
    {
        active_device = "/dev/dri/renderD128";	//** @todo HWACCEL - Try to autodetect rendering device
    }

    ret = av_hwdevice_ctx_create(hwaccel_enc_device_ctx, dev_type, !active_device.empty() ? active_device.c_str() : nullptr, nullptr, 0);
    if (ret < 0)
    {
        Logging::error(destname(), "Failed to create a %1 device (error '%2').", hwdevice_get_type_name(dev_type), ffmpeg_geterror(ret).c_str());
        return ret;
    }
    return 0;
}

int FFmpeg_Transcoder::hwdevice_ctx_add_ref(AVCodecContext *input_codec_ctx)
{
    assert(m_hwaccel_dec_device_ctx != nullptr);
    input_codec_ctx->hw_device_ctx = av_buffer_ref(m_hwaccel_dec_device_ctx);
    if (input_codec_ctx->hw_device_ctx == nullptr)
    {
        int ret = AVERROR(ENOMEM);
        Logging::error(destname(), "A hardware device reference create failed (error '%1').", ffmpeg_geterror(ret).c_str());
        return ret;
    }

    input_codec_ctx->opaque     = static_cast<void*>(this);
    input_codec_ctx->get_format = &FFmpeg_Transcoder::get_format_static;

    return 0;
}

void FFmpeg_Transcoder::hwdevice_ctx_free(AVBufferRef **hwaccel_device_ctx)
{
    if (*hwaccel_device_ctx != nullptr)
    {
        av_buffer_unref(hwaccel_device_ctx);
        *hwaccel_device_ctx = nullptr;
    }
}

int FFmpeg_Transcoder::hwframe_ctx_set(AVCodecContext *output_codec_ctx, AVCodecContext *input_codec_ctx, AVBufferRef *hw_device_ctx) const
{
    AVBufferRef *hw_new_frames_ref;
    AVHWFramesContext *frames_ctx = nullptr;
    int ret = 0;

    hw_new_frames_ref = av_hwframe_ctx_alloc(hw_device_ctx);
    if (hw_new_frames_ref == nullptr)
    {
        ret = AVERROR(ENOMEM);
        Logging::error(destname(), "hwframe_ctx_set(): Failed to create hwframe context (error '%1').", ffmpeg_geterror(ret).c_str());
        return ret;
    }

    frames_ctx = reinterpret_cast<AVHWFramesContext *>(hw_new_frames_ref->data);
    frames_ctx->format    = m_enc_hw_pix_fmt;
    frames_ctx->sw_format = /*input_codec_ctx->sw_pix_fmt; */find_sw_fmt_by_hw_type(params.m_hwaccel_enc_device_type);
    frames_ctx->width     = input_codec_ctx->width;
    frames_ctx->height    = input_codec_ctx->height;

    frames_ctx->initial_pool_size = 20;	// Driver default seems to be 17

    ret = av_hwframe_ctx_init(hw_new_frames_ref);
    if (ret < 0)
    {
        Logging::error(destname(), "hwframe_ctx_set(): Failed to initialise hwframe context (error '%1').", ffmpeg_geterror(ret).c_str());
        av_buffer_unref(&hw_new_frames_ref);
        return ret;
    }

    output_codec_ctx->hw_frames_ctx = av_buffer_ref(hw_new_frames_ref);
    if (!output_codec_ctx->hw_frames_ctx)
    {
        Logging::error(destname(), "hwframe_ctx_set(): A hardware frame reference create failed (error '%1').", ffmpeg_geterror(AVERROR(ENOMEM)).c_str());
        ret = AVERROR(ENOMEM);
    }

    av_buffer_unref(&hw_new_frames_ref);

    return 0;
}

//int FFmpeg_Transcoder::hwframe_ctx_set(AVCodecContext *output_codec_ctx, AVCodecContext *input_codec_ctx, AVBufferRef *hw_device_ctx)
//{
//    // If the decoder runs in hardware, we should use the decoder's frames context. This will save us from
//    // having to transfer frames from hardware to software and vice versa.
//    // If the decoder runs in software, create a new frames context.
//    if (input_codec_ctx->hw_frames_ctx != nullptr)
//    {
//        Logging::debug(destname(), "Hardware encoder init: Hardware decoder active, using decoder hw_frames_ctx for encoder.");

//        /* we need to ref hw_frames_ctx of decoder to initialize encoder's codec.
//       Only after we get a decoded frame, can we obtain its hw_frames_ctx */
//        output_codec_ctx->hw_frames_ctx = av_buffer_ref(input_codec_ctx->hw_frames_ctx);
//        if (!output_codec_ctx->hw_frames_ctx)
//        {
//            int ret = AVERROR(ENOMEM);
//            Logging::error(destname(), "A hardware frame reference create failed (error '%1').", ffmpeg_geterror(ret).c_str());
//            return ret;
//        }

//        m_hwaccel_dec = true;   /* Doing decoding in hardware */
//    }
//    else {
//        Logging::debug(destname(), "Hardware encoder init: Software decoder active, creating new hw_frames_ctx for encoder.");

//        AVBufferRef *hw_new_frames_ref;
//        AVHWFramesContext *frames_ctx = nullptr;
//        int ret = 0;

//        if (!(hw_new_frames_ref = av_hwframe_ctx_alloc(hw_device_ctx)))
//        {
//            ret = AVERROR(ENOMEM);
//            Logging::error(destname(), "Failed to create hwframe context (error '%1').", ffmpeg_geterror(ret).c_str());
//            return ret;
//        }
//        frames_ctx = (AVHWFramesContext *)(hw_new_frames_ref->data);
//        frames_ctx->format    = m_hw_pix_fmt;
//        frames_ctx->sw_format = find_sw_fmt_by_hw_type(params.m_hwaccel_enc_device_type);
//        frames_ctx->width     = input_codec_ctx->width;
//        frames_ctx->height    = input_codec_ctx->height;

//        frames_ctx->initial_pool_size = 20;	// Driver default: 17
//        if ((ret = av_hwframe_ctx_init(hw_new_frames_ref)) < 0)
//        {
//            Logging::error(destname(), "Failed to initialise hwframe context (error '%1').", ffmpeg_geterror(ret).c_str());
//            av_buffer_unref(&hw_new_frames_ref);
//            return ret;
//        }

//        output_codec_ctx->hw_frames_ctx = av_buffer_ref(hw_new_frames_ref);
//        if (!output_codec_ctx->hw_frames_ctx)
//        {
//            Logging::error(destname(), "A hardware frame reference create failed (error '%1').", ffmpeg_geterror(AVERROR(ENOMEM)));
//            ret = AVERROR(ENOMEM);
//        }

//        av_buffer_unref(&hw_new_frames_ref);

//        m_hwaccel_dec = false;   /* Doing decoding in software */
//    }

//    return 0;
//}

int FFmpeg_Transcoder::hwframe_copy_from_hw(AVCodecContext * /*ctx*/, AVFrame ** sw_frame, const AVFrame * hw_frame) const
{
    int ret;

    ret = init_frame(sw_frame, destname());
    if (ret < 0)
    {
        return ret;
    }

    ret = av_frame_copy_props(*sw_frame, hw_frame);
    if (ret < 0)
    {
        Logging::error(destname(), "hwframe_copy_from_hw(): Failed to copy frame properties (error '%1').", ffmpeg_geterror(ret).c_str());
        return ret;
    }

    ret = av_hwframe_transfer_data(*sw_frame, hw_frame, 0);
    if (ret < 0)
    {
        Logging::error(destname(), "hwframe_copy_from_hw(): Error while transferring frame data to surface (error '%1').", ffmpeg_geterror(ret).c_str());
        return ret;
    }

    return 0;
}

int FFmpeg_Transcoder::hwframe_copy_to_hw(AVCodecContext *ctx, AVFrame ** hw_frame, const AVFrame * sw_frame) const
{
    int ret;

    ret = init_frame(hw_frame, destname());
    if (ret < 0)
    {
        return ret;
    }

    ret = av_frame_copy_props(*hw_frame, sw_frame);
    if (ret < 0)
    {
        Logging::error(destname(), "hwframe_copy_to_hw(): Failed to copy frame properties (error '%1').", ffmpeg_geterror(ret).c_str());
        return ret;
    }

    ret = av_hwframe_get_buffer(ctx->hw_frames_ctx, *hw_frame, 0);
    if (ret < 0)
    {
        Logging::error(destname(), "hwframe_copy_to_hw(): Failed to copy frame buffers to hardware memory (error '%1').", ffmpeg_geterror(ret).c_str());
        return ret;
    }

    if ((*hw_frame)->hw_frames_ctx == nullptr)
    {
        ret = AVERROR(ENOMEM);
        Logging::error(destname(), "hwframe_copy_to_hw(): Failed to copy frame buffers to hardware memory (error '%1').", ffmpeg_geterror(ret).c_str());
        return ret;
    }

    ret = av_hwframe_transfer_data(*hw_frame, sw_frame, 0);
    if (ret < 0)
    {
        Logging::error(destname(), "hwframe_copy_to_hw(): Error while transferring frame data to surface (error '%1').", ffmpeg_geterror(ret).c_str());
        return ret;
    }

    return 0;
}

/**
 * @todo HWACCEL - Supported formats
 *
 * Tested and working: VA-API, MMAL and OMX.
 *
 * Some VA-API formats do not yet work, see "fixit"
 *
 * V4LM2M: implemented, but untested
 * NIVIDA/CUDA: implemented, but untested
 *
 */
int FFmpeg_Transcoder::get_hw_decoder_name(AVCodecID codec_id, std::string *codec_name) const
{
    std::string codec_name_buf;
    int ret = 0;

    switch (params.m_hwaccel_dec_API)
    {
    case HWACCELAPI_VAAPI:
    {
        ret = get_hw_vaapi_codec_name(codec_id, &codec_name_buf);
        break;
    }
    case HWACCELAPI_MMAL:
    {
        ret = get_hw_mmal_decoder_name(codec_id, &codec_name_buf);
        break;
    }
    case HWACCELAPI_V4L2M2M:
    {
        ret = get_hw_v4l2m2m_decoder_name(codec_id, &codec_name_buf);
        break;
    }
    case HWACCELAPI_NONE:
    default:
    {
        ret = AVERROR_DECODER_NOT_FOUND;
        break;
    }
    }

    if (codec_name != nullptr)
    {
        if (!ret)
        {
            *codec_name = codec_name_buf;
        }
        else
        {
            codec_name->clear();
        }
    }

    return ret;
}

int FFmpeg_Transcoder::get_hw_encoder_name(AVCodecID codec_id, std::string *codec_name) const
{
    std::string codec_name_buf;
    int ret = 0;

    switch (params.m_hwaccel_enc_API)
    {
    case HWACCELAPI_VAAPI:
    {
        ret = get_hw_vaapi_codec_name(codec_id, &codec_name_buf);
        break;
    }
    case HWACCELAPI_OMX:
    {
        ret = get_hw_omx_encoder_name(codec_id, &codec_name_buf);
        break;
    }
    case HWACCELAPI_V4L2M2M:
    {
        ret = get_hw_v4l2m2m_encoder_name(codec_id, &codec_name_buf);
        break;
    }
    case HWACCELAPI_NONE:
    default:
    {
        ret = AVERROR_DECODER_NOT_FOUND;
        break;
    }
    }

    if (codec_name != nullptr)
    {
        if (!ret)
        {
            *codec_name = codec_name_buf;
        }
        else
        {
            codec_name->clear();
        }
    }

    return ret;
}

int FFmpeg_Transcoder::get_hw_vaapi_codec_name(AVCodecID codec_id, std::string *codec_name) const
{
    int ret = 0;
    /**
     * *** Intel VAAPI de/encoder ***
     *
     * h264_vaapi           H.264/AVC (VAAPI) (codec h264)
     * hevc_vaapi           H.265/HEVC (VAAPI) (codec hevc)
     * mjpeg_vaapi          MJPEG (VAAPI) (codec mjpeg)
     * mpeg2_vaapi          MPEG-2 (VAAPI) (codec mpeg2video)
     * vp1_vaapi            VC1 (VAAPI) (codec vc1) seems to be possible on my hardware
     * vp8_vaapi            VP8 (VAAPI) (codec vp8)
     * vp9_vaapi            VP9 (VAAPI) (codec vp9)
     *
     */
    switch (codec_id)
    {
    case AV_CODEC_ID_H264:
    {
        *codec_name = "h264_vaapi";
        break;
    }
        /**
          * @todo fixit, MPEG-1 decoding does not work...
          *
          * Program terminated with signal SIGSEGV, Segmentation fault.
          * #0  __memmove_avx_unaligned_erms () at ../sysdeps/x86_64/multiarch/memmove-vec-unaligned-erms.S:383
          * 383     ../sysdeps/x86_64/multiarch/memmove-vec-unaligned-erms.S: Datei oder Verzeichnis nicht gefunden.
          * [Current thread is 1 (Thread 0x7f95a24d4700 (LWP 16179))]
          * (gdb) bt
          * #0  __memmove_avx_unaligned_erms () at ../sysdeps/x86_64/multiarch/memmove-vec-unaligned-erms.S:383
          * #1  0x00007f95903c4e26 in ?? () from /usr/lib/x86_64-linux-gnu/dri/iHD_drv_video.so
          * #2  0x00007f95aaae80b8 in vaGetImage () from /lib/x86_64-linux-gnu/libva.so.2
          * #3  0x00007f95af524bb5 in ?? () from /lib/x86_64-linux-gnu/libavutil.so.56
          * #4  0x00007f95af5250fb in ?? () from /lib/x86_64-linux-gnu/libavutil.so.56
          * #5  0x00007f95af51c37f in av_hwframe_transfer_data () from /lib/x86_64-linux-gnu/libavutil.so.56
          * #6  0x00007f95af51c406 in av_hwframe_transfer_data () from /lib/x86_64-linux-gnu/libavutil.so.56
          * #7  0x0000555da4fde146 in FFmpeg_Transcoder::decode_video_frame (this=0x7f9598002e90, pkt=0x7f95a24d2f90, decoded=0x7f95a24d2ec4) at ffmpeg_transcoder.cc:2655
          * #8  0x0000555da4fde5cd in FFmpeg_Transcoder::decode_frame (this=0x7f9598002e90, pkt=0x7f95a24d2f90) at ffmpeg_transcoder.cc:2852
          * #9  0x0000555da4fdea4b in FFmpeg_Transcoder::read_decode_convert_and_store (this=0x7f9598002e90, finished=0x7f95a24d3030) at ffmpeg_transcoder.cc:3189
          * #10 0x0000555da4fdfa73 in FFmpeg_Transcoder::process_single_fr (this=this\@entry=0x7f9598002e90, status=@0x7f95a24d3134: 0) at ffmpeg_transcoder.cc:3987
          * #11 0x0000555da4f8c997 in transcoder_thread (arg=optimized out) at transcode.cc:874
          * #12 0x0000555da4fc54ef in thread_pool::loop_function (this=0x7f959c002b40) at thread_pool.cc:78
          * #13 0x00007f95aeaf4c10 in ?? () from /lib/x86_64-linux-gnu/libstdc++.so.6
          * #14 0x00007f95ae9f0ea7 in start_thread (arg=optimized out) at pthread_create.c:477
          * #15 0x00007f95ae920d4f in clone () at ../sysdeps/unix/sysv/linux/x86_64/clone.S:95
          *
          */
        //case AV_CODEC_ID_MJPEG:
        //{
        //    *codec_name = "mjpeg_vaapi";
        //    break;
        //}
    case AV_CODEC_ID_MPEG2VIDEO:
    {
        *codec_name = "mpeg2_vaapi";
        break;
    }
    case AV_CODEC_ID_HEVC:
    {
        *codec_name = "hevc_vaapi";
        break;
    }
    case AV_CODEC_ID_VC1:
    {
        *codec_name = "vc1_vaapi";
        break;
    }
    case AV_CODEC_ID_VP8:
    {
        *codec_name = "vp9_vaapi";
        break;
    }
    case AV_CODEC_ID_VP9:
    {
        *codec_name = "vp9_vaapi";
        break;
    }
    default:
    {
        ret = AVERROR_DECODER_NOT_FOUND;
        break;
    }
    }

    return ret;
}

int FFmpeg_Transcoder::get_hw_mmal_decoder_name(AVCodecID codec_id, std::string *codec_name) const
{
    int ret = 0;
    /**
     * *** MMAL decoder ***
     *
     * h264_mmal            h264 (mmal) (codec h264)
     * mpeg2_mmal           mpeg2 (mmal) (codec mpeg2video)
     * mpeg4_mmal           mpeg4 (mmal) (codec mpeg4)
     * vc1_mmal             vc1 (mmal) (codec vc1)
     *
     */
    switch (codec_id)
    {
    case AV_CODEC_ID_H264:
    {
        *codec_name = "h264_mmal";
        break;
    }
        /**
          * @todo mmal MPEG1 hardware acceleration not working. Probably because I have not bought a key... @n
          * @n
          * INFO   : [/root/test/in/En Vogue - Don-t Let Go (Love) (Official Music Video) (mpeg2).mpeg] Transcoding to ts. @n
          * INFO   : [/root/test/in/En Vogue - Don-t Let Go (Love) (Official Music Video) (mpeg2).mpeg] Hardware decoder acceleration active using codec 'mpeg2_mmal'. @n
          * INFO   : [/root/test/in/En Vogue - Don-t Let Go (Love) (Official Music Video) (mpeg2).mpeg] Hardware decoder acceleration enabled. Codec 'mpeg2_mmal'. @n
          * mmal: mmal_vc_port_info_set: failed to set port info (2:0): EINVAL @n
          * mmal: mmal_vc_port_set_format: mmal_vc_port_info_set failed 0x6b985440 (EINVAL) @n
          * mmal: mmal_port_disable: port vc.ril.video_decode:in:0(MP2V)(0x6b985440) is not enabled @n
          * mmal: mmal_port_disable: port vc.ril.video_decode:out:0(0x6b985890) is not enabled @n
          * mmal: mmal_port_disable: port vc.ril.video_decode:ctr:0(0x6b94db90) is not enabled @n
          * ERROR  : [/root/test/in/En Vogue - Don-t Let Go (Love) (Official Music Video) (mpeg2).mpeg] Failed to open video input codec for stream #video (error '0'). @n
          * ERROR  : [/root/test/in/En Vogue - Don-t Let Go (Love) (Official Music Video) (mpeg2).mpeg] Failed to open video codec (error 'Unknown error occurred'). @n
          * ERROR  : [/root/test/out/En Vogue - Don-t Let Go (Love) (Official Music Video) (mpeg2).ts] Transcoding exited with error. @n
          * ERROR  : [/root/test/out/En Vogue - Don-t Let Go (Love) (Official Music Video) (mpeg2).ts] System error: (5) Input/output error @n
          * ERROR  : [/root/test/out/En Vogue - Don-t Let Go (Love) (Official Music Video) (mpeg2).ts] FFMpeg error: (-1313558101) Unknown error occurred
          */
    case AV_CODEC_ID_MPEG2VIDEO:
    {
        *codec_name = "mpeg2_mmal";
        break;
    }
    case AV_CODEC_ID_MPEG4:
    {
        *codec_name = "mpeg4_mmal";
        break;
    }
        /**
            * @todo mmal VC1 hardware acceleration not working. Probably because I have not bought a key... @n
            * @n
            * INFO   : [/root/test/in/Test_1440x576_WVC1_6Mbps.wmv] Hardware decoder acceleration active using codec 'vc1_mmal'. @n
            * INFO   : [/root/test/in/Test_1440x576_WVC1_6Mbps.wmv] Hardware decoder acceleration enabled. Codec 'vc1_mmal'. @n
            * mmal: mmal_vc_port_info_set: failed to set port info (2:0): EINVAL @n
            * mmal: mmal_vc_port_set_format: mmal_vc_port_info_set failed 0x6e54c560 (EINVAL) @n
            * mmal: mmal_port_disable: port vc.ril.video_decode:in:0(WVC1)(0x6e54c560) is not enabled @n
            * mmal: mmal_port_disable: port vc.ril.video_decode:out:0(0x6e546660) is not enabled @n
            * mmal: mmal_port_disable: port vc.ril.video_decode:ctr:0(0x6e54c240) is not enabled @n
            * ERROR  : [/root/test/in/Test_1440x576_WVC1_6Mbps.wmv] Failed to open video input codec for stream #video (error '0'). @n
            * ERROR  : [/root/test/in/Test_1440x576_WVC1_6Mbps.wmv] Failed to open video codec (error 'Unknown error occurred').
            */
    case AV_CODEC_ID_VC1:
    {
        *codec_name = "vc1_mmal";
        break;
    }
    default:
    {
        ret = AVERROR_DECODER_NOT_FOUND;
        break;
    }
    }

    return ret;
}

int FFmpeg_Transcoder::get_hw_v4l2m2m_decoder_name(AVCodecID codec_id, std::string *codec_name) const
{
    int ret = 0;
    /**
     * *** v4l2m2m (Video2linux) decoder ***
     *
     * h263_v4l2m2m         V4L2 mem2mem H.263 decoder wrapper (codec h263)
     * h264_v4l2m2m         V4L2 mem2mem H.264 decoder wrapper (codec h264)
     * hevc_v4l2m2m         V4L2 mem2mem HEVC decoder wrapper (codec hevc)
     * mpeg1_v4l2m2m        V4L2 mem2mem MPEG1 decoder wrapper (codec mpeg1video)
     * mpeg2_v4l2m2m        V4L2 mem2mem MPEG2 decoder wrapper (codec mpeg2video)
     * mpeg4_v4l2m2m        V4L2 mem2mem MPEG4 decoder wrapper (codec mpeg4)
     * vc1_v4l2m2m          V4L2 mem2mem VC1 decoder wrapper (codec vc1)
     * vp8_v4l2m2m          V4L2 mem2mem VP8 decoder wrapper (codec vp8)
     * vp9_v4l2m2m          V4L2 mem2mem VP9 decoder wrapper (codec vp9)
     */
    switch (codec_id)
    {
    case AV_CODEC_ID_H263:
    {
        *codec_name = "h263_v4l2m2m";
        break;
    }
    case AV_CODEC_ID_H264:
    {
        *codec_name = "h264_v4l2m2m";
        break;
    }
    case AV_CODEC_ID_H265:
    {
        *codec_name = "hevc_v4l2m2m";
        break;
    }
    case AV_CODEC_ID_MPEG1VIDEO:
    {
        *codec_name = "mpeg1_v4l2m2m";
        break;
    }
    case AV_CODEC_ID_MPEG2VIDEO:
    {
        *codec_name = "mpeg2_v4l2m2m";
        break;
    }
    case AV_CODEC_ID_MPEG4:
    {
        *codec_name = "mpeg4_v4l2m2m";
        break;
    }
    case AV_CODEC_ID_VC1:
    {
        *codec_name = "vc1_v4l2m2m";
        break;
    }
    case AV_CODEC_ID_VP8:
    {
        *codec_name = "vp8_v4l2m2m";
        break;
    }
    case AV_CODEC_ID_VP9:
    {
        *codec_name = "vp9_v4l2m2m";
        break;
    }
    default:
    {
        ret = AVERROR_DECODER_NOT_FOUND;
        break;
    }
    }

    return ret;
}

int FFmpeg_Transcoder::get_hw_omx_encoder_name(AVCodecID codec_id, std::string *codec_name) const
{
    int ret = 0;
    /**
     * *** Openmax encoder ***
     *
     * h264_omx             OpenMAX IL H.264 video encoder (codec h264)
     */
    switch (codec_id)
    {
    case AV_CODEC_ID_H264:
    {
        *codec_name = "h264_omx";
        break;
    }
    default:
    {
        ret = AVERROR_DECODER_NOT_FOUND;
        break;
    }
    }

    return ret;
}

int FFmpeg_Transcoder::get_hw_v4l2m2m_encoder_name(AVCodecID codec_id, std::string *codec_name) const
{
    int ret = 0;
    /**
     *  * *** v4l2m2m (Video2linux) encoder ***
     *
     * h263_v4l2m2m         V4L2 mem2mem H.263 encoder wrapper (codec h263)
     * h264_v4l2m2m         V4L2 mem2mem H.264 encoder wrapper (codec h264)
     * hevc_v4l2m2m         V4L2 mem2mem HEVC encoder wrapper (codec hevc)
     * mpeg4_v4l2m2m        V4L2 mem2mem MPEG4 encoder wrapper (codec mpeg4)
     * vp8_v4l2m2m          V4L2 mem2mem VP8 encoder wrapper (codec vp8)
     */
    switch (codec_id)
    {
    case AV_CODEC_ID_H263:
    {
        *codec_name = "h263_v4l2m2m";
        break;
    }
    case AV_CODEC_ID_H264:
    {
        *codec_name = "h264_v4l2m2m";
        break;
    }
    case AV_CODEC_ID_H265:
    {
        *codec_name = "hevc_v4l2m2m";
        break;
    }
    case AV_CODEC_ID_MPEG4:
    {
        *codec_name = "mpeg4_v4l2m2m";
        break;
    }
    case AV_CODEC_ID_VP8:
    {
        *codec_name = "vp8_v4l2m2m";
        break;
    }
    default:
    {
        ret = AVERROR_DECODER_NOT_FOUND;
        break;
    }
    }

    return ret;
}

AVPixelFormat FFmpeg_Transcoder::find_sw_fmt_by_hw_type(AVHWDeviceType type)
{
    DEVICETYPE_MAP::const_iterator it = m_devicetype_map.find(type);

    if (it == m_devicetype_map.cend())
    {
        return AV_PIX_FMT_NONE;
    }

    return it->second;
}

void FFmpeg_Transcoder::get_pix_formats(AVPixelFormat *in_pix_fmt, AVPixelFormat *out_pix_fmt, AVCodecContext* output_codec_ctx) const
{
#if LAVF_DEP_AVSTREAM_CODEC
    *in_pix_fmt = static_cast<AVPixelFormat>(m_in.m_video.m_stream->codecpar->format);
#else
    *in_pix_fmt = static_cast<AVPixelFormat>(m_in.m_video.m_stream->codec->pix_fmt);
#endif

    if (m_hwaccel_enable_dec_buffering)
    {
        *in_pix_fmt = find_sw_fmt_by_hw_type(params.m_hwaccel_dec_device_type);
    }

    if (output_codec_ctx == nullptr)
    {
        output_codec_ctx = m_out.m_video.m_codec_ctx;
    }

    // Fail safe: If output_codec_ctx is NULL, set to something common (AV_PIX_FMT_YUV420P is widely used)
    *out_pix_fmt = (output_codec_ctx != nullptr) ? output_codec_ctx->pix_fmt : AV_PIX_FMT_YUV420P;

    if (*in_pix_fmt == AV_PIX_FMT_NONE)
    {
        // If input's stream pixel format is unknown, use same as output (may not work but at least will not crash FFmpeg)
        *in_pix_fmt = *out_pix_fmt;
    }

    // If hardware acceleration is enabled, e.g., output_codec_ctx->pix_fmt is AV_PIX_FMT_VAAPI
    // but the format actually is AV_PIX_FMT_NV12 so we use the correct value from sw_format in
    // the hardware frames context.
    if (m_hwaccel_enable_enc_buffering &&
            output_codec_ctx != nullptr &&
            output_codec_ctx->hw_frames_ctx != nullptr &&
            output_codec_ctx->hw_frames_ctx->data != nullptr)
    {
        *out_pix_fmt = reinterpret_cast<AVHWFramesContext*>(output_codec_ctx->hw_frames_ctx->data)->sw_format;
    }
}<|MERGE_RESOLUTION|>--- conflicted
+++ resolved
@@ -446,8 +446,8 @@
 
     m_virtualfile->m_duration = m_in.m_format_ctx->duration;
 
-	// Issue #80: Open input video codec, but only if target supports video. 
-	// Saves resources: no need to decode video frames if not used.
+    // Issue #80: Open input video codec, but only if target supports video.
+    // Saves resources: no need to decode video frames if not used.
     if (m_current_format->video_codec_id() != AV_CODEC_ID_NONE)
     {
         // Open best match video codec
@@ -458,48 +458,41 @@
             return ret;
         }
 
-<<<<<<< HEAD
-    if (m_in.m_video.m_stream_idx != INVALID_STREAM)
-    {
-        // We have a video stream
-        // Check to see if encoder hardware acceleration is both requested and supported by codec.
-        std::string hw_encoder_codec_name;
-        if (!get_hw_encoder_name(m_current_format->video_codec_id(), &hw_encoder_codec_name))
-        {
-            // API supports hardware frame buffers
-            m_hwaccel_enable_enc_buffering = (params.m_hwaccel_enc_device_type != AV_HWDEVICE_TYPE_NONE);
-        }
-
-        if (m_hwaccel_enable_enc_buffering)
-        {
-            // Hardware buffers available, enabling encoder hardware accceleration.
-            Logging::info(destname(), "Hardware encoder frame buffering %1 enabled.", get_hwaccel_API_text(params.m_hwaccel_enc_API).c_str());
-            ret = hwdevice_ctx_create(&m_hwaccel_enc_device_ctx, params.m_hwaccel_enc_device_type, params.m_hwaccel_enc_device);
-            if (ret < 0)
-            {
-                Logging::error(destname(), "Failed to create a %1 device for encoding (error %2).", get_hwaccel_API_text(params.m_hwaccel_enc_API).c_str(), ffmpeg_geterror(ret).c_str());
-                return ret;
-            }
-            Logging::debug(destname(), "Hardware encoder acceleration and frame buffering active using codec '%1'.", hw_encoder_codec_name.c_str());
-        }
-        else if (params.m_hwaccel_enc_device_type != AV_HWDEVICE_TYPE_NONE)
-        {
-            // No hardware acceleration, fallback to software,
-            Logging::debug(destname(), "Hardware encoder frame buffering %1 not suported by codec '%2'. Falling back to software.", get_hwaccel_API_text(params.m_hwaccel_enc_API).c_str(), get_codec_name(m_in.m_video.m_codec_ctx->codec_id, true));
-        }
-        else if (!hw_encoder_codec_name.empty())
-        {
-            // No frame buffering (e.g. OpenMAX or MMAL), but hardware acceleration possible.
-            Logging::debug(destname(), "Hardware encoder acceleration active using codec '%1'.", hw_encoder_codec_name.c_str());
-        }
-
-        m_in.m_video.m_stream               = m_in.m_format_ctx->streams[m_in.m_video.m_stream_idx];
-=======
         if (m_in.m_video.m_stream_idx != INVALID_STREAM)
         {
             // We have a video stream
+            // Check to see if encoder hardware acceleration is both requested and supported by codec.
+            std::string hw_encoder_codec_name;
+            if (!get_hw_encoder_name(m_current_format->video_codec_id(), &hw_encoder_codec_name))
+            {
+                // API supports hardware frame buffers
+                m_hwaccel_enable_enc_buffering = (params.m_hwaccel_enc_device_type != AV_HWDEVICE_TYPE_NONE);
+            }
+
+            if (m_hwaccel_enable_enc_buffering)
+            {
+                // Hardware buffers available, enabling encoder hardware accceleration.
+                Logging::info(destname(), "Hardware encoder frame buffering %1 enabled.", get_hwaccel_API_text(params.m_hwaccel_enc_API).c_str());
+                ret = hwdevice_ctx_create(&m_hwaccel_enc_device_ctx, params.m_hwaccel_enc_device_type, params.m_hwaccel_enc_device);
+                if (ret < 0)
+                {
+                    Logging::error(destname(), "Failed to create a %1 device for encoding (error %2).", get_hwaccel_API_text(params.m_hwaccel_enc_API).c_str(), ffmpeg_geterror(ret).c_str());
+                    return ret;
+                }
+                Logging::debug(destname(), "Hardware encoder acceleration and frame buffering active using codec '%1'.", hw_encoder_codec_name.c_str());
+            }
+            else if (params.m_hwaccel_enc_device_type != AV_HWDEVICE_TYPE_NONE)
+            {
+                // No hardware acceleration, fallback to software,
+                Logging::debug(destname(), "Hardware encoder frame buffering %1 not suported by codec '%2'. Falling back to software.", get_hwaccel_API_text(params.m_hwaccel_enc_API).c_str(), get_codec_name(m_in.m_video.m_codec_ctx->codec_id, true));
+            }
+            else if (!hw_encoder_codec_name.empty())
+            {
+                // No frame buffering (e.g. OpenMAX or MMAL), but hardware acceleration possible.
+                Logging::debug(destname(), "Hardware encoder acceleration active using codec '%1'.", hw_encoder_codec_name.c_str());
+            }
+
             m_in.m_video.m_stream               = m_in.m_format_ctx->streams[m_in.m_video.m_stream_idx];
->>>>>>> 20166cc8
 
 #ifdef USE_LIBDVD
             if (m_virtualfile->m_type == VIRTUALTYPE_DVD)
