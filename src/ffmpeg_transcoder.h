--- conflicted
+++ resolved
@@ -134,20 +134,12 @@
     {
         OUTPUTFILE() :
             m_audio_pts(0),
-<<<<<<< HEAD
             m_video_pts(0),
-            m_video_start_pts(0),
-=======
->>>>>>> a1e3c37f
             m_last_mux_dts(AV_NOPTS_VALUE)
         {}
 
         int64_t                 m_audio_pts;            /**< @brief Global timestamp for the audio frames */
-<<<<<<< HEAD
         int64_t                 m_video_pts;            /**< @brief Global timestamp for the video frames */
-        int64_t                 m_video_start_pts;      /**< @brief Video start PTS */
-=======
->>>>>>> a1e3c37f
         int64_t                 m_last_mux_dts;         /**< @brief Last muxed DTS */
 
         ID3v1                   m_id3v1;                /**< @brief mp3 only, can be referenced at any time */
