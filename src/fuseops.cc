/*
 * Copyright (C) 2006-2008 David Collett
 * Copyright (C) 2008-2012 K. Henriksson
 * Copyright (C) 2017-2021 FFmpeg support by Norbert Schlia (nschlia@oblivion-software.de)
 *
 * This program is free software; you can redistribute it and/or modify
 * it under the terms of the GNU General Public License as published by
 * the Free Software Foundation; either version 3 of the License, or
 * (at your option) any later version.
 *
 * This program is distributed in the hope that it will be useful,
 * but WITHOUT ANY WARRANTY; without even the implied warranty of
 * MERCHANTABILITY or FITNESS FOR A PARTICULAR PURPOSE.  See the
 * GNU General Public License for more details.
 *
 * You should have received a copy of the GNU General Public License
 * along with this program; if not, write to the Free Software
 * Foundation, Inc., 51 Franklin St, Fifth Floor, Boston, MA 02110-1301, USA.
 *
 * On Debian systems, the complete text of the GNU General Public License
 * Version 3 can be found in `/usr/share/common-licenses/GPL-3'.
 */

/**
 * @file
 * @brief Fuse operations implementation
 *
 * @ingroup ffmpegfs
 *
 * @author Norbert Schlia (nschlia@oblivion-software.de)
 * @copyright Copyright (C) 2006-2008 David Collett @n
 * Copyright (C) 2008-2013 K. Henriksson @n
 * Copyright (C) 2017-2021 FFmpeg support by Norbert Schlia (nschlia@oblivion-software.de)
 */

#include "transcode.h"
#include "ffmpeg_utils.h"
#include "cache_maintenance.h"
#include "logging.h"
#ifdef USE_LIBVCD
#include "vcdparser.h"
#endif // USE_LIBVCD
#ifdef USE_LIBDVD
#include "dvdparser.h"
#endif // USE_LIBDVD
#ifdef USE_LIBBLURAY
#include "blurayparser.h"
#endif // USE_LIBBLURAY
#include "cuesheetparser.h"
#include "thread_pool.h"
#include "buffer.h"
#include "cache_entry.h"

#include <dirent.h>
#include <unistd.h>
#include <map>
#include <regex>
#include <list>
#include <assert.h>
#include <signal.h>

/**
 * @brief Map source file names to virtual file objects.
 */
typedef std::map<std::string, VIRTUALFILE> filenamemap;

static void             init_stat(struct stat *stbuf, size_t fsize, time_t ftime, bool directory);
static LPVIRTUALFILE    make_file(void *buf, fuse_fill_dir_t filler, VIRTUALTYPE type, const std::string & origpath, const std::string & filename, size_t fsize, time_t ftime = time(nullptr), int flags = VIRTUALFLAG_NONE);
static void             prepare_script();
static void             translate_path(std::string *origpath, const char* path);
static bool             transcoded_name(std::string *filepath, FFmpegfs_Format **current_format = nullptr);
static filenamemap::const_iterator find_prefix(const filenamemap & map, const std::string & search_for);
static int              get_source_properties(const std::string & origpath, LPVIRTUALFILE virtualfile);
static int              make_hls_fileset(void * buf, fuse_fill_dir_t filler, const std::string & origpath, LPVIRTUALFILE virtualfile);

static int              ffmpegfs_readlink(const char *path, char *buf, size_t size);
static int              ffmpegfs_readdir(const char *path, void *buf, fuse_fill_dir_t filler, off_t offset, struct fuse_file_info *fi);
static int              ffmpegfs_getattr(const char *path, struct stat *stbuf);
static int              ffmpegfs_fgetattr(const char *path, struct stat * stbuf, struct fuse_file_info *fi);
static int              ffmpegfs_open(const char *path, struct fuse_file_info *fi);
static int              ffmpegfs_read(const char *path, char *buf, size_t size, off_t offset, struct fuse_file_info *fi);
static int              ffmpegfs_statfs(const char *path, struct statvfs *stbuf);
static int              ffmpegfs_release(const char *path, struct fuse_file_info *fi);
static void             sighandler(int signum);
static void *           ffmpegfs_init(struct fuse_conn_info *conn);
static void             ffmpegfs_destroy(__attribute__((unused)) void * p);
static std::string      get_number(const char *path, uint32_t *value);

static filenamemap          filenames;          /**< @brief Map files to virtual files */
static std::vector<char>    script_file;        /**< @brief Buffer for the virtual script if enabled */

static struct sigaction     oldHandler;         /**< @brief Saves old SIGINT handler to restore on shutdown */

fuse_operations             ffmpegfs_ops;       /**< @brief FUSE file system operations */

thread_pool*                tp;                 /**< @brief Thread pool object */

/**
  *
  * List of passthrough file extensions
  *
  * Note: Must be in ascending aplhabetical order for the
  * binary_search function used on it to work! New elements
  * must be inserted in the correct position, elements
  * removed by simply deleting them from the list.
  */
static const std::list<std::string> passthrough_map =
{
    "AA",
    "ACR",		// Dicom/ACR/IMA file format for medical images
    "AI",		// PostScript Formats (Ghostscript required)
    "ANI",		// Animated Cursor
    "ARW",		// Digital camera RAW formats (Adobe, Epson, Nikon, Minolta, Olympus, Fuji, Kodak, Sony, Pentax, Sigma)
    "AWD",		// Artweaver format
    "B3D",		// BodyPaint 3D format
    "BMP",		// Windows Bitmap
    "CAM",		// Casio digital camera format (JPG version only)
    "CEL",
    "CGM",		// CAD Formats (Shareware PlugIns)
    "CIN",		// Digital Picture Exchange/Cineon Format
    "CLP",		// Windows Clipboard
    "CPT",		// CorelDraw Photopaint format (CPT version 6 only)
    "CR2",		// Canon RAW format
    "CRW",		// Canon RAW format
    "CUR",		// Animated Cursor
    "DCM",		// Dicom/ACR/IMA file format for medical images
    "DCR",		// Digital camera RAW formats (Adobe, Epson, Nikon, Minolta, Olympus, Fuji, Kodak, Sony, Pentax, Sigma)
    "DCX",		// Multipage PCX format
    "DDS",		// Direct Draw Surface format
    "DIB",		// Windows Bitmap
    "DJVU",		// DjVu File Format
    "DNG",		// Digital camera RAW formats (Adobe, Epson, Nikon, Minolta, Olympus, Fuji, Kodak, Sony, Pentax, Sigma)
    "DPX",		// Digital Picture Exchange/Cineon Format
    "DWG",		// CAD Formats (Shareware PlugIns)
    "DXF",		// Drawing Interchange Format, CAD format
    "ECW",		// Enhanced Compressed Wavelet
    "EEF",		// Digital camera RAW formats (Adobe, Epson, Nikon, Minolta, Olympus, Fuji, Kodak, Sony, Pentax, Sigma)
    "EMF",		// Enhanced Metafile Format
    "EPS",		// PostScript Formats (Ghostscript required)
    "EXR",		// EXR format
    "FITS",     // Flexible Image Transport System
    "FLI",
    "FLIF",     // Free Lossless Image format
    "FPX",		// FlashPix format
    "G3",		// Group 3 Facsimile Apparatus format
    "GIF",		// Graphics Interchange Format
    "HDP",		// JPEG-XR/Microsoft HD Photo format
    "HDR",		// High Dynamic Range format
    "HEIC",     // High Efficiency Image format
    "HPGL",		// CAD Formats (Shareware PlugIns)
    "HRZ",
    "ICL",		// Icon Library formats
    "ICO",		// Windows Icon
    "ICS",		// Image Cytometry Standard format
    "IFF",		// Interchange File Format
    "IMA",		// Dicom/ACR/IMA file format for medical images
    "IMG",		// GEM Raster format
    "IW44",     // DjVu File Format
    "J2K",		// JPEG 2000 format
    "JLS",		// JPEG-LS, JPEG Lossless
    "JNG",		// Multiple Network Graphics
    "JP2",		// JPEG 2000 format
    "JPC",		// JPEG 2000 format
    "JPEG",     // Joint Photographic Experts Group
    "JPG",		// Joint Photographic Experts Group
    "JPM",		// JPEG2000/Part6, LuraDocument.jpm
    "JXR",		// JPEG-XR/Microsoft HD Photo format
    "KDC",		// Kodak digital camera format
    "LBM",		// Interchange File Format
    "M3U8",     // Apple HTTP Live Streaming
    "MIFF",
    "MNG",		// Multiple Network Graphics
    "MRC",		// MRC format
    "MrSID ",	// LizardTech's SID Wavelet format
    "MRW",		// Digital camera RAW formats (Adobe, Epson, Nikon, Minolta, Olympus, Fuji, Kodak, Sony, Pentax, Sigma)
    "NEF",		// Digital camera RAW formats (Adobe, Epson, Nikon, Minolta, Olympus, Fuji, Kodak, Sony, Pentax, Sigma)
    "NRW",		// Digital camera RAW formats (Adobe, Epson, Nikon, Minolta, Olympus, Fuji, Kodak, Sony, Pentax, Sigma)
    "ORF",		// Digital camera RAW formats (Adobe, Epson, Nikon, Minolta, Olympus, Fuji, Kodak, Sony, Pentax, Sigma)
    "PBM",		// Portable Bitmap format
    "PCD",		// Kodak Photo CD
    "PCX",		// PC Paintbrush format from ZSoft Corporation
    "PDF",		// PostScript Formats (Ghostscript required)
    "PDF",		// Portable Document format
    "PDN",		// Paint.NET file format
    "PEF",		// Digital camera RAW formats (Adobe, Epson, Nikon, Minolta, Olympus, Fuji, Kodak, Sony, Pentax, Sigma)
    "PGM",		// Portable Greymap format
    "PICT",		// Macintosh PICT format
    "PIX",
    "PNG",		// Portable Network Graphics
    "PNM",
    "PPM",		// Portable Pixelmap format
    "PS",		// PostScript Formats (Ghostscript required)
    "PSD",		// Adobe PhotoShop format
    "PSP",		// Paint Shop Pro format
    "PVR",		// DreamCast Texture format
    "QTIF ",    // Macintosh PICT format
    "RAF",		// Digital camera RAW formats (Adobe, Epson, Nikon, Minolta, Olympus, Fuji, Kodak, Sony, Pentax, Sigma)
    "RAS",		// Sun Raster format
    "RAW",		// Raw (binary) data
    "RGB",		// Silicon Graphics format
    "RLE",		// Utah RLE format
    "RW2",		// Digital camera RAW formats (Adobe, Epson, Nikon, Minolta, Olympus, Fuji, Kodak, Sony, Pentax, Sigma)
    "SFF",		// Structured Fax File
    "SFW",		// Seattle Film Works format
    "SGI",		// Silicon Graphics format
    "SID",		// LizardTech's SID Wavelet format
    "SIF",		// SIF format
    "SRF",		// Digital camera RAW formats (Adobe, Epson, Nikon, Minolta, Olympus, Fuji, Kodak, Sony, Pentax, Sigma)
    "SUN",		// Sun Raster format
    "Sunras",
    "SVG",		// CAD Formats (Shareware PlugIns)
    "TGA",		// Truevision Advanced Raster Graphics Adapter (TARGA)
    "TIF",		// Tagged Image File Format
    "TIFF",
    "TTF",		// True Type Font
    "TXT",		// Text (ASCII) File (as image)
    "VTF",		// Valve Texture format
    "WAD",		// WAD3 Game format
    "WAL",		// Quake 2 textures
    "WBC",		// Webshots formats
    "WBZ",		// Webshots formats
    "WBMP ",    // WAP Bitmap format
    "WDP",		// JPEG-XR/Microsoft HD Photo format
    "WebP ",    // Weppy file format
    "WMF",		// Windows Metafile Format
    "WSQ",		// Wavelet Scaler Quantization format
    "X",
    "X3F",		// Digital camera RAW formats (Adobe, Epson, Nikon, Minolta, Olympus, Fuji, Kodak, Sony, Pentax, Sigma)
    "XBM",		// X11 Bitmap
    "XCF",		// GIMP file format
    "XPM",
    "XWD",
    "YUV "		// Raw (binary) data
};

void init_fuse_ops(void)
{
    memset(&ffmpegfs_ops, 0, sizeof(fuse_operations));
    ffmpegfs_ops.getattr  = ffmpegfs_getattr;
    ffmpegfs_ops.fgetattr = ffmpegfs_fgetattr;
    ffmpegfs_ops.readlink = ffmpegfs_readlink;
    ffmpegfs_ops.readdir  = ffmpegfs_readdir;
    ffmpegfs_ops.open     = ffmpegfs_open;
    ffmpegfs_ops.read     = ffmpegfs_read;
    ffmpegfs_ops.statfs   = ffmpegfs_statfs;
    ffmpegfs_ops.release  = ffmpegfs_release;
    ffmpegfs_ops.init     = ffmpegfs_init;
    ffmpegfs_ops.destroy  = ffmpegfs_destroy;
}

/**
 * @brief Initialise a stat structure.
 * @param[in] stbuf - struct stat to fill in.
 * @param[in] fsize - size of the corresponding file.
 * @param[in] ftime - File time (creation/modified/access) of the corresponding file.
 * @param[in] directory - If true, the structure is set up for a directory.
 */
static void init_stat(struct stat * stbuf, size_t fsize, time_t ftime, bool directory)
{
    memset(stbuf, 0, sizeof(struct stat));

    stbuf->st_mode = DEFFILEMODE; //S_IFREG | S_IRUSR | S_IRGRP | S_IROTH;
    if (directory)
    {
        stbuf->st_mode |= S_IFDIR | S_IXUSR | S_IXGRP | S_IXOTH;
        stbuf->st_nlink = 2;
    }
    else
    {
        stbuf->st_mode |= S_IFREG;
        stbuf->st_nlink = 1;
    }

    stat_set_size(stbuf, fsize);

    // Set current user as owner
    stbuf->st_uid = getuid();
    stbuf->st_gid = getgid();

    // Use current date/time
    stbuf->st_atime = stbuf->st_mtime = stbuf->st_ctime = ftime;
}

/**
 * @brief Make a virtual file.
 * @param[in] buf - FUSE buffer to fill.
 * @param[in] filler - Filler function.
 * @param[in] type - Type of virtual file.
 * @param[in] origpath - Original path.
 * @param[in] filename - Name of virtual file.
 * @param[in] flags - On of the VIRTUALFLAG_ macros.
 * @param[in] fsize - Size of virtual file.
 * @param[in] ftime - Time of virtual file.
 * @return Returns constant pointer to VIRTUALFILE object of file.
 */
static LPVIRTUALFILE make_file(void *buf, fuse_fill_dir_t filler, VIRTUALTYPE type, const std::string & origpath, const std::string & filename, size_t fsize, time_t ftime, int flags)
{
    struct stat stbuf;

    init_stat(&stbuf, fsize, ftime, false);

    if (add_fuse_entry(buf, filler, filename.c_str(), &stbuf, 0))
    {
        return nullptr;
    }

    return insert_file(type, origpath + filename, &stbuf, flags);
}

/**
 * @brief Read the virtual script file into memory and store in buffer.
 */
static void prepare_script()
{
    std::string scriptsource;

    exepath(&scriptsource);
    scriptsource += params.m_scriptsource;

    Logging::debug(scriptsource, "Reading virtual script source.");

    FILE *fpi = fopen(scriptsource.c_str(), "rt");
    if (fpi == nullptr)
    {
        Logging::warning(scriptsource, "File open failed. Disabling script: (%1) %2", errno, strerror(errno));
        params.m_enablescript = false;
    }
    else
    {
        struct stat stbuf;
        if (fstat(fileno(fpi), &stbuf) == -1)
        {
            Logging::warning(scriptsource, "File could not be accessed. Disabling script: (%1) %2", errno, strerror(errno));
            params.m_enablescript = false;
        }
        else
        {
            script_file.resize(static_cast<size_t>(stbuf.st_size));

            if (fread(&script_file[0], 1, static_cast<size_t>(stbuf.st_size), fpi) != static_cast<size_t>(stbuf.st_size))
            {
                Logging::warning(scriptsource, "File could not be read. Disabling script: (%1) %2", errno, strerror(errno));
                params.m_enablescript = false;
            }
            else
            {
                Logging::trace(scriptsource, "Read %1 bytes of script file.", script_file.size());
            }
        }

        fclose(fpi);
    }
}

/**
 * @brief Translate file names from FUSE to the original absolute path.
 * @param[out] origpath - Upon return, contains the name and path of the original file.
 * @param[in] path - Filename and relative path of the original file.
 */
static void translate_path(std::string *origpath, const char* path)
{
    *origpath = params.m_basepath;
    if (*path == '/')
    {
        ++path;
    }
    *origpath += path;
    sanitise_filepath(origpath);
}

/**
 * @brief Convert file name from source to destination name.
 * @param[in] filepath - Name of source file, will be changed to destination name.
 * @param[out] current_format - If format has been found points to format info, nullptr if not.
 * @return Returns true if format has been found and filename changed, false if not.
 */
static bool transcoded_name(std::string * filepath, FFmpegfs_Format **current_format /*= nullptr*/)
{
    AVOutputFormat* format = av_guess_format(nullptr, filepath->c_str(), nullptr);

    if (format != nullptr)
    {
        std::string ext;

        if (!find_ext(&ext, *filepath) || !std::binary_search(passthrough_map.cbegin(), passthrough_map.cend(), ext, nocasecompare))
        {
            FFmpegfs_Format *ffmpegfs_format = params.current_format(*filepath);

            if ((ffmpegfs_format->audio_codec_id() != AV_CODEC_ID_NONE && format->audio_codec != AV_CODEC_ID_NONE) ||
                    (ffmpegfs_format->video_codec_id() != AV_CODEC_ID_NONE && format->video_codec != AV_CODEC_ID_NONE))
            {
                *current_format = params.current_format(*filepath);
                if (params.m_oldnamescheme)
                {
                    // Old filename scheme, creates duplicates
                    replace_ext(filepath, (*current_format)->fileext());
                }
                else
                {
                    // New name scheme
                    append_ext(filepath, (*current_format)->fileext());
                }
                return true;
            }
        }
    }

    if (current_format != nullptr)
    {
        *current_format = nullptr;
    }
    return false;
}

/**
 * @brief Find mapped file by prefix. Normally used to find a path.
 * @param[in] map - File map with virtual files.
 * @param[in] search_for - Prefix (path) to search for.
 * @return If found, returns const_iterator to map entry. Returns map.cend() if not found.
 */
static filenamemap::const_iterator find_prefix(const filenamemap & map, const std::string & search_for)
{
    filenamemap::const_iterator it = map.lower_bound(search_for);
    if (it != map.cend())
    {
        const std::string & key = it->first;
        if (key.compare(0, search_for.size(), search_for) == 0) // Really a prefix?
        {
            return it;
        }
    }
    return map.cend();
}

LPVIRTUALFILE insert_file(VIRTUALTYPE type, const std::string & virtfile, const struct stat * stbuf, int flags)
{
    return insert_file(type, virtfile, virtfile, stbuf, flags);
}

LPVIRTUALFILE insert_file(VIRTUALTYPE type, const std::string & _virtfile, const std::string & _origfile, const struct stat * stbuf, int flags)
{
    std::string virtfile(sanitise_filepath(_virtfile));
    std::string origfile(sanitise_filepath(_origfile));

    filenamemap::iterator it    = filenames.find(virtfile);

    if (it != filenames.cend())
    {
        VIRTUALFILE & virtualfile = it->second;

        memcpy(&virtualfile.m_st, stbuf, sizeof(struct stat));

        virtualfile.m_type          = type;
        virtualfile.m_flags         = flags;
        virtualfile.m_format_idx    = params.guess_format_idx(origfile);
        virtualfile.m_destfile      = virtfile;
        virtualfile.m_origfile      = origfile;
    }
    else
    {
        VIRTUALFILE virtualfile;

        memcpy(&virtualfile.m_st, stbuf, sizeof(struct stat));

        virtualfile.m_type          = type;
        virtualfile.m_flags         = flags;
        virtualfile.m_format_idx    = params.guess_format_idx(origfile);
        virtualfile.m_destfile      = virtfile;
        virtualfile.m_origfile      = origfile;

        filenames.insert(make_pair(virtfile, virtualfile));
        it    = filenames.find(virtfile);
    }

    return &it->second;
}

LPVIRTUALFILE insert_dir(VIRTUALTYPE type, const std::string & virtdir, const struct stat * stbuf, int flags)
{
    struct stat stbufdir;

    flags |= VIRTUALFLAG_DIRECTORY | VIRTUALFLAG_FILESET;

    std::memcpy(&stbufdir, stbuf, sizeof(stbufdir));

    // Change file to directory for the frame set
    // Change file to virtual directory for the frame set. Keep permissions.
    stbufdir.st_mode  &= ~static_cast<mode_t>(S_IFREG | S_IFLNK);
    stbufdir.st_mode  |= S_IFDIR;
    stbufdir.st_nlink = 2;
    stbufdir.st_size  = stbufdir.st_blksize;

    std::string path(virtdir);
    append_sep(&path);

    if (params.m_format[0].is_frameset())
    {
        flags |= VIRTUALFLAG_FRAME;
    }
    else if (params.m_format[0].is_hls())
    {
        flags |= VIRTUALFLAG_HLS;
    }

    return insert_file(type, path, &stbufdir, flags);
}

LPVIRTUALFILE find_file(const std::string & virtfile)
{
    filenamemap::iterator it = filenames.find(sanitise_filepath(virtfile));

    errno = 0;

    if (it != filenames.end())
    {
        return &it->second;
    }
    return nullptr;
}

bool check_path(const std::string & path)
{
    filenamemap::const_iterator it = find_prefix(filenames, path);

    return (it != filenames.cend());
}

int load_path(const std::string & path, const struct stat *statbuf, void *buf, fuse_fill_dir_t filler)
{
    if (buf == nullptr)
    {
        // We can't add anything here if buf == nullptr
        return 0;
    }

    int title_count = 0;

    for (filenamemap::const_iterator it = filenames.lower_bound(path); it != filenames.cend(); it++)
    {
        std::string virtfilepath    = it->first;
        LPCVIRTUALFILE virtualfile  = &it->second;

        if (
        #ifdef USE_LIBVCD
                (virtualfile->m_type != VIRTUALTYPE_VCD) &&
        #endif // USE_LIBVCD
        #ifdef USE_LIBDVD
                (virtualfile->m_type != VIRTUALTYPE_DVD) &&
        #endif // USE_LIBDVD
        #ifdef USE_LIBBLURAY
                (virtualfile->m_type != VIRTUALTYPE_BLURAY) &&
        #endif // USE_LIBBLURAY
                !(virtualfile->m_flags & VIRTUALFLAG_CUESHEET)
                )
        {
            continue;
        }

        remove_filename(&virtfilepath);
        if (virtfilepath == path) // Really a prefix?
        {
            struct stat stbuf;
            std::string destfile(virtualfile->m_destfile);

            if (virtualfile->m_flags & VIRTUALFLAG_DIRECTORY)
            {
                // Is a directory, no need to translate the file name, just drop terminating separator
                remove_sep(&destfile);
            }
            remove_path(&destfile);

            title_count++;

            if (statbuf == nullptr)
            {
                memcpy(&stbuf, &virtualfile->m_st, sizeof(struct stat));
            }
            else
            {
                memcpy(&stbuf, statbuf, sizeof(struct stat));

	            stat_set_size(&stbuf, static_cast<size_t>(virtualfile->m_st.st_size));
            }

<<<<<<< HEAD
            if (filler(buf, destfile.c_str(), &stbuf, 0))
=======
            if (add_fuse_entry(buf, filler, destfile.c_str(), &stbuf, 0))
>>>>>>> 94dbf17a
            {
                // break;
            }
        }
    }

    return title_count;
}

/**
 * @brief Filter function used for scandir.
 *
 * Selects files that can be processed with FFmpeg API.
 *
 * @param[in] de - dirent to check
 * @return Returns nonzero if dirent matches, 0 if not.
 */
static int selector(const struct dirent * de)
{
    if (de->d_type & (DT_REG | DT_LNK))
    {
        return (av_guess_format(nullptr, de->d_name, nullptr) != nullptr);
    }
    else
    {
        return 0;
    }
}

LPVIRTUALFILE find_original(const std::string & origpath)
{
    std::string buffer(origpath);
    return find_original(&buffer);
}

LPVIRTUALFILE find_original(std::string * filepath)
{
    sanitise_filepath(filepath);

    LPVIRTUALFILE virtualfile = find_file(*filepath);

    errno = 0;

    if (virtualfile != nullptr)
    {
        *filepath = virtualfile->m_origfile;
        return virtualfile;
    }
    else
    {
        // Fallback to old method (required if file accessed directly)
        std::string ext;
        if (!params.m_format[0].is_hls() && find_ext(&ext, *filepath) && (strcasecmp(ext, params.m_format[0].fileext()) == 0 || (params.smart_transcode() && strcasecmp(ext, params.m_format[1].fileext()) == 0)))
        {
            std::string dir(*filepath);
            std::string filename(*filepath);
            std::string origfile;
            struct dirent **namelist;
            struct stat stbuf;
            int count;
            int found = 0;

            remove_filename(&dir);
            origfile = dir;

            count = scandir(dir.c_str(), &namelist, selector, nullptr);
            if (count == -1)
            {
                if (errno != ENOTDIR)   // If not a directory, simply ignore error
                {
                    Logging::error(dir, "Error scanning directory: (%1) %2", errno, strerror(errno));
                }
                return nullptr;
            }

            remove_path(&filename);
            std::regex specialChars { R"([-[\]{}()*+?.,\^$|#\s])" };
            filename = std::regex_replace(filename, specialChars, R"(\$&)");
            replace_ext(&filename, "*");

            for (int n = 0; n < count; n++)
            {
                if (!found && !reg_compare(namelist[n]->d_name, filename, std::regex::icase))
                {
                    append_filename(&origfile, namelist[n]->d_name);
                    found = 1;
                }
                free(namelist[n]);
            }
            free(namelist);

            sanitise_filepath(&origfile);

            if (found && lstat(origfile.c_str(), &stbuf) == 0)
            {
                // File exists with this extension
                LPVIRTUALFILE virtualfile;

                if (*filepath != origfile)
                {
                    virtualfile = insert_file(VIRTUALTYPE_DISK, *filepath, origfile, &stbuf); ///<* @todo This probably won't work, need to redo "Fallback to old method"
                    *filepath = origfile;
                }
                else
                {
                    virtualfile = insert_file(VIRTUALTYPE_DISK, origfile, &stbuf, VIRTUALFLAG_PASSTHROUGH);
                }
                return virtualfile;
            }
            else
            {
                // File does not exist; this is a virtual file, not an error
                errno = 0;
            }
        }
    }
    // Source file exists with no supported extension, keep path
    return nullptr;
}

LPVIRTUALFILE find_parent(const std::string & origpath)
{
    std::string filepath(origpath);

    remove_filename(&filepath);
    remove_sep(&filepath);

    return find_original(&filepath);
}

/**
 * @brief Read the target of a symbolic link.
 * @param[in] path
 * @param[in] buf - FUSE buffer to fill.
 * @param[in] size
 * @return On success, returns 0. On error, returns -errno.
 */
static int ffmpegfs_readlink(const char *path, char *buf, size_t size)
{
    std::string origpath;
    std::string transcoded;
    ssize_t len;

    Logging::trace(path, "readlink");

    translate_path(&origpath, path);
    find_original(&origpath);

    len = readlink(origpath.c_str(), buf, size - 2);
    if (len != -1)
    {
        buf[len] = '\0';

        transcoded = buf;
        transcoded_name(&transcoded);

        buf[0] = '\0';
        strncat(buf, transcoded.c_str(), size);

        errno = 0;  // Just to make sure - reset any error
    }

    return -errno;
}

/**
 * @brief Calculate the video frame count.
 * @param[in] origpath - Path of original file.
 * @param[inout] virtualfile - Virtual file object to modify.
 * @return On success, returns 0. On error, returns -errno.
 */
static int get_source_properties(const std::string & origpath, LPVIRTUALFILE virtualfile)
{
    Cache_Entry* cache_entry = transcoder_new(virtualfile, false);
    if (cache_entry == nullptr)
    {
        return -errno;
    }

    transcoder_delete(cache_entry);

    Logging::debug(origpath, "Duration: %1 Frames: %2 Segments: %3", virtualfile->m_duration, virtualfile->m_video_frame_count, virtualfile->get_segment_count());

    return 0;
}

/**
 * @brief Build a virtual HLS file set
 * @param[in, out] buf - The buffer passed to the readdir() operation.
 * @param[in, out] filler - Function to add an entry in a readdir() operation (see https://libfuse.github.io/doxygen/fuse_8h.html#a7dd132de66a5cc2add2a4eff5d435660)
 * @param[in] origpath - The original file
 * @param[in] virtualfile - LPCVIRTUALFILE of file to create file set for
 * @return On success, returns 0. On error, returns -errno.
 */
static int make_hls_fileset(void * buf, fuse_fill_dir_t filler, const std::string & origpath, LPVIRTUALFILE virtualfile)
{
    // Generate set of TS segment files and necessary M3U lists
    LPVIRTUALFILE child_file;
    std::string master_contents;
    std::string index_0_av_contents;

    if (!virtualfile->get_segment_count())
    {
        int res = get_source_properties(origpath, virtualfile);
        if (res < 0)
        {
            return res;
        }
    }

    if (virtualfile->get_segment_count())
    {
        // Examples...
        //"#EXT-X-STREAM-INF:PROGRAM-ID=1,BANDWIDTH=1250,RESOLUTION=720x406,CODECS= \"avc1.77.30, mp4a.40.2 \",CLOSED-CAPTIONS=NONE\n"
        //"index_0_av.m3u8\n";
        //"#EXT-X-STREAM-INF:PROGRAM-ID=1,BANDWIDTH=2647000,RESOLUTION=1280x720,CODECS= \"avc1.77.30, mp4a.40.2 \",CLOSED-CAPTIONS=NONE\n"
        //"index_1_av.m3u8\n"
        //"#EXT-X-STREAM-INF:PROGRAM-ID=1,BANDWIDTH=922000,RESOLUTION=640x360,CODECS= \"avc1.77.30, mp4a.40.2 \",CLOSED-CAPTIONS=NONE\n"
        //"index_2_av.m3u8\n"
        //"#EXT-X-STREAM-INF:PROGRAM-ID=1,BANDWIDTH=448000,RESOLUTION=384x216,CODECS= \"avc1.66.30, mp4a.40.2 \",CLOSED-CAPTIONS=NONE\n"
        //"index_3_av.m3u8\n"
        //"#EXT-X-STREAM-INF:PROGRAM-ID=1,BANDWIDTH=61000,CODECS= \"mp4a.40.2 \",CLOSED-CAPTIONS=NONE\n"
        //"index_3_a.m3u8\n";

        master_contents =
                "#EXTM3U\n"
                "#EXT-X-STREAM-INF:PROGRAM-ID=1\n"
                "index_0_av.m3u8\n";

        index_0_av_contents =
                "#EXTM3U\n"
                "#EXT-X-TARGETDURATION:10\n"
                "#EXT-X-ALLOW-CACHE:YES\n"
                "#EXT-X-PLAYLIST-TYPE:VOD\n"
                "#EXT-X-VERSION:3\n"
                "#EXT-X-MEDIA-SEQUENCE:1\n";

        int64_t remaining_duration  = virtualfile->m_duration % params.m_segment_duration;
        size_t  segment_size        = virtualfile->m_predicted_size / virtualfile->get_segment_count();
        size_t  remaining_size      = virtualfile->m_predicted_size % virtualfile->get_segment_count();

        for (uint32_t file_no = 1; file_no <= virtualfile->get_segment_count(); file_no++)
        {
            std::string buffer;
            std::string segment_name = make_filename(file_no, params.current_format(virtualfile)->fileext());

            struct stat stbuf;
            std::string cachefile;
            std::string _origpath(origpath);
            remove_sep(&_origpath);
            Buffer::make_cachefile_name(cachefile, _origpath + "." + segment_name, params.current_format(virtualfile)->fileext(), false);

            if (!lstat(cachefile.c_str(), &stbuf))
            {
                make_file(buf, filler, virtualfile->m_type, origpath, segment_name, static_cast<size_t>(stbuf.st_size), virtualfile->m_st.st_ctime, VIRTUALFLAG_HLS);
                if (file_no < virtualfile->get_segment_count())
                {
                    buffer = string_format("#EXTINF:%.3f,\n", static_cast<double>(params.m_segment_duration) / AV_TIME_BASE);
                }
                else
                {
                    buffer = string_format("#EXTINF:%.3f,\n", static_cast<double>(remaining_duration) / AV_TIME_BASE);
                }
            }
            else
            {
                if (file_no < virtualfile->get_segment_count())
                {
                    make_file(buf, filler, virtualfile->m_type, origpath, segment_name, segment_size, virtualfile->m_st.st_ctime, VIRTUALFLAG_HLS);
                    buffer = string_format("#EXTINF:%.3f,\n", static_cast<double>(params.m_segment_duration) / AV_TIME_BASE);
                }
                else
                {
                    make_file(buf, filler, virtualfile->m_type, origpath, segment_name, remaining_size, virtualfile->m_st.st_ctime, VIRTUALFLAG_HLS);
                    buffer = string_format("#EXTINF:%.3f,\n", static_cast<double>(remaining_duration) / AV_TIME_BASE);
                }
            }

            index_0_av_contents += buffer;
            index_0_av_contents += segment_name;
            index_0_av_contents += "\n";
        }

        index_0_av_contents += "#EXT-X-ENDLIST\n";

        child_file = make_file(buf, filler, VIRTUALTYPE_SCRIPT, origpath, "master.m3u8", master_contents.size(), virtualfile->m_st.st_ctime);
        std::copy(master_contents.begin(), master_contents.end(), std::back_inserter(child_file->m_file_contents));

        child_file = make_file(buf, filler, VIRTUALTYPE_SCRIPT, origpath, "index_0_av.m3u8", index_0_av_contents.size(), virtualfile->m_st.st_ctime, VIRTUALFLAG_NONE);
        std::copy(index_0_av_contents.begin(), index_0_av_contents.end(), std::back_inserter(child_file->m_file_contents));

        {
            // Demo code adapted from: https://github.com/video-dev/hls.js/
            std::string hls_html;

            hls_html =
                    "<html>\n"
                    "\n"
                    "<head>\n"
                    "    <title>HLS Demo</title>\n"
                    "    <script src=\"https://cdn.jsdelivr.net/npm/hls.js@latest\"></script>\n"
                    "    <meta charset=\"utf-8\">\n"
                    "</head>\n"
                    "\n"
                    "<body>\n"
                    "    <center>\n"
                    "        <h1>Hls.js demo - basic usage</h1>\n"
                    "        <video height=\"600\" id=\"video\" controls></video>\n"
                    "    </center>\n"
                    "    <script>\n"
                    "      var video = document.getElementById(\"video\");\n"
                    "      var videoSrc = \"index_0_av.m3u8\";\n"
                    "      if (Hls.isSupported()) {\n"
                    "        var hls = new Hls();\n"
                    "        hls.loadSource(videoSrc);\n"
                    "        hls.attachMedia(video);\n"
                    "        hls.on(Hls.Events.MANIFEST_PARSED, function() {\n"
                    "          video.play();\n"
                    "        });\n"
                    "      }\n"
                    "      // hls.js is not supported on platforms that do not have Media Source Extensions (MSE) enabled.\n"
                    "      // When the browser has built-in HLS support (check using `canPlayType`), we can provide an HLS manifest (i.e. .m3u8 URL) directly to the video element through the `src` property.\n"
                    "      // This is using the built-in support of the plain video element, without using hls.js.\n"
                    "      // Note: it would be more normal to wait on the 'canplay' event below however on Safari (where you are most likely to find built-in HLS support) the video.src URL must be on the user-driven\n"
                    "      // white-list before a 'canplay' event will be emitted; the last video event that can be reliably listened-for when the URL is not on the white-list is 'loadedmetadata'.\n"
                    "      else if (video.canPlayType(\"application/vnd.apple.mpegurl\")) {\n"
                    "        video.src = videoSrc;\n"
                    "        video.addEventListener(\"loadedmetadata\", function() {\n"
                    "          video.play();\n"
                    "        });\n"
                    "    }\n"
                    "    </script>\n"
                    "</body>\n"
                    "\n"
                    "</html>\n";

            child_file = make_file(buf, filler, VIRTUALTYPE_SCRIPT, origpath, "hls.html", hls_html.size(), virtualfile->m_st.st_ctime, VIRTUALFLAG_NONE);
            std::copy(hls_html.begin(), hls_html.end(), std::back_inserter(child_file->m_file_contents));
        }
    }
    return 0;
}

/**
 * @brief Read directory
 * @param[in] path - Physical path to load.
 * @param[in] buf - FUSE buffer to fill.
 * @param[in] filler - Filler function.
 * @return On success, returns 0. On error, returns -errno.
 */
static int ffmpegfs_readdir(const char *path, void *buf, fuse_fill_dir_t filler, off_t /*offset*/, struct fuse_file_info * /*fi*/)
{
    std::string origpath;
#if defined(USE_LIBBLURAY) || defined(USE_LIBDVD) || defined(USE_LIBVCD)
    int res;
#endif

    Logging::trace(path, "readdir");

    translate_path(&origpath, path);
    append_sep(&origpath);

    // Add a virtual script if enabled
    if (params.m_enablescript)
    {
        LPVIRTUALFILE virtualfile = make_file(buf, filler, VIRTUALTYPE_SCRIPT, origpath, params.m_scriptfile, script_file.size());
        virtualfile->m_file_contents = script_file;
    }

    LPVIRTUALFILE virtualfile = find_original(origpath);

    if (virtualfile == nullptr)
    {
#ifdef USE_LIBVCD
        res = check_vcd(origpath, buf, filler);
        if (res != 0)
        {
            // Found VCD or error reading VCD
            return (res >= 0 ?  0 : res);
        }
#endif // USE_LIBVCD
#ifdef USE_LIBDVD
        res = check_dvd(origpath, buf, filler);
        if (res != 0)
        {
            // Found DVD or error reading DVD
            return (res >= 0 ?  0 : res);
        }
#endif // USE_LIBDVD
#ifdef USE_LIBBLURAY
        res = check_bluray(origpath, buf, filler);
        if (res != 0)
        {
            // Found Bluray or error reading Bluray
            return (res >= 0 ?  0 : res);
        }
#endif // USE_LIBBLURAY
    }

    if (virtualfile == nullptr || !(virtualfile->m_flags & VIRTUALFLAG_FILESET))
    {
        DIR *dp = opendir(origpath.c_str());
        if (dp != nullptr)
        {
            try
            {
                std::map<std::string, struct stat> files;

                // Read directory contents
                for (struct dirent *de = readdir(dp); de != nullptr; de = readdir(dp))
                {
                    struct stat stbuf;

                    if (lstat((origpath + de->d_name).c_str(), &stbuf) == -1)
                    {
                        // Should actually not happen, file listed by readdir, so it should exist
                        throw false;
                    }

                    files.insert({ de->d_name, stbuf });
                }

                // Process files
                for (std::map<std::string, struct stat>::iterator it = files.begin(); it != files.end(); it++)
                {
                    std::string origname(it->first);
                    std::string origfile;
                    std::string filename(it->first);
                    struct stat & stbuf = it->second;

                    origfile = origpath + origname;

                    std::string origext;
                    find_ext(&origext, filename);

                    if (S_ISREG(stbuf.st_mode) || S_ISLNK(stbuf.st_mode))
                    {
                        FFmpegfs_Format *current_format = nullptr;
                        // Check if file can be transcoded
                        if (transcoded_name(&filename, &current_format))
                        {
                            // Check if we have a cue sheet
                            int res = check_cuesheet(origfile, buf, filler);
                            if (res < 0)
                            {
                                return res;
                            }

                            std::string newext;
                            find_ext(&newext, filename);

                            if (!current_format->is_multiformat())
                            {
                                if (origext != newext || params.m_recodesame == RECODESAME_YES)
                                {
                                    insert_file(VIRTUALTYPE_DISK, origfile, &stbuf);
                                }
                                else
                                {
                                    insert_file(VIRTUALTYPE_DISK, origfile, &stbuf, VIRTUALFLAG_PASSTHROUGH);
                                }
                            }
                            else
                            {
                                int flags = VIRTUALFLAG_FILESET | VIRTUALFLAG_DIRECTORY;

                                // Change file to directory for the frame set
                                stbuf.st_mode &=  ~static_cast<mode_t>(S_IFREG | S_IFLNK);
                                stbuf.st_mode |=  S_IFDIR;
                                stbuf.st_size = stbuf.st_blksize;

                                filename = origname;	// Restore original name

                                if (current_format->is_frameset())
                                {
                                    flags |= VIRTUALFLAG_FRAME;
                                }
                                else if (current_format->is_hls())
                                {
                                    flags |= VIRTUALFLAG_HLS;
                                }

                                insert_file(VIRTUALTYPE_DISK, origfile, &stbuf, flags);
                            }
                        }
                    }

                    if (add_fuse_entry(buf, filler, filename.c_str(), &stbuf, 0))
                    {
                        break;
                    }
                }
            }
            catch (bool)
            {

            }

            closedir(dp);

            errno = 0;  // Just to make sure - reset any error
        }
    }
    else
    {
        if (virtualfile->m_flags & (VIRTUALFLAG_FILESET | VIRTUALFLAG_FRAME | VIRTUALFLAG_HLS | VIRTUALFLAG_DIRECTORY))
        {
            add_dotdot(buf, filler, &virtualfile->m_st, 0);
        }

        FFmpegfs_Format *ffmpegfs_format = params.current_format(virtualfile);

        if (ffmpegfs_format->is_frameset())
        {
            // Generate set of all frames
            if (!virtualfile->m_video_frame_count)
            {
                int res = get_source_properties(origpath, virtualfile);
                if (res < 0)
                {
                    return res;
                }
            }

            //Logging::debug(origpath, "readdir: Creating frame set of %1 frames. %2", virtualfile->m_video_frame_count, virtualfile->m_origfile);

            for (uint32_t frame_no = 1; frame_no <= virtualfile->m_video_frame_count; frame_no++)
            {
                make_file(buf, filler, virtualfile->m_type, origpath, make_filename(frame_no, params.current_format(virtualfile)->fileext()), virtualfile->m_predicted_size, virtualfile->m_st.st_ctime, VIRTUALFLAG_FRAME); /**< @todo Calculate correct file size for frame image in set */
            }
        }
        else if (ffmpegfs_format->is_hls())
        {
            int res = make_hls_fileset(buf, filler, origpath, virtualfile);
            if (res < 0)
            {
                return res;
            }
        }
        else if (virtualfile != nullptr && virtualfile->m_flags & VIRTUALFLAG_CUESHEET)
        {
            // Fill in list for cue sheet
            load_path(origpath, nullptr, buf, filler);
        }

        errno = 0;  // Just to make sure - reset any error
    }

    return -errno;
}

/**
 * @brief Get file attributes.
 * @param[in] path - Path of virtual file.
 * @param[in] stbuf - Buffer to store information.
 * @return On success, returns 0. On error, returns -errno.
 */
static int ffmpegfs_getattr(const char *path, struct stat *stbuf)
{
    std::string origpath;
    int flags = 0;

    Logging::trace(path, "getattr");

    translate_path(&origpath, path);
    LPVIRTUALFILE virtualfile = find_original(&origpath);
    VIRTUALTYPE type = (virtualfile != nullptr) ? virtualfile->m_type : VIRTUALTYPE_DISK;

    flags = (virtualfile != nullptr) ? virtualfile->m_flags : VIRTUALFLAG_NONE;

    if (virtualfile == nullptr && lstat(origpath.c_str(), stbuf) == 0)
    {
        // File was not yet created as virtual file, but physically exists
        FFmpegfs_Format *current_format = nullptr;
        std::string filename(origpath);

        if (transcoded_name(&filename, &current_format))
        {
            if (!current_format->is_multiformat())
            {
                // Pass-through for regular files
                Logging::trace(origpath, "getattr: Not transcoding existing file.");
                errno = 0;
                return 0;
            }
            else
            {
                Logging::trace(origpath, "getattr: Creating frame set directory of file.");

                flags |= VIRTUALFLAG_FILESET;

                if (current_format->is_frameset())
                {
                    flags |= VIRTUALFLAG_FRAME;
                }
                else if (current_format->is_hls())
                {
                    flags |= VIRTUALFLAG_HLS;
                }
            }
        }
        else
        {
            // Pass-through for regular files
            Logging::trace(origpath, "getattr: Treating existing file as passthrough.");
            errno = 0;
            return 0;
        }
    }
    else if (flags & VIRTUALFLAG_PASSTHROUGH && lstat(origpath.c_str(), stbuf) == 0)
    {
        // File physically exists and is marked as passthrough
        Logging::debug(origpath, "getattr: File not recoded because --recodesame=NO.");
        errno = 0;
        return 0;
    }
    else
    {
        // Not really an error.
        errno = 0;
    }

    // This is a virtual file
    bool no_check = false;

    switch (type)
    {
    case VIRTUALTYPE_SCRIPT:
    {
        // Use stored status
        mempcpy(stbuf, &virtualfile->m_st, sizeof(struct stat));
        errno = 0;
        break;
    }
#ifdef USE_LIBVCD
    case VIRTUALTYPE_VCD:
#endif // USE_LIBVCD
#ifdef USE_LIBDVD
    case VIRTUALTYPE_DVD:
#endif // USE_LIBDVD
#ifdef USE_LIBBLURAY
    case VIRTUALTYPE_BLURAY:
#endif // USE_LIBBLURAY
    {
        // Use stored status
        mempcpy(stbuf, &virtualfile->m_st, sizeof(struct stat));
        no_check = true;    // FILETYPE already known, no need to check again.
        [[clang::fallthrough]];
    }
    case VIRTUALTYPE_DISK:
    {
        if (virtualfile != nullptr && (flags & (VIRTUALFLAG_FRAME | VIRTUALFLAG_HLS | VIRTUALFLAG_DIRECTORY | VIRTUALFLAG_CUESHEET)))
        {
            mempcpy(stbuf, &virtualfile->m_st, sizeof(struct stat));

            errno = 0;  // Just to make sure - reset any error
            break;
        }

        if (virtualfile == nullptr || !(virtualfile->m_flags & VIRTUALFLAG_FILESET))
        {
            if (!no_check && lstat(origpath.c_str(), stbuf) == -1)
            {
                // If file does not exist here we can assume it's some sort of virtual file: Regular, DVD, S/VCD, cue sheet track
                int error = -errno;
                int res = 0;

                virtualfile = find_original(&origpath);

                if (virtualfile == nullptr)
                {
                    std::string pathonly(origpath);
                    remove_filename(&pathonly);

#ifdef USE_LIBVCD
                    if (res <= 0)
                    {
                        // Returns -errno or number or titles on VCD
                        res = check_vcd(pathonly);
                    }
#endif // USE_LIBVCD
#ifdef USE_LIBDVD
                    if (res <= 0)
                    {
                        // Returns -errno or number or titles on DVD
                        res = check_dvd(pathonly);
                    }
#endif // USE_LIBDVD
#ifdef USE_LIBBLURAY
                    if (res <= 0)
                    {
                        // Returns -errno or number or titles on Bluray
                        res = check_bluray(pathonly);
                    }
#endif // USE_LIBBLURAY
                    if (res <= 0)
                    {
                        // Returns -errno or number or titles in cue sheet
                        res = check_cuesheet(origpath);
                    }

                    if (params.m_format[0].is_frameset())
                    {
                        LPVIRTUALFILE parent_file = find_parent(origpath);

                        if (parent_file != nullptr && (parent_file->m_flags & VIRTUALFLAG_DIRECTORY) && (parent_file->m_flags & VIRTUALFLAG_FILESET))
                        {
                            // Generate set of all frames
                            if (!parent_file->m_video_frame_count)
                            {
                                int res = get_source_properties(origpath, parent_file);
                                if (res < 0)
                                {
                                    return res;
                                }
                            }

                            for (uint32_t frame_no = 1; frame_no <= parent_file->m_video_frame_count; frame_no++)
                            {
                                make_file(nullptr, nullptr, parent_file->m_type, parent_file->m_destfile + "/", make_filename(frame_no, params.current_format(parent_file)->fileext()), parent_file->m_predicted_size, parent_file->m_st.st_ctime, VIRTUALFLAG_FRAME); /**< @todo Calculate correct file size for frame image in set */
                            }

                            LPVIRTUALFILE virtualfile2 = find_original(origpath);
                            if (virtualfile2 == nullptr)
                            {
                                // File does not exist
                                return -ENOENT;
                            }

                            mempcpy(stbuf, &virtualfile2->m_st, sizeof(struct stat));

                            // Clear errors
                            errno = 0;

                            return 0;
                        }
                    }
                    else if (params.m_format[0].is_hls())
                    {
                        LPVIRTUALFILE parent_file = find_parent(origpath);

                        if (parent_file != nullptr && (parent_file->m_flags & VIRTUALFLAG_DIRECTORY) && (parent_file->m_flags & VIRTUALFLAG_FILESET))
                        {
                            if (!parent_file->m_video_frame_count)  //***< @todo HLS format: Do audio files source properties get checked over and over?
                            {
                                int res = get_source_properties(origpath, parent_file);
                                if (res < 0)
                                {
                                    return res;
                                }
                            }

                            make_hls_fileset(nullptr, nullptr, parent_file->m_destfile + "/", parent_file); // TEST

                            LPVIRTUALFILE virtualfile2 = find_original(origpath);
                            if (virtualfile2 == nullptr)
                            {
                                // File does not exist
                                return -ENOENT;
                            }

                            mempcpy(stbuf, &virtualfile2->m_st, sizeof(struct stat));

                            // Clear errors
                            errno = 0;

                            return 0;
                        }
                    }

                    if (res <= 0)
                    {
                        // No Bluray/DVD/VCD found or error reading disk
                        return (!res ?  error : res);
                    }
                }

                virtualfile = find_original(&origpath);

                if (virtualfile == nullptr)
                {
                    // Not a DVD/VCD/Bluray file or cue sheet track
                    return -ENOENT;
                }

                mempcpy(stbuf, &virtualfile->m_st, sizeof(struct stat));
            }

            if (flags & VIRTUALFLAG_FILESET)
            {
                // Change file to virtual directory for the frame set. Keep permissions.
                stbuf->st_mode  &= ~static_cast<mode_t>(S_IFREG | S_IFLNK);
                stbuf->st_mode  |= S_IFDIR;
                stbuf->st_nlink = 2;
                stbuf->st_size  = stbuf->st_blksize;

                append_sep(&origpath);

                int flags = VIRTUALFLAG_FILESET | VIRTUALFLAG_DIRECTORY;

                if (params.m_format[0].is_frameset())
                {
                    flags |= VIRTUALFLAG_FRAME;
                }
                else if (params.m_format[0].is_hls())
                {
                    flags |= VIRTUALFLAG_HLS;
                }

                insert_file(type, origpath, stbuf, flags);
            }
            else if (S_ISREG(stbuf->st_mode))
            {
                // Get size for resulting output file from regular file, otherwise it's a symbolic link or a virtual frame set.
                if (virtualfile == nullptr)
                {
                    // We should not never end here - report bad file number.
                    return -EBADF;
                }

                assert(virtualfile->m_origfile == origpath);

                if (!transcoder_cached_filesize(virtualfile, stbuf))
                {
                    Cache_Entry* cache_entry = transcoder_new(virtualfile, false);
                    if (cache_entry == nullptr)
                    {
                        return -errno;
                    }

                    stat_set_size(stbuf, transcoder_get_size(cache_entry));

                    transcoder_delete(cache_entry);
                }
            }

            errno = 0;  // Just to make sure - reset any error
        }
        else // if (virtualfile != nullptr && (virtualfile->m_flags & VIRTUALFLAG_DIRECTORY))
        {
            // Frame set, simply report stat.
            mempcpy(stbuf, &virtualfile->m_st, sizeof(struct stat));
            errno = 0;
        }
        break;
    }
        // We should never come here but this shuts up a warning
    case VIRTUALTYPE_PASSTHROUGH:
    case VIRTUALTYPE_BUFFER:
    {
        assert(false);
        break;
    }
    }

    return 0;
}

/**
 * @brief Get attributes from an open file
 * @param[in] path
 * @param[in] stbuf
 * @param[in] fi
 * @return On success, returns 0. On error, returns -errno.
 */
static int ffmpegfs_fgetattr(const char *path, struct stat * stbuf, struct fuse_file_info *fi)
{
    std::string origpath;

    Logging::trace(path, "fgetattr");

    errno = 0;

    translate_path(&origpath, path);
    LPCVIRTUALFILE virtualfile = find_original(&origpath);

    if ((virtualfile == nullptr || virtualfile->m_flags & VIRTUALFLAG_PASSTHROUGH) && lstat(origpath.c_str(), stbuf) == 0)
    {
        // passthrough for regular files
        errno = 0;
        return 0;
    }
    else
    {
        // Not really an error.
        errno = 0;
    }

    // This is a virtual file
    assert(virtualfile != nullptr);

    bool no_check = false;

    switch (virtualfile->m_type)
    {
#ifdef USE_LIBVCD
    case VIRTUALTYPE_VCD:
#endif // USE_LIBVCD
#ifdef USE_LIBDVD
    case VIRTUALTYPE_DVD:
#endif // USE_LIBDVD
#ifdef USE_LIBBLURAY
    case VIRTUALTYPE_BLURAY:
#endif // USE_LIBBLURAY
    {
        // Use stored status
        mempcpy(stbuf, &virtualfile->m_st, sizeof(struct stat));
        no_check = true;
        [[clang::fallthrough]];
    }
    case VIRTUALTYPE_DISK:
    {
        if (virtualfile->m_flags & (VIRTUALFLAG_FILESET | VIRTUALFLAG_FRAME | VIRTUALFLAG_HLS | VIRTUALFLAG_DIRECTORY))
        {
            mempcpy(stbuf, &virtualfile->m_st, sizeof(struct stat));
        }
        else
        {
            if (!no_check)
            {
                if (lstat(origpath.c_str(), stbuf) == -1)
                {
                    return -errno;
                }
            }

            // Get size for resulting output file from regular file, otherwise it's a symbolic link.
            if (S_ISREG(stbuf->st_mode))
            {
                Cache_Entry* cache_entry = reinterpret_cast<Cache_Entry*>(fi->fh);

                if (cache_entry == nullptr)
                {
                    Logging::error(path, "fgetattr: Tried to stat unopen file.");
                    errno = EBADF;
                    return -errno;
                }

                uint32_t segment_no = 0;

                stat_set_size(stbuf, transcoder_buffer_watermark(cache_entry, segment_no));
            }
        }

        errno = 0;  // Just to make sure - reset any error

        break;
    }
    case VIRTUALTYPE_SCRIPT:
    {
        mempcpy(stbuf, &virtualfile->m_st, sizeof(struct stat));
        break;
    }
        // We should never come here but this shuts up a warning
    case VIRTUALTYPE_PASSTHROUGH:
    case VIRTUALTYPE_BUFFER:
    {
        assert(false);
        break;
    }
    }

    return 0;
}

/**
 * @brief File open operation
 * @param[in] path
 * @param[in] fi
 * @return On success, returns 0. On error, returns -errno.
 */
static int ffmpegfs_open(const char *path, struct fuse_file_info *fi)
{
    std::string origpath;
    Cache_Entry* cache_entry;

    Logging::trace(path, "open");

    translate_path(&origpath, path);
    LPVIRTUALFILE virtualfile = find_original(&origpath);

    if (virtualfile == nullptr || (virtualfile->m_flags & VIRTUALFLAG_PASSTHROUGH))
    {
        int fd = open(origpath.c_str(), fi->flags);
        if (fd == -1 && errno != ENOENT)
        {
            // File does exist, but can't be opened.
            return -errno;
        }
        else
        {
            // Not really an error.
            errno = 0;
        }

        if (fd != -1)
        {
            close(fd);
            // File is real and can be opened.
            errno = 0;
            return 0;
        }
    }

    // This is a virtual file

    assert(virtualfile != nullptr);

    switch (virtualfile->m_type)
    {
    case VIRTUALTYPE_SCRIPT:
    {
        errno = 0;
        break;
    }
#ifdef USE_LIBVCD
    case VIRTUALTYPE_VCD:
#endif // USE_LIBVCD
#ifdef USE_LIBDVD
    case VIRTUALTYPE_DVD:
#endif // USE_LIBDVD
#ifdef USE_LIBBLURAY
    case VIRTUALTYPE_BLURAY:
#endif // USE_LIBBLURAY
    case VIRTUALTYPE_DISK:
    {
        if (virtualfile->m_flags & (VIRTUALFLAG_FRAME | VIRTUALFLAG_HLS))
        {
            LPVIRTUALFILE parent_file = find_parent(origpath);

            if (parent_file != nullptr)
            {
                cache_entry = transcoder_new(parent_file, true);
                if (cache_entry == nullptr)
                {
                    return -errno;
                }

                // Store transcoder in the fuse_file_info structure.
                fi->fh = reinterpret_cast<uintptr_t>(cache_entry);
                // Need this because we do not know the exact size in advance.
                fi->direct_io = 1;
                //fi->keep_cache = 1;

                // Clear errors
                errno = 0;
            }
        }
        else if (!(virtualfile->m_flags & VIRTUALFLAG_FILESET))
        {
            cache_entry = transcoder_new(virtualfile, true);
            if (cache_entry == nullptr)
            {
                return -errno;
            }

            // Store transcoder in the fuse_file_info structure.
            fi->fh = reinterpret_cast<uintptr_t>(cache_entry);
            // Need this because we do not know the exact size in advance.
            fi->direct_io = 1;
            //fi->keep_cache = 1;

            // Clear errors
            errno = 0;
        }
        break;
    }
        // We should never come here but this shuts up a warning
    case VIRTUALTYPE_PASSTHROUGH:
    case VIRTUALTYPE_BUFFER:
    {
        assert(false);
        break;
    }
    }

    return 0;
}

/**
 * @brief Read data from an open file
 * @param[in] path
 * @param[in] buf
 * @param[in] size
 * @param[in] _offset
 * @param[in] fi
 * @return On success, returns 0. On error, returns -errno.
 */
static int ffmpegfs_read(const char *path, char *buf, size_t size, off_t _offset, struct fuse_file_info *fi)
{
    std::string origpath;
    size_t offset = static_cast<size_t>(_offset);  // Cast OK: offset can never be < 0.
    int bytes_read = 0;
    Cache_Entry* cache_entry;

    Logging::trace(path, "read: Reading %1 bytes from %2.", size, offset);

    translate_path(&origpath, path);
    LPVIRTUALFILE virtualfile = find_original(&origpath);

    if (virtualfile == nullptr || (virtualfile->m_flags & VIRTUALFLAG_PASSTHROUGH))
    {
        int fd = open(origpath.c_str(), O_RDONLY);
        if (fd != -1)
        {
            // If this is a real file, pass the call through.
            bytes_read = static_cast<int>(pread(fd, buf, size, _offset));
            close(fd);
            if (bytes_read >= 0)
            {
                return bytes_read;
            }
            else
            {
                return -errno;
            }
        }
        else if (errno != ENOENT)
        {
            // File does exist, but can't be opened.
            return -errno;
        }
        else
        {
            // File does not exist, and this is fine.
            errno = 0;
        }
    }

    // This is a virtual file
    bool success = true;

    assert(virtualfile != nullptr);

    switch (virtualfile->m_type)
    {
    case VIRTUALTYPE_SCRIPT:
    {
        if (offset >= virtualfile->m_file_contents.size())
        {
            bytes_read = 0;
            break;
        }

        size_t bytes = size;
        if (offset + bytes > virtualfile->m_file_contents.size())
        {
            bytes = virtualfile->m_file_contents.size() - offset;
        }

        if (bytes)
        {
            memcpy(buf, &virtualfile->m_file_contents[offset], bytes);
        }

        bytes_read = static_cast<int>(bytes);
        break;
    }
#ifdef USE_LIBVCD
    case VIRTUALTYPE_VCD:
#endif // USE_LIBVCD
#ifdef USE_LIBDVD
    case VIRTUALTYPE_DVD:
#endif // USE_LIBDVD
#ifdef USE_LIBBLURAY
    case VIRTUALTYPE_BLURAY:
#endif // USE_LIBBLURAY
    case VIRTUALTYPE_DISK:
    {
        if (virtualfile->m_flags & VIRTUALFLAG_FRAME)
        {
            cache_entry = reinterpret_cast<Cache_Entry*>(fi->fh);

            if (cache_entry == nullptr)
            {
                if (errno)
                {
                    Logging::error(origpath.c_str(), "read: Tried to read from unopen file: (%1) %2", errno, strerror(errno));
                }
                return -errno;
            }

            uint32_t frame_no = 0;
            std::string filename = get_number(path, &frame_no);
            if (!frame_no)
            {
                errno = EINVAL;
                Logging::error(origpath.c_str(), "read: Unable to deduct frame no. from file name (%1): (%2) %3", filename.c_str(), errno, strerror(errno));
                return -errno;
            }

            success = transcoder_read_frame(cache_entry, buf, offset, size, frame_no, &bytes_read, virtualfile);
        }
        else if (!(virtualfile->m_flags & VIRTUALFLAG_FILESET))
        {
            cache_entry = reinterpret_cast<Cache_Entry*>(fi->fh);

            if (cache_entry == nullptr)
            {
                if (errno)
                {
                    Logging::error(origpath.c_str(), "read: Tried to read from unopen file: (%1) %2", errno, strerror(errno));
                }
                return -errno;
            }

            uint32_t segment_no = 0;

            if (virtualfile->m_flags & VIRTUALFLAG_HLS)
            {
                std::string filename = get_number(path, &segment_no);
                if (!segment_no)
                {
                    errno = EINVAL;
                    Logging::error(origpath.c_str(), "read: Unable to deduct segment no. from file name (%1): (%2) %3", filename.c_str(), errno, strerror(errno));
                    return -errno;
                }
            }

            success = transcoder_read(cache_entry, buf, offset, size, &bytes_read, segment_no);
        }
        break;
    }
    case VIRTUALTYPE_PASSTHROUGH:
    case VIRTUALTYPE_BUFFER:
    {
        assert(false);
        break;
    }
    }

    if (success)
    {
        return bytes_read;
    }
    else
    {
        return -errno;
    }
}

/**
 * @brief Get file system statistics
 * @param[in] path
 * @param[in] stbuf
 * @return On success, returns 0. On error, returns -errno.
 */
static int ffmpegfs_statfs(const char *path, struct statvfs *stbuf)
{
    std::string origpath;

    Logging::trace(path, "statfs");

    translate_path(&origpath, path);

    // passthrough for regular files
    if (statvfs(origpath.c_str(), stbuf) == 0)
    {
        return -errno;
    }
    else
    {
        // Not really an error.
        errno = 0;
    }

    find_original(&origpath);

    statvfs(origpath.c_str(), stbuf);

    errno = 0;  // Just to make sure - reset any error

    return 0;
}

/**
 * @brief Release an open file
 * @param[in] path
 * @param[in] fi
 * @return On success, returns 0. On error, returns -errno.
 */
static int ffmpegfs_release(const char *path, struct fuse_file_info *fi)
{
    Cache_Entry* cache_entry = reinterpret_cast<Cache_Entry*>(fi->fh);

    Logging::trace(path, "release");

    if (cache_entry != nullptr)
    {
        uint32_t segment_no = 0;

        if (cache_entry->virtualfile()->m_flags & VIRTUALFLAG_HLS)
        {
            std::string filename = get_number(path, &segment_no);
            if (!segment_no)
            {
                errno = EINVAL;
                Logging::error(path, "read: Unable to deduct segment no. from file name (%1): (%2) %3", filename.c_str(), errno, strerror(errno));
            }
            else
            {
                cache_entry->m_buffer->close_file(segment_no - 1, CACHE_FLAG_RO);
            }
        }
        transcoder_delete(cache_entry);
    }

    return 0;
}

/**
 * @brief Replacement SIGINT handler.
 *
 * FUSE handles SIGINT internally, but because there are extra threads running while transcoding this
 * mechanism does not properly work. We implement our own SIGINT handler to ensure proper shutdown of
 * all threads. Next we restore the original handler and dispatch the signal to it.
 *
 * @param[in] signum - Signal to handle. Must be SIGINT.
 */
static void sighandler(int signum)
{
    assert(signum == SIGINT);

    if (signum == SIGINT)
    {
        Logging::warning(nullptr, "Caught SIGINT, shutting down now...");
        // Make our threads terminate now
        transcoder_exit();
        // Restore fuse's handler
        sigaction(SIGINT, &oldHandler, nullptr);
        // Dispatch to fuse's handler
        raise(SIGINT);
    }
}

/**
 * @brief Initialise filesystem
 * @param[in] conn - fuse_conn_info structure of FUSE. See FUSE docs for details.
 * @return nullptr
 */
static void *ffmpegfs_init(struct fuse_conn_info *conn)
{
    Logging::info(nullptr, "%1 V%2 initialising.", PACKAGE_NAME, FFMPEFS_VERSION);
    Logging::info(nullptr, "Mapping '%1' to '%2'.", params.m_basepath.c_str(), params.m_mountpath.c_str());

    struct sigaction sa;
    memset(&sa, 0, sizeof(sa));
    sigemptyset(&sa.sa_mask);
    sigaddset(&sa.sa_mask, SIGINT);
    sa.sa_handler = sighandler;
    sigaction(SIGINT, &sa, &oldHandler);

    // We need synchronous reads.
    conn->async_read = 0;
    //    conn->async_read = 1;
    //	conn->want |= FUSE_CAP_ASYNC_READ;
    //	conn->want |= FUSE_CAP_SPLICE_READ;

    if (params.m_cache_maintenance)
    {
        if (!start_cache_maintenance(params.m_cache_maintenance))
        {
            exit(1);
        }
    }

    if (params.m_enablescript)
    {
        prepare_script();
    }

    if (tp == nullptr)
    {
        tp = new(std::nothrow)thread_pool(params.m_max_threads);
    }

    tp->init();

    return nullptr;
}

/**
 * @brief Clean up filesystem
 * @param[in] p - unused
 */
static void ffmpegfs_destroy(__attribute__((unused)) void * p)
{
    Logging::info(nullptr, "%1 V%2 terminating", PACKAGE_NAME, FFMPEFS_VERSION);
    std::printf("%s V%s terminating\n", PACKAGE_NAME, FFMPEFS_VERSION);

    stop_cache_maintenance();

    transcoder_exit();
    transcoder_free();

    if (tp != nullptr)
    {
        tp->tear_down();
        delete tp;
        tp = nullptr;
    }

    script_file.clear();

    Logging::info(nullptr, "%1 V%2 terminated", PACKAGE_NAME, FFMPEFS_VERSION);
}

/**
 * @brief Extract the number for a file name
 * @param path - Path and filename of requested file
 * @param value - Returns the number extracted
 * @return Returns the filename that was processed, without path.
 */
static std::string get_number(const char *path, uint32_t *value)
{
    std::string filename(path);

    // Get frame number
    remove_path(&filename);

    *value = static_cast<uint32_t>(atoi(filename.c_str())); // Extract frame or segment number. May be more fancy in the future. Currently just get number from filename part.

    return filename;
}

int add_fuse_entry(void *buf, fuse_fill_dir_t filler, const char * name, const struct stat *stbuf, off_t off)
{
    if (buf == nullptr || filler == nullptr)
    {
        return 0;
    }

    return filler(buf, name, stbuf, off);
}

int add_dotdot(void *buf, fuse_fill_dir_t filler, const struct stat *stbuf, off_t off)
{
    struct stat *stbuf2 = nullptr;
    struct stat stbuf3;

    if (stbuf != nullptr)
    {
        stbuf2 = &stbuf3;
        init_stat(stbuf2, 0, stbuf->st_ctime, true);
    }

    add_fuse_entry(buf, filler, ".", stbuf2, off);
    add_fuse_entry(buf, filler, "..", stbuf2, off);

    return 0;
}<|MERGE_RESOLUTION|>--- conflicted
+++ resolved
@@ -582,11 +582,7 @@
 	            stat_set_size(&stbuf, static_cast<size_t>(virtualfile->m_st.st_size));
             }
 
-<<<<<<< HEAD
-            if (filler(buf, destfile.c_str(), &stbuf, 0))
-=======
             if (add_fuse_entry(buf, filler, destfile.c_str(), &stbuf, 0))
->>>>>>> 94dbf17a
             {
                 // break;
             }
