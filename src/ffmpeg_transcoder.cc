/*
 * Copyright (C) 2017-2019 Norbert Schlia (nschlia@oblivion-software.de)
 *
 * This program is free software; you can redistribute it and/or modify
 * it under the terms of the GNU General Public License as published by
 * the Free Software Foundation; either version 3 of the License, or
 * (at your option) any later version.
 *
 * This program is distributed in the hope that it will be useful,
 * but WITHOUT ANY WARRANTY; without even the implied warranty of
 * MERCHANTABILITY or FITNESS FOR A PARTICULAR PURPOSE.  See the
 * GNU General Public License for more details.
 *
 * You should have received a copy of the GNU General Public License
 * along with this program; if not, write to the Free Software
 * Foundation, Inc., 51 Franklin St, Fifth Floor, Boston, MA 02110-1301, USA.
 *
 * On Debian systems, the complete text of the GNU General Public License
 * Version 3 can be found in `/usr/share/common-licenses/GPL-3'.
 */

/**
 * @file
 * @brief FFmpeg_Transcoder class implementation
 *
 * @ingroup ffmpegfs
 *
 * @author Norbert Schlia (nschlia@oblivion-software.de)
 * @copyright Copyright (C) 2017-2019 Norbert Schlia (nschlia@oblivion-software.de)
 */

#include "ffmpeg_transcoder.h"
#include "transcode.h"
#include "buffer.h"
#include "wave.h"
#include "logging.h"

#include <assert.h>
#include <unistd.h>

// Disable annoying warnings outside our code
#pragma GCC diagnostic push
#pragma GCC diagnostic ignored "-Wconversion"
#pragma GCC diagnostic ignored "-Wsign-conversion"
#ifdef __GNUC__
#  include <features.h>
#  if __GNUC_PREREQ(5,0) || defined(__clang__)
// GCC >= 5.0
#     pragma GCC diagnostic ignored "-Wfloat-conversion"
#  elif __GNUC_PREREQ(4,8)
// GCC >= 4.8
#  else
#     error("GCC < 4.8 not supported");
#  endif
#endif
#ifdef __cplusplus
extern "C" {
#endif
#include <libswscale/swscale.h>
#if LAVR_DEPRECATE
#include <libswresample/swresample.h>
#else
#include <libavresample/avresample.h>
#endif
#include <libavutil/imgutils.h>
#include <libavutil/opt.h>
#include <libavutil/audio_fifo.h>
#include <libavfilter/avfilter.h>
#include <libavfilter/buffersink.h>
#include <libavfilter/buffersrc.h>
#ifdef __cplusplus
}
#endif
#pragma GCC diagnostic pop

const FFmpeg_Transcoder::PRORES_BITRATE FFmpeg_Transcoder::m_prores_bitrate[] =
{
    // SD
    {	720,	486,	{ {	24,	0 }                   },	{	10,     23,     34,     50,     75,     113     }	},
    {	720,	486,	{ {	60,	1 },	{   30,	0 }   },	{	12,     29,     42,     63,     94,     141     }	},

    {	720,	576,	{ {	50,	1 },	{   25,	0 }   },	{	12,     28,     41,     61,     92,     138     }	},

    {	960,	720,	{ {	24,	0 }                   },	{	15,     35,     50,     75,     113,	170     }	},
    {	960,	720,	{ {	25,	0 }                   },	{	16,     36,     52,     79,     118,	177     }	},
    {	960,	720,	{ {	30,	0 }                   },	{	19,     44,     63,     94,     141,	212     }	},
    {	960,	720,	{ {	50,	0 }                   },	{	32,     73,     105,	157,	236,	354     }	},
    {	960,	720,	{ {	60,	0 }                   },	{	38,     87,     126,	189,	283,	424     }	},
    // HD
    {	1280,	720,	{ {	24,	0 }                   },	{	18,     41,     59,     88,     132,	198     }	},
    {	1280,	720,	{ {	25,	0 }                   },	{	19,     42,     61,     92,     138,	206     }	},
    {	1280,	720,	{ {	30,	0 }                   },	{	23,     51,     73,     110,	165,	247     }	},
    {	1280,	720,	{ {	50,	0 }                   },	{	38,     84,     122,	184,	275,	413     }	},
    {	1280,	720,	{ {	60,	0 }                   },	{	45,     101,	147,	220,	330,	495     }	},

    {	1280,	1080,	{ {	24,	0 }                   },	{	31,     70,     101,	151,	226,	339     }	},
    {	1280,	1080,	{ {	60,	1 },	{   30,	0 }   },	{	38,     87,     126,	189,	283,	424     }	},

    {	1440,	1080,	{ {	24,	0 }                   },	{	31,     70,     101,	151,	226,	339     }	},
    {	1440,	1080,	{ {	50,	1 },	{   25,	0 }   },	{	32,     73,     105,	157,	236,	354     }	},
    {	1440,	1080,	{ {	60,	1 },	{   30,	0 }   },	{	38,     87,     126,	189,	283,	424     }	},
    // Full HD
    {	1920,	1080,	{ {	24,	0 }                   },	{	36,     82,     117,	176,	264,	396     }	},
    {	1920,	1080,	{ {	50,	1 },	{   25,	0 }   },	{	38,     85,     122,	184,	275,	413     }	},
    {	1920,	1080,	{ {	60,	1 },	{   30,	0 }   },	{	45,     102,	147,	220,	330,	495     }	},
    {	1920,	1080,	{ {	50,	0 }                   },	{	76,     170,	245,	367,	551,	826     }	},
    {	1920,	1080,	{ {	60,	0 }                   },	{	91,     204,	293,	440,	660,	990     }	},
    // 2K
    {	2048,	1080,	{ {	24,	0 }                   },	{	41,     93,     134,	201,	302,	453     }	},
    {	2048,	1080,	{ {	25,	0 }                   },	{	43,     97,     140,	210,	315,	472     }	},
    {	2048,	1080,	{ {	30,	0 }                   },	{	52,     116,	168,	251,	377,	566     }	},
    {	2048,	1080,	{ {	50,	0 }                   },	{	86,     194,	280,	419,	629,	944     }	},
    {	2048,	1080,	{ {	60,	0 }                   },	{	103,	232,	335,	503,	754,	1131	}	},
    // 2K
    {	2048,	1556,	{ {	24,	0 }                   },	{	56,     126,	181,	272,	407,	611     }	},
    {	2048,	1556,	{ {	25,	0 }                   },	{	58,     131,	189,	283,	425,	637     }	},
    {	2048,	1556,	{ {	30,	0 }                   },	{	70,     157,	226,	340,	509,	764     }	},
    {	2048,	1556,	{ {	50,	0 }                   },	{	117,	262,	377,	567,	850,	1275	}	},
    {	2048,	1556,	{ {	60,	0 }                   },	{	140,	314,	452,	679,	1019,	1528	}	},
    // QFHD
    {	3840,	2160,	{ {	24,	0 }                   },	{	145,	328,	471,	707,	1061,	1591	}	},
    {	3840,	2160,	{ {	25,	0 }                   },	{	151,	342,	492,	737,	1106,	1659	}	},
    {	3840,	2160,	{ {	30,	0 }                   },	{	182,	410,	589,	884,	1326,	1989	}	},
    {	3840,	2160,	{ {	50,	0 }                   },	{	303,	684,	983,	1475,	2212,	3318	}	},
    {	3840,	2160,	{ {	60,	0 }                   },	{	363,	821,	1178,	1768,	2652,	3977	}	},
    // 4K
    {	4096,	2160,	{ {	24,	0 }                   },	{	155,	350,	503,	754,	1131,	1697	}	},
    {	4096,	2160,	{ {	25,	0 }                   },	{	162,	365,	524,	786,	1180,	1769	}	},
    {	4096,	2160,	{ {	30,	0 }                   },	{	194,	437,	629,	943,	1414,	2121	}	},
    {	4096,	2160,	{ {	50,	0 }                   },	{	323,	730,	1049,	1573,	2359,	3539	}	},
    {	4096,	2160,	{ {	60,	0 }                   },	{	388,	875,	1257,	1886,	2828,	4242	}	},
    // 5K
    {	5120,	2700,	{ {	24,	0 }                   },	{	243,	547,	786,	1178,	1768,	2652	}	},
    {	5120,	2700,	{ {	25,	0 }                   },	{	253,	570,	819,	1229,	1843,	2765	}	},
    {	5120,	2700,	{ {	30,	0 }                   },	{	304,	684,	982,	1473,	2210,	3314	}	},
    {	5120,	2700,	{ {	50,	0 }                   },	{	507,	1140,	1638,	2458,	3686,	5530	}	},
    {	5120,	2700,	{ {	60,	0 }                   },	{	608,	1367,	1964,	2946,	4419,	6629	}	},
    // 6K
    {	6144,	3240,	{ {	24,	0 }                   },	{	350,	788,	1131,	1697,	2545,	3818	}	},
    {	6144,	3240,	{ {	25,	0 }                   },	{	365,	821,	1180,	1769,	2654,	3981	}	},
    {	6144,	3240,	{ {	30,	0 }                   },	{	437,	985,	1414,	2121,	3182,	4772	}	},
    {	6144,	3240,	{ {	50,	0 }                   },	{	730,	1643,	2359,	3539,	5308,	7962	}	},
    {	6144,	3240,	{ {	60,	0 }                   },	{	875,	1969,	2828,	4242,	6364,	9545	}	},
    // 8K
    {	8192,	4320,	{ {	24,	0 }                   },	{	622,	1400,	2011,	3017,	4525,	6788	}	},
    {	8192,	4320,	{ {	25,	0 }                   },	{	649,	1460,	2097,	3146,	4719,	7078	}	},
    {	8192,	4320,	{ {	30,	0 }                   },	{	778,	1750,	2514,	3771,	5657,	8485	}	},
    {	8192,	4320,	{ {	50,	0 }                   },	{	1298,	2920,	4194,	6291,	9437,	14156	}	},
    {	8192,	4320,	{ {	60,	0 }                   },	{	1556,	3500,	5028,	7542,	11313,	16970	}	},
    // That's it
    {   0,     0,     {                               },	{	0 }	},
};

#pragma GCC diagnostic push
#pragma GCC diagnostic ignored "-Wmissing-field-initializers"
FFmpeg_Transcoder::FFmpeg_Transcoder()
    : m_fileio(nullptr)
    , m_close_fileio(true)
    , m_last_seek_frame_no(0)
    , m_have_seeked(false)
    , m_skip_next_frame(false)
    , m_is_video(false)
    , m_cur_sample_fmt(AV_SAMPLE_FMT_NONE)
    , m_cur_sample_rate(-1)
    , m_cur_channel_layout(0)
    , m_audio_resample_ctx(nullptr)
    , m_audio_fifo(nullptr)
    , m_sws_ctx(nullptr)
    #ifndef USING_LIBAV
    , m_buffer_sink_context(nullptr)
    , m_buffer_source_context(nullptr)
    , m_filter_graph(nullptr)
    #endif
    , m_pts(AV_NOPTS_VALUE)
    , m_pos(AV_NOPTS_VALUE)
    , m_current_segment(1)
    , m_copy_audio(false)
    , m_copy_video(false)
    , m_current_format(nullptr)
    , m_buffer(nullptr)
{
#pragma GCC diagnostic pop
    Logging::trace(nullptr, "FFmpeg trancoder ready to initialise.");

    // Initialise ID3v1.1 tag structure
    init_id3v1(&m_out.m_id3v1);
}

FFmpeg_Transcoder::~FFmpeg_Transcoder()
{
    // Close fifo and resample context
    close();

    Logging::trace(nullptr, "FFmpeg trancoder object destroyed.");
}

bool FFmpeg_Transcoder::is_video() const
{
    bool is_video = false;

    if (m_in.m_video.m_codec_ctx != nullptr && m_in.m_video.m_stream != nullptr)
    {
        if (is_album_art(m_in.m_video.m_codec_ctx->codec_id))
        {
            is_video = false;

#ifdef USING_LIBAV
            if (m_in.m_video.m_stream->avg_frame_rate.den)
            {
                double dbFrameRate = static_cast<double>(m_in.m_video.m_stream->avg_frame_rate.num) / m_in.m_video.m_stream->avg_frame_rate.den;

                // If frame rate is < 100 fps this should be a video
                if (dbFrameRate < 100)
                {
                    is_video = true;
                }
            }
#else
            if (m_in.m_video.m_stream->r_frame_rate.den)
            {
                double dbFrameRate = static_cast<double>(m_in.m_video.m_stream->r_frame_rate.num) / m_in.m_video.m_stream->r_frame_rate.den;

                // If frame rate is < 100 fps this should be a video
                if (dbFrameRate < 100)
                {
                    is_video = true;
                }
            }
#endif
        }
        else
        {
            // If the source codec is not PNG or JPG we can safely assume it's a video stream
            is_video = true;
        }
    }

    return is_video;
}

bool FFmpeg_Transcoder::is_open() const
{
    return (m_in.m_format_ctx != nullptr);
}

int FFmpeg_Transcoder::open_input_file(LPVIRTUALFILE virtualfile, FileIO *fio)
{
    AVDictionary * opt = nullptr;
    int ret;

    if (virtualfile == nullptr)
    {
        Logging::error(filename(), "INTERNAL ERROR in open_input_file(): virtualfile is NULL.");
        return AVERROR(EINVAL);
    }

    m_virtualfile = virtualfile;

    m_in.m_filename     = m_virtualfile->m_origfile;
    m_mtime             = m_virtualfile->m_st.st_mtime;
    m_current_format    = params.current_format(m_virtualfile);

    if (is_open())
    {
        Logging::warning(filename(), "File is already open.");
        return 0;
    }

    //    This allows selecting if the demuxer should consider all streams to be
    //    found after the first PMT and add further streams during decoding or if it rather
    //    should scan all that are within the analyze-duration and other limits

    ret = av_dict_set_with_check(&opt, "scan_all_pmts", "1", AV_DICT_DONT_OVERWRITE);
    if (ret < 0)
    {
        return ret;
    }

    //    ret = av_dict_set_with_check(&opt, "avioflags", "direct", AV_DICT_DONT_OVERWRITE);
    //    if (ret < 0)
    //    {
    //        return ret;
    //    }

    // defaults to 5,000,000 microseconds = 5 seconds.
    //    ret = av_dict_set_with_check(&opt, "analyzeduration", "5000000", 0);    // <<== honored
    //    if (ret < 0)
    //    {
    //        return ret;
    //    }

    //  5000000 by default.
    ret = av_dict_set_with_check(&opt, "probesize", "15000000", 0);          // <<== honoured;
    if (ret < 0)
    {
        return ret;
    }

    // using own I/O
    if (fio == nullptr)
    {
        // Open new file io
        m_fileio = FileIO::alloc(m_virtualfile->m_type);
        m_close_fileio = true;  // do not close and delete
    }
    else
    {
        // Use already open file io
        m_fileio = fio;
        m_close_fileio = false; // must not close or delete
    }

    if (m_fileio == nullptr)
    {
        int _errno = errno;
        Logging::error(filename(), "Error opening file: (%1) %2", errno, strerror(errno));
        return AVERROR(_errno);
    }

    ret = m_fileio->open(m_virtualfile);
    if (ret)
    {
        return AVERROR(ret);
    }

    m_in.m_format_ctx = avformat_alloc_context();
    if (m_in.m_format_ctx == nullptr)
    {
        Logging::error(filename(), "Out of memory opening file: Unable to allocate format context.");
        return AVERROR(ENOMEM);
    }

    unsigned char *iobuffer = static_cast<unsigned char *>(::av_malloc(m_fileio->bufsize() + FF_INPUT_BUFFER_PADDING_SIZE));
    if (iobuffer == nullptr)
    {
        Logging::error(filename(), "Out of memory opening file: Unable to allocate I/O buffer.");
        avformat_free_context(m_in.m_format_ctx);
        m_in.m_format_ctx = nullptr;
        return AVERROR(ENOMEM);
    }

    AVIOContext * pb = avio_alloc_context(
                iobuffer,
                static_cast<int>(m_fileio->bufsize()),
                0,
                static_cast<void *>(m_fileio),
                input_read,
                nullptr,    // input_write
                seek);      // input_seek
    m_in.m_format_ctx->pb = pb;

    //    m_in.m_format_ctx->probesize = 15000000;

    AVInputFormat * infmt = nullptr;

#ifdef USE_LIBVCD
    if (m_virtualfile->m_type == VIRTUALTYPE_VCD)
    {
        Logging::debug(filename(), "Forcing mpeg format for VCD source to avoid misdetections.");
        infmt = av_find_input_format("mpeg");
    }
#endif // USE_LIBVCD
#ifdef USE_LIBDVD
    if (m_virtualfile->m_type == VIRTUALTYPE_DVD)
    {
        Logging::debug(filename(), "Forcing mpeg format for DVD source to avoid misdetections.");
        infmt = av_find_input_format("mpeg");
    }
#endif // USE_LIBDVD
#ifdef USE_LIBBLURAY
    if (m_virtualfile->m_type == VIRTUALTYPE_BLURAY)
    {
        Logging::debug(filename(), "Forcing mpegts format for Bluray source to avoid misdetections.");
        infmt = av_find_input_format("mpegts");
    }
#endif // USE_LIBBLURAY

    // Open the input file to read from it.
    ret = avformat_open_input(&m_in.m_format_ctx, filename(), infmt, &opt);
    if (ret < 0)
    {
        Logging::error(filename(), "Could not open input file (error '%1').", ffmpeg_geterror(ret).c_str());
        return ret;
    }

    m_in.m_filetype = get_filetype_from_list(m_in.m_format_ctx->iformat->name);

    ret = av_dict_set_with_check(&opt, "scan_all_pmts", nullptr, AV_DICT_MATCH_CASE, filename());
    if (ret < 0)
    {
        return ret;
    }

    AVDictionaryEntry * t = av_dict_get(opt, "", nullptr, AV_DICT_IGNORE_SUFFIX);
    if (t != nullptr)
    {
        Logging::error(filename(), "Option %1 not found.", t->key);
        return (EOF); // Couldn't open file
    }

#if HAVE_AV_FORMAT_INJECT_GLOBAL_SIDE_DATA
    av_format_inject_global_side_data(m_in.m_format_ctx);
#endif

    // Get information on the input file (number of streams etc.).
    ret = avformat_find_stream_info(m_in.m_format_ctx, nullptr);
    if (ret < 0)
    {
        Logging::error(filename(), "Could not find stream info (error '%1').", ffmpeg_geterror(ret).c_str());
        return ret;
    }

#ifdef USE_LIBDVD
    if (m_virtualfile->m_type == VIRTUALTYPE_DVD)
    {
        // FFmpeg API calculcates a wrong duration, so use value from IFO
        m_in.m_format_ctx->duration = m_fileio->duration();
    }
#endif // USE_LIBDVD
#ifdef USE_LIBBLURAY
    if (m_virtualfile->m_type == VIRTUALTYPE_BLURAY)
    {
        // FFmpeg API calculcates a wrong duration, so use value from Bluray directory
        m_in.m_format_ctx->duration = m_fileio->duration();
    }
#endif // USE_LIBBLURAY

    // Open best match video codec
    ret = open_bestmatch_codec_context(&m_in.m_video.m_codec_ctx, &m_in.m_video.m_stream_idx, m_in.m_format_ctx, AVMEDIA_TYPE_VIDEO, filename());
    if (ret < 0 && ret != AVERROR_STREAM_NOT_FOUND)    // Not an error
    {
        Logging::error(filename(), "Failed to open video codec (error '%1').", ffmpeg_geterror(ret).c_str());
        return ret;
    }

    m_virtualfile->m_duration = m_in.m_format_ctx->duration;

    if (m_in.m_video.m_stream_idx >= 0)
    {
        // We have a video stream
        m_in.m_video.m_stream               = m_in.m_format_ctx->streams[m_in.m_video.m_stream_idx];

#ifdef USE_LIBDVD
        if (m_virtualfile->m_type == VIRTUALTYPE_DVD)
        {
            // FFmpeg API calculcates a wrong duration, so use value from IFO
            m_in.m_video.m_stream->duration = av_rescale_q(m_in.m_format_ctx->duration, av_get_time_base_q(), m_in.m_video.m_stream->time_base);
        }
#endif // USE_LIBDVD
#ifdef USE_LIBBLURAY
        if (m_virtualfile->m_type == VIRTUALTYPE_BLURAY)
        {
            // FFmpeg API calculcates a wrong duration, so use value from Bluray
            m_in.m_video.m_stream->duration = av_rescale_q(m_in.m_format_ctx->duration, av_get_time_base_q(), m_in.m_video.m_stream->time_base);
        }
#endif // USE_LIBBLURAY

        video_info(false, m_in.m_format_ctx, m_in.m_video.m_stream);

        m_is_video = is_video();

#ifdef AV_CODEC_CAP_TRUNCATED
        if (m_in.m_video.m_codec_ctx->codec->capabilities & AV_CODEC_CAP_TRUNCATED)
        {
            m_in.m_video.m_codec_ctx->flags|= AV_CODEC_FLAG_TRUNCATED; // we do not send complete frames
        }
#else
#warning "Your FFMPEG distribution is missing AV_CODEC_CAP_TRUNCATED flag. Probably requires fixing!"
#endif
    }

    // Open best match audio codec
    ret = open_bestmatch_codec_context(&m_in.m_audio.m_codec_ctx, &m_in.m_audio.m_stream_idx, m_in.m_format_ctx, AVMEDIA_TYPE_AUDIO, filename());
    if (ret < 0 && ret != AVERROR_STREAM_NOT_FOUND)    // Not an error
    {
        Logging::error(filename(), "Failed to open audio codec (error '%1').", ffmpeg_geterror(ret).c_str());
        return ret;
    }

    if (m_in.m_audio.m_stream_idx >= 0)
    {
        // We have an audio stream
        m_in.m_audio.m_stream = m_in.m_format_ctx->streams[m_in.m_audio.m_stream_idx];

#ifdef USE_LIBDVD
        if (m_virtualfile->m_type == VIRTUALTYPE_DVD)
        {
            // FFmpeg API calculcates a wrong duration, so use value from IFO
            m_in.m_audio.m_stream->duration = av_rescale_q(m_in.m_format_ctx->duration, av_get_time_base_q(), m_in.m_audio.m_stream->time_base);
        }
#endif // USE_LIBDVD
#ifdef USE_LIBBLURAY
        if (m_virtualfile->m_type == VIRTUALTYPE_BLURAY)
        {
            // FFmpeg API calculcates a wrong duration, so use value from Bluray directory
            m_in.m_audio.m_stream->duration = av_rescale_q(m_in.m_format_ctx->duration, av_get_time_base_q(), m_in.m_audio.m_stream->time_base);
        }
#endif // USE_LIBBLURAY

        audio_info(false, m_in.m_format_ctx, m_in.m_audio.m_stream);
    }

    if (m_in.m_audio.m_stream_idx == -1 && m_in.m_video.m_stream_idx == -1)
    {
        Logging::error(filename(), "File contains neither a video nor an audio stream.");
        return AVERROR(EINVAL);
    }

    // Predict size of transcoded file as exact as possible
    m_virtualfile->m_predicted_size = calculate_predicted_filesize();

    // Calculate number or video frames in file based on duration and frame rate
    if (m_in.m_video.m_stream != nullptr && m_in.m_video.m_stream->avg_frame_rate.den)
    {
        // Number of frames: should be quite accurate
        m_virtualfile->m_video_frame_count = static_cast<uint32_t>(av_rescale_q(m_in.m_video.m_stream->duration, m_in.m_video.m_stream->time_base, av_inv_q(m_in.m_video.m_stream->avg_frame_rate)));
    }

    m_virtualfile->m_segment_count = static_cast<uint32_t>(virtualfile->m_duration / params.m_segment_duration) + 1;

    // Make sure this is set, although should already have happened
    m_virtualfile->m_format_idx = params.guess_format_idx(filename());

    // Unfortunately it is too late to do this here, the filename has already been selected and cannot be changed.
    //    if (!params.smart_transcode())
    //    {
    //        // Not smart encoding: use first format (video file)
    //        m_virtualfile->m_format_idx = 0;
    //    }
    //    else
    //    {
    //        // Smart transcoding
    //        if (m_is_video)
    //        {
    //            // Is a video: use first format (video file)
    //            m_virtualfile->m_format_idx = 0;

    //            Logging::debug(filename(), "Smart transcode: using video format.");
    //        }
    //        else
    //        {
    //            // For audio only, use second format (audio only file)
    //            m_virtualfile->m_format_idx = 1;

    //            Logging::debug(filename(), "Smart transcode: using audio format.");
    //        }
    //    }

    // Open album art streams if present and supported by both source and target
    if (!params.m_noalbumarts && m_in.m_audio.m_stream != nullptr &&
            supports_albumart(m_in.m_filetype) && supports_albumart(get_filetype(m_current_format->desttype())))
    {
        Logging::trace(filename(), "Processing album arts.");

        for (int stream_idx = 0; stream_idx < static_cast<int>(m_in.m_format_ctx->nb_streams); stream_idx++)
        {
            AVStream *input_stream = m_in.m_format_ctx->streams[stream_idx];
            AVCodecID codec_id;

            codec_id = CODECPAR(input_stream)->codec_id;

            if (is_album_art(codec_id))
            {
                STREAMREF streamref;
                AVCodecContext * input_codec_ctx;

                ret = open_codec_context(&input_codec_ctx, stream_idx, m_in.m_format_ctx, AVMEDIA_TYPE_VIDEO, filename());
                if (ret < 0)
                {
                    Logging::error(filename(), "Failed to open album art codec (error '%1').", ffmpeg_geterror(ret).c_str());
                    return ret;
                }

                streamref.m_codec_ctx  = input_codec_ctx;
                streamref.m_stream     = input_stream;
                streamref.m_stream_idx = input_stream->index;

                m_in.m_album_art.push_back(streamref);
            }
        }
    }

    return 0;
}

bool FFmpeg_Transcoder::can_copy_stream(const AVStream *stream) const
{
    if (params.m_autocopy == AUTOCOPY_OFF)
    {
        // Auto copy disabled
        return false;
    }

    if (stream == nullptr)
    {
        // Should normally not happen: Input stream stream unknown, no way to check - no auto copy
        return false;
    }

    if ((params.m_autocopy == AUTOCOPY_MATCH || params.m_autocopy == AUTOCOPY_MATCHLIMIT))
    {
        // Any codec supported by output format OK
        AVOutputFormat* oformat = av_guess_format(nullptr, destname(), nullptr);
        if (oformat->codec_tag == nullptr ||
                av_codec_get_tag(oformat->codec_tag, CODECPAR(stream)->codec_id) <= 0)
        {
            // Codec not supported - no auto copy
            return false;
        }
    }
    else if ((params.m_autocopy == AUTOCOPY_STRICT || params.m_autocopy == AUTOCOPY_STRICTLIMIT))
    {
        // Output codec must strictly match
        if (CODECPAR(stream)->codec_id != m_current_format->audio_codec_id())
        {
            // Different codecs - no auto copy
            return false;
        }
    }

    if (params.m_autocopy == AUTOCOPY_MATCHLIMIT || params.m_autocopy == AUTOCOPY_STRICTLIMIT)
    {
        BITRATE orig_bit_rate = (CODECPAR(stream)->bit_rate != 0) ? CODECPAR(stream)->bit_rate : m_in.m_format_ctx->bit_rate;
        if (get_output_bit_rate(orig_bit_rate, params.m_audiobitrate))
        {
            // Bit rate changed, no auto copy
            Logging::info(destname(), "Bit rate changed, no auto copy possible.");
            return false;
        }
    }

    return true;
}

int FFmpeg_Transcoder::open_output_file(Buffer *buffer)
{
    assert(buffer != nullptr);

    get_destname(&m_out.m_filename, m_in.m_filename);

    m_out.m_filetype    = m_current_format->filetype();

    Logging::info(destname(), "Opening output file.");

<<<<<<< HEAD
    // Open for read/write
    if (!buffer->open_file(0, CACHE_FLAG_RW))
    {
        throw false;
    }

    if (!is_frameset())
    {
        // Pre-allocate the predicted file size to reduce memory reallocations
        size_t buffsize = predicted_filesize();
        if (buffer->size() < buffsize && !buffer->reserve(buffsize))
        {
	    	int _errno = errno;
        	Logging::error(filename(), "Error pre-allocating %1 bytes buffer: (%2) %3", buffsize, errno, strerror(errno));
        	return AVERROR(_errno);
        }

        // Not a frame set, open regular buffer
        return open_output(buffer);
    }
    else
    {
        Logging::debug(destname(), "Opening format type '%1'.", m_current_format->desttype().c_str());

        // Pre-allocate the predicted file size to reduce memory reallocations
        size_t buffsize = 600 * 1024  * 1024 /*predicted_filesize() * m_video_frame_count*/;
        if (buffer->size() < buffsize && !buffer->reserve(buffsize))
        {
	    	int _errno = errno;
        	Logging::error(filename(), "Error pre-allocating %1 bytes buffer: (%2) %3", buffsize, errno, strerror(errno));
        	return AVERROR(_errno);
        }

        // Open frame set buffer
        return open_output_frame_set(buffer);
    }
}

int FFmpeg_Transcoder::open_output_frame_set(Buffer *buffer)
{
    AVCodec* codec = nullptr;
    AVCodecContext* output_codec_ctx = nullptr;
    int ret = 0;

    m_buffer            = buffer;
    {
        std::lock_guard<std::recursive_mutex> lck (m_mutex);
        while (m_seek_frame_fifo.size())
        {
            m_seek_frame_fifo.pop();
        }
    }
    m_have_seeked       = false;

    codec = avcodec_find_encoder(m_current_format->video_codec_id());
    if (codec == nullptr)
    {
        Logging::error(destname(), "Codec not found");
        return AVERROR(EINVAL);
    }

    output_codec_ctx = avcodec_alloc_context3(codec);
    if (output_codec_ctx == nullptr)
    {
        Logging::error(destname(), "Could not allocate video codec context");
        return AVERROR(ENOMEM);
    }

    output_codec_ctx->bit_rate             = 400000;   /**  @todo: Make frame image compression rate command line settable */
    output_codec_ctx->width                = m_in.m_video.m_codec_ctx->width;
    output_codec_ctx->height               = m_in.m_video.m_codec_ctx->height;
    output_codec_ctx->time_base            = {1, 25};

#ifndef USING_LIBAV
    const AVPixFmtDescriptor *dst_desc = av_pix_fmt_desc_get(m_in.m_video.m_codec_ctx->pix_fmt);
    int loss = 0;

    output_codec_ctx->pix_fmt = avcodec_find_best_pix_fmt_of_list(codec->pix_fmts, m_in.m_video.m_codec_ctx->pix_fmt, dst_desc->flags & AV_PIX_FMT_FLAG_ALPHA, &loss);

    if (output_codec_ctx->pix_fmt == AV_PIX_FMT_NONE)
#endif // !USING_LIBAV
    {
        // No best match found, use default
        switch (m_current_format->video_codec_id())
        {
        case AV_CODEC_ID_MJPEG:
        {
            output_codec_ctx->pix_fmt   = AV_PIX_FMT_YUVJ444P;
            break;
        }
        case AV_CODEC_ID_PNG:
        {
            output_codec_ctx->pix_fmt   = AV_PIX_FMT_RGB24;
            break;
        }
        case AV_CODEC_ID_BMP:
        {
            output_codec_ctx->pix_fmt   = AV_PIX_FMT_BGR24;
            break;
        }
        default:
        {
            assert(false);
            break;
        }
        }
#ifndef USING_LIBAV
        Logging::debug(destname(), "No best match output pixel format found, using default: %1", get_pix_fmt_name(output_codec_ctx->pix_fmt).c_str());
=======
    // Pre-allocate the predicted file size to reduce memory reallocations
    size_t buffsize = predicted_filesize();
    if (buffer->size() < buffsize && !buffer->reserve(buffsize))
    {
        int _errno = errno;
        Logging::error(filename(), "Error pre-allocating %1 bytes buffer: (%2) %3", buffsize, errno, strerror(errno));
        return AVERROR(_errno);
>>>>>>> 1fbd3542
    }
    else
    {
#endif // !USING_LIBAV
        Logging::debug(destname(), "Output pixel format: %1", get_pix_fmt_name(output_codec_ctx->pix_fmt).c_str());
    }

    //codec_context->sample_aspect_ratio  = frame->sample_aspect_ratio;
    //codec_context->sample_aspect_ratio  = m_in.m_video.m_codec_ctx->sample_aspect_ratio;

    ret = avcodec_open2(output_codec_ctx, codec, nullptr);
    if (ret < 0)
    {
        Logging::error(destname(), "Could not open image codec.");
        return ret;
    }

    // Initialise pixel format conversion and rescaling if necessary
#if LAVF_DEP_AVSTREAM_CODEC
    AVPixelFormat in_pix_fmt = static_cast<AVPixelFormat>(m_in.m_video.m_stream->codecpar->format);
#else
    AVPixelFormat in_pix_fmt = static_cast<AVPixelFormat>(m_in.m_video.m_stream->codec->pix_fmt);
#endif
    if (in_pix_fmt == AV_PIX_FMT_NONE)
    {
        // If input's stream pixel format is unknown, use same as output (may not work but at least will not crash FFmpeg)
        in_pix_fmt = output_codec_ctx->pix_fmt;
    }

    ret = init_rescaler(in_pix_fmt, CODECPAR(m_in.m_video.m_stream)->width, CODECPAR(m_in.m_video.m_stream)->height, output_codec_ctx->pix_fmt, output_codec_ctx->width, output_codec_ctx->height);
    if (ret < 0)
    {
        return ret;
    }

#ifndef USING_LIBAV
    if (params.m_deinterlace)
    {
        // Init deinterlace filters
#if LAVF_DEP_AVSTREAM_CODEC
        AVPixelFormat pix_fmt = static_cast<AVPixelFormat>(m_in.m_video.m_stream->codecpar->format);
#else
        AVPixelFormat pix_fmt = static_cast<AVPixelFormat>(m_in.m_video.m_stream->codec->pix_fmt);
#endif
        ret = init_deinterlace_filters(m_in.m_video.m_codec_ctx, pix_fmt, m_in.m_video.m_stream->avg_frame_rate, m_in.m_video.m_stream->time_base);
        if (ret < 0)
        {
            return ret;
        }
    }
#endif // !USING_LIBAV

    m_out.m_video.m_codec_ctx               = output_codec_ctx;
    m_out.m_video.m_stream_idx              = -1;
    m_out.m_video.m_stream                  = nullptr;

    // No audio
    m_out.m_audio.m_codec_ctx               = nullptr;
    m_out.m_audio.m_stream_idx              = -1;
    m_out.m_audio.m_stream                  = nullptr;

    return 0;
}

int FFmpeg_Transcoder::open_output(Buffer *buffer)
{
    int ret = 0;

    m_buffer            = buffer;

    if (!m_out.m_video_pts && is_hls())
    {
        m_current_segment = 1;
        Logging::info(destname(), "Starting HLS segment no. %1.", m_current_segment);
    }

    // Open the output file for writing. If buffer == nullptr continue using existing buffer.
    ret = open_output_filestreams(buffer);
    if (ret)
    {
        return ret;
    }

    if (m_out.m_audio.m_stream_idx > -1)
    {
        audio_info(true, m_out.m_format_ctx, m_out.m_audio.m_stream);

#ifdef USING_LIBAV
        ret = init_resampler();
        if (ret)
        {
            return ret;
        }
#endif

        if (m_out.m_audio.m_codec_ctx != nullptr)
        {
            // If not just copying the stream, initialise the FIFO buffer to store audio samples to be encoded.
            ret = init_fifo();
            if (ret)
            {
                return ret;
            }
        }
    }

    if (m_out.m_video.m_stream_idx > -1)
    {
        video_info(true, m_out.m_format_ctx, m_out.m_video.m_stream);
    }

    // Process metadata. The decoder will call the encoder to set appropriate
    // tag values for the output file.
    ret = process_metadata();
    if (ret)
    {
        return ret;
    }

    // Write the header of the output file container.
    ret = write_output_file_header();
    if (ret)
    {
        return ret;
    }

    // Process album arts: copy all from source file to target.
    ret = process_albumarts();
    if (ret)
    {
        return ret;
    }

    return 0;
}

bool FFmpeg_Transcoder::get_output_sample_rate(int input_sample_rate, int max_sample_rate, int *output_sample_rate /*= nullptr*/)
{
    if (input_sample_rate > max_sample_rate)
    {
        if (output_sample_rate != nullptr)
        {
            *output_sample_rate = max_sample_rate;
        }
        return true;
    }
    else
    {
        if (output_sample_rate != nullptr)
        {
            *output_sample_rate = input_sample_rate;
        }
        return false;
    }
}

bool FFmpeg_Transcoder::get_output_bit_rate(BITRATE input_bit_rate, BITRATE max_bit_rate, BITRATE * output_bit_rate /*= nullptr*/)
{
    if (input_bit_rate > max_bit_rate)
    {
        if (output_bit_rate != nullptr)
        {
            *output_bit_rate = max_bit_rate;
        }
        return true;
    }
    else
    {
        if (output_bit_rate != nullptr)
        {
            *output_bit_rate = input_bit_rate;
        }
        return false;
    }
}

bool FFmpeg_Transcoder::get_aspect_ratio(int width, int height, const AVRational & sar, AVRational *ar) const
{
    // Try to determine display aspect ratio
    AVRational dar;
    ::av_reduce(&dar.num, &dar.den,
                width  * sar.num,
                height * sar.den,
                1024 * 1024);

    ar->num = ar->den = 0;

    if (dar.num && dar.den)
    {
        *ar = dar;
    }

    // If that fails, try sample aspect ratio instead
    if (!ar->den && sar.num != 0 && sar.den != 0)
    {
        *ar = sar;
    }

    // If even that fails, try to use video size
    if (!ar->den && height)
    {
        ar->num = width;
        ar->den = height;
    }

    if (!ar->den)
    {
        // Return false if all above failed
        return false;
    }

    ::av_reduce(&ar->num, &ar->den,
                ar->num,
                ar->den,
                1024 * 1024);

    return true;
}

bool FFmpeg_Transcoder::get_video_size(int *output_width, int *output_height) const
{
    if (!params.m_videowidth && !params.m_videoheight)
    {
        // No options, leave as is
        return false;
    }

    int input_width     = CODECPAR(m_in.m_video.m_stream)->width;
    int input_height    = CODECPAR(m_in.m_video.m_stream)->height;
    AVRational sar      = CODECPAR(m_in.m_video.m_stream)->sample_aspect_ratio;

    if (params.m_videowidth && params.m_videoheight)
    {
        // Both width/source set. May look strange, but this is an order...
        *output_width   = params.m_videowidth;
        *output_height  = params.m_videoheight;
    }
    else if (params.m_videowidth)
    {
        // Only video width
        AVRational ar;

        *output_width      = params.m_videowidth;

        if (!get_aspect_ratio(input_width, input_height, sar, &ar))
        {
            *output_height = input_height;
        }
        else
        {
            *output_height = static_cast<int>(params.m_videowidth / av_q2d(ar));
            *output_height &= ~(static_cast<int>(0x1)); // height must be multiple of 2
        }
    }
    else //if (params.m_videoheight)
    {
        // Only video height
        AVRational ar;

        if (!get_aspect_ratio(input_width, input_height, sar, &ar))
        {
            *output_width  = input_width;
        }
        else
        {
            *output_width  = static_cast<int>(params.m_videoheight / av_q2d(ar));
            *output_width  &= ~(static_cast<int>(0x1)); // width must be multiple of 2
        }
        *output_height     = params.m_videoheight;
    }

    return (input_width > *output_width || input_height > *output_height);
}

int FFmpeg_Transcoder::update_codec(void *opt, LPCPROFILE_OPTION profile_option) const
{
    int ret = 0;

    if (profile_option == nullptr)
    {
        return 0;
    }

    for (LPCPROFILE_OPTION p = profile_option; p->m_key != nullptr; p++)
    {
        Logging::trace(destname(), "Profile codec option -%1%2%3.", p->m_key, *p->m_value ? " " : "", p->m_value);

        ret = av_opt_set_with_check(opt, p->m_key, p->m_value, p->m_flags, destname());
        if (ret < 0)
        {
            break;
        }
    }
    return ret;
}

int FFmpeg_Transcoder::prepare_codec(void *opt, FILETYPE filetype) const
{
    int ret = 0;

    for (int n = 0; m_profile[n].m_profile != PROFILE_INVALID; n++)
    {
        if (m_profile[n].m_filetype == filetype && m_profile[n].m_profile == params.m_profile)
        {
            ret = update_codec(opt, m_profile[n].m_option_codec);
            break;
        }
    }

    return ret;
}

int FFmpeg_Transcoder::init_rescaler(AVPixelFormat in_pix_fmt, int in_width, int in_height, AVPixelFormat out_pix_fmt, int out_width, int out_height)
{
    if (in_pix_fmt != out_pix_fmt || in_width != out_width || in_height != out_height)
    {
        // Rescale image if required
        if (in_pix_fmt != out_pix_fmt)
        {
            Logging::trace(destname(), "Initialising pixel format conversion from %1 to %2.", get_pix_fmt_name(in_pix_fmt).c_str(), get_pix_fmt_name(out_pix_fmt).c_str());
        }

        if (in_width != out_width || in_height != out_height)
        {
            Logging::debug(destname(), "Rescaling video size from %1:%2 to %3:%4.",
                           in_width, in_height,
                           out_width, out_height);
        }

        m_sws_ctx = sws_getContext(
                    // Source settings
                    in_width,               // width
                    in_height,              // height
                    in_pix_fmt,             // format
                    // Target settings
                    out_width,              // width
                    out_height,             // height
                    out_pix_fmt,            // format
                    SWS_FAST_BILINEAR, nullptr, nullptr, nullptr);    // Maybe SWS_LANCZOS | SWS_ACCURATE_RND
        if (m_sws_ctx == nullptr)
        {
            Logging::error(destname(), "Could not allocate scaling/conversion context.");
            return AVERROR(ENOMEM);
        }
    }

    return 0;
}

int FFmpeg_Transcoder::add_stream(AVCodecID codec_id)
{
    AVCodecContext *output_codec_ctx    = nullptr;
    AVStream *      output_stream       = nullptr;
    AVCodec *       output_codec        = nullptr;
    AVDictionary *  opt                 = nullptr;
    int ret;

    // find the encoder
    output_codec = avcodec_find_encoder(codec_id);
    if (output_codec == nullptr)
    {
        Logging::error(destname(), "Could not find encoder '%1'.", avcodec_get_name(codec_id));
        return AVERROR(EINVAL);
    }

    output_stream = avformat_new_stream(m_out.m_format_ctx, output_codec);
    if (output_stream == nullptr)
    {
        Logging::error(destname(), "Could not allocate stream for encoder '%1'.",  avcodec_get_name(codec_id));
        return AVERROR(ENOMEM);
    }
    output_stream->id = static_cast<int>(m_out.m_format_ctx->nb_streams - 1);

#if FFMPEG_VERSION3 // Check for FFmpeg 3
    output_codec_ctx = avcodec_alloc_context3(output_codec);
    if (output_codec_ctx == nullptr)
    {
        Logging::error(destname(), "Could not alloc an encoding context.");
        return AVERROR(ENOMEM);
    }
#else
    output_codec_ctx = output_stream->codec;
#endif

    switch (output_codec->type)
    {
    case AVMEDIA_TYPE_AUDIO:
    {
        BITRATE orig_bit_rate;
        int orig_sample_rate;

        // Set the basic encoder parameters
        orig_bit_rate = (CODECPAR(m_in.m_audio.m_stream)->bit_rate != 0) ? CODECPAR(m_in.m_audio.m_stream)->bit_rate : m_in.m_format_ctx->bit_rate;
        if (get_output_bit_rate(orig_bit_rate, params.m_audiobitrate, &output_codec_ctx->bit_rate))
        {
            // Limit bit rate
            Logging::trace(destname(), "Limiting audio bit rate from %1 to %2.",
                           format_bitrate(orig_bit_rate).c_str(),
                           format_bitrate(output_codec_ctx->bit_rate).c_str());
        }

        output_codec_ctx->channels              = m_in.m_audio.m_codec_ctx->channels > 2 ? 2 : m_in.m_audio.m_codec_ctx->channels;
        output_codec_ctx->channel_layout        = static_cast<uint64_t>(av_get_default_channel_layout(output_codec_ctx->channels));
        output_codec_ctx->sample_rate           = m_in.m_audio.m_codec_ctx->sample_rate;
        orig_sample_rate                        = m_in.m_audio.m_codec_ctx->sample_rate;
        if (get_output_sample_rate(CODECPAR(m_in.m_audio.m_stream)->sample_rate, params.m_audiosamplerate, &output_codec_ctx->sample_rate))
        {
            // Limit sample rate
            Logging::trace(destname(), "Limiting audio sample rate from %1 to %2.",
                           format_samplerate(orig_sample_rate).c_str(),
                           format_samplerate(output_codec_ctx->sample_rate).c_str());
            orig_sample_rate = output_codec_ctx->sample_rate;
        }

        if (output_codec->supported_samplerates != nullptr)
        {
            // Go through supported sample rates and adjust if necessary
            bool supported = false;

            for (int n = 0; output_codec->supported_samplerates[n] != 0; n++)
            {
                if (output_codec->supported_samplerates[n] == output_codec_ctx->sample_rate)
                {
                    // Is supported
                    supported = true;
                    break;
                }
            }

            if (!supported)
            {
                int min_samplerate = 0;
                int max_samplerate = INT_MAX;

                // Find next lower sample rate in probably unsorted list
                for (int n = 0; output_codec->supported_samplerates[n] != 0; n++)
                {
                    if (min_samplerate <= output_codec->supported_samplerates[n] && output_codec_ctx->sample_rate >= output_codec->supported_samplerates[n])
                    {
                        min_samplerate = output_codec->supported_samplerates[n];
                    }
                }

                // Find next higher sample rate in probably unsorted list
                for (int n = 0; output_codec->supported_samplerates[n] != 0; n++)
                {
                    if (max_samplerate >= output_codec->supported_samplerates[n] && output_codec_ctx->sample_rate <= output_codec->supported_samplerates[n])
                    {
                        max_samplerate = output_codec->supported_samplerates[n];
                    }
                }

                if (min_samplerate != 0 && max_samplerate != INT_MAX)
                {
                    // set to nearest value
                    if (output_codec_ctx->sample_rate - min_samplerate < max_samplerate - output_codec_ctx->sample_rate)
                    {
                        output_codec_ctx->sample_rate = min_samplerate;
                    }
                    else
                    {
                        output_codec_ctx->sample_rate = max_samplerate;
                    }
                }
                else if (min_samplerate != 0)
                {
                    // No higher sample rate, use next lower
                    output_codec_ctx->sample_rate = min_samplerate;
                }
                else if (max_samplerate != INT_MAX)
                {
                    // No lower sample rate, use higher lower
                    output_codec_ctx->sample_rate = max_samplerate;
                }
                else
                {
                    // Should never happen... There must at least be one.
                    Logging::error(destname(), "Audio sample rate to %1 not supported by codec.", format_samplerate(output_codec_ctx->sample_rate).c_str());
                    return AVERROR(EINVAL);
                }

                Logging::debug(destname(), "Changed audio sample rate from %1 to %2 because requested value is not supported by codec.",
                               format_samplerate(orig_sample_rate).c_str(),
                               format_samplerate(output_codec_ctx->sample_rate).c_str());
            }
        }

        if (output_codec->sample_fmts != nullptr)
        {
            // Check if input sample format is supported and if so, use it (avoiding resampling)
            AVSampleFormat input_fmt_planar = av_get_planar_sample_fmt(m_in.m_audio.m_codec_ctx->sample_fmt);

            output_codec_ctx->sample_fmt        = AV_SAMPLE_FMT_NONE;

            for (int n = 0; output_codec->sample_fmts[n] != -1; n++)
            {
                AVSampleFormat output_fmt_planar = av_get_planar_sample_fmt(output_codec->sample_fmts[n]);

                if (output_codec->sample_fmts[n] == m_in.m_audio.m_codec_ctx->sample_fmt ||
                        (input_fmt_planar != AV_SAMPLE_FMT_NONE &&
                         input_fmt_planar == output_fmt_planar))
                {
                    output_codec_ctx->sample_fmt    = output_codec->sample_fmts[n];
                    break;
                }
            }

            // If none of the supported formats match use the first supported
            if (output_codec_ctx->sample_fmt == AV_SAMPLE_FMT_NONE)
            {
                output_codec_ctx->sample_fmt    = output_codec->sample_fmts[0];
            }
        }
        else
        {
            // If suppported sample formats are unknown simply take input format and cross our fingers it works...
            output_codec_ctx->sample_fmt        = m_in.m_audio.m_codec_ctx->sample_fmt;
        }

        // Set the sample rate for the container.
        output_stream->time_base.den            = output_codec_ctx->sample_rate;
        output_stream->time_base.num            = 1;
        output_codec_ctx->time_base             = output_stream->time_base;

#if !FFMPEG_VERSION3 | defined(USING_LIBAV) // Check for FFmpeg 3
        // set -strict -2 for aac (required for FFmpeg 2)
        av_dict_set_with_check(&opt, "strict", "-2", 0);

        // Allow the use of the experimental AAC encoder
        output_codec_ctx->strict_std_compliance = FF_COMPLIANCE_EXPERIMENTAL;
#endif

        // Set duration as hint for muxer
        if (m_in.m_audio.m_stream->duration != AV_NOPTS_VALUE)
        {
            output_stream->duration             = av_rescale_q(m_in.m_audio.m_stream->duration, m_in.m_audio.m_stream->time_base, output_stream->time_base);
        }
        else if (m_in.m_format_ctx->duration != AV_NOPTS_VALUE)
        {
            output_stream->duration             = av_rescale_q(m_in.m_format_ctx->duration, av_get_time_base_q(), output_stream->time_base);
        }

        //av_dict_set_int(&output_stream->metadata, "DURATION", output_stream->duration, AV_DICT_IGNORE_SUFFIX);

        // Save the encoder context for easier access later.
        m_out.m_audio.m_codec_ctx               = output_codec_ctx;
        // Save the stream index
        m_out.m_audio.m_stream_idx              = output_stream->index;
        // Save output audio stream for faster reference
        m_out.m_audio.m_stream                  = output_stream;
        break;
    }
    case AVMEDIA_TYPE_VIDEO:
    {
        BITRATE orig_bit_rate;

        output_codec_ctx->codec_id = codec_id;

        // Set the basic encoder parameters
        orig_bit_rate = (CODECPAR(m_in.m_video.m_stream)->bit_rate != 0) ? CODECPAR(m_in.m_video.m_stream)->bit_rate : m_in.m_format_ctx->bit_rate;
        if (get_output_bit_rate(orig_bit_rate, params.m_videobitrate, &output_codec_ctx->bit_rate))
        {
            // Limit sample rate
            Logging::trace(destname(), "Limiting video bit rate from %1 to %2.",
                           format_bitrate(orig_bit_rate).c_str(),
                           format_bitrate(output_codec_ctx->bit_rate).c_str());
        }

        int width = 0;
        int height = 0;
        if (get_video_size(&width, &height))
        {
            Logging::trace(destname(), "Changing video size from %1/%2 to %3/%4.", output_codec_ctx->width, output_codec_ctx->height, width, height);
            output_codec_ctx->width             = width;
            output_codec_ctx->height            = height;
        }
        else
        {
            output_codec_ctx->width             = CODECPAR(m_in.m_video.m_stream)->width;
            output_codec_ctx->height            = CODECPAR(m_in.m_video.m_stream)->height;
        }

#if LAVF_DEP_AVSTREAM_CODEC
        video_stream_setup(output_codec_ctx, output_stream, m_in.m_video.m_codec_ctx, m_in.m_video.m_stream->avg_frame_rate);
#else
        video_stream_setup(output_codec_ctx, output_stream, m_in.m_video.m_codec_ctx, m_in.m_video.m_stream->codec->framerate);
#endif

        AVRational sample_aspect_ratio                      = CODECPAR(m_in.m_video.m_stream)->sample_aspect_ratio;

        if (output_codec_ctx->codec_id != AV_CODEC_ID_VP9)
        {
            output_codec_ctx->sample_aspect_ratio           = sample_aspect_ratio;
            CODECPAR(output_stream)->sample_aspect_ratio    = sample_aspect_ratio;
        }

        else
        {
            // WebM does not respect the aspect ratio and always uses 1:1 so we need to rescale "manually".
            /** @todo: FFmpeg actually *can* transcode while presevering the SAR. Need to find out what I am doing wrong here... */

            output_codec_ctx->sample_aspect_ratio           = { 1, 1 };
            CODECPAR(output_stream)->sample_aspect_ratio    = { 1, 1 };

            // Make sure we do not zero width
            if (sample_aspect_ratio.num && sample_aspect_ratio.den)
            {
                output_codec_ctx->width                       = output_codec_ctx->width * sample_aspect_ratio.num / sample_aspect_ratio.den;
            }
            //output_codec_ctx->height                        *= sample_aspect_ratio.den;
        }

        // Set up optimisations
        switch (output_codec_ctx->codec_id)
        {
        case AV_CODEC_ID_H264:
        {
            ret = prepare_codec(output_codec_ctx->priv_data, FILETYPE_MP4);
            if (ret < 0)
            {
                Logging::error(destname(), "Could not set profile for %1 output codec %2 (error '%3').", get_media_type_string(output_codec->type), get_codec_name(codec_id, false), ffmpeg_geterror(ret).c_str());
                return ret;
            }

            // Avoid mismatches for H264 and profile

            uint8_t   *out_val;
            ret = av_opt_get(output_codec_ctx->priv_data, "profile", 0, &out_val);
            if (!ret)
            {
                if (!strcasecmp(reinterpret_cast<const char *>(out_val), "high"))
                {
                    switch (output_codec_ctx->pix_fmt)
                    {
                    case AV_PIX_FMT_YUYV422:
                    case AV_PIX_FMT_YUV422P:
                    case AV_PIX_FMT_YUVJ422P:
                    case AV_PIX_FMT_UYVY422:
                    case AV_PIX_FMT_YUV422P16LE:
                    case AV_PIX_FMT_YUV422P16BE:
                    case AV_PIX_FMT_YUV422P10BE:
                    case AV_PIX_FMT_YUV422P10LE:
                    case AV_PIX_FMT_YUV422P9BE:
                    case AV_PIX_FMT_YUV422P9LE:
                    case AV_PIX_FMT_YUVA422P9BE:
                    case AV_PIX_FMT_YUVA422P9LE:
                    case AV_PIX_FMT_YUVA422P10BE:
                    case AV_PIX_FMT_YUVA422P10LE:
                    case AV_PIX_FMT_YUVA422P16BE:
                    case AV_PIX_FMT_YUVA422P16LE:
                    case AV_PIX_FMT_NV16:
                    case AV_PIX_FMT_NV20LE:
                    case AV_PIX_FMT_NV20BE:
                    case AV_PIX_FMT_YVYU422:
                    case AV_PIX_FMT_YUVA422P:
#ifndef USING_LIBAV
                    case AV_PIX_FMT_YUV422P12BE:
                    case AV_PIX_FMT_YUV422P12LE:
                    case AV_PIX_FMT_YUV422P14BE:
                    case AV_PIX_FMT_YUV422P14LE:
#endif
                    {
                        ret = av_opt_set(output_codec_ctx->priv_data, "profile", "high422", 0);
                        break;
                    }
                    case AV_PIX_FMT_YUV444P:
                    case AV_PIX_FMT_YUVJ444P:
                    case AV_PIX_FMT_YUV444P16LE:
                    case AV_PIX_FMT_YUV444P16BE:
                    case AV_PIX_FMT_RGB444LE:
                    case AV_PIX_FMT_RGB444BE:
                    case AV_PIX_FMT_BGR444LE:
                    case AV_PIX_FMT_BGR444BE:
                    case AV_PIX_FMT_YUV444P9BE:
                    case AV_PIX_FMT_YUV444P9LE:
                    case AV_PIX_FMT_YUV444P10BE:
                    case AV_PIX_FMT_YUV444P10LE:
                    case AV_PIX_FMT_GBRP:
                    case AV_PIX_FMT_GBRP9BE:
                    case AV_PIX_FMT_GBRP9LE:
                    case AV_PIX_FMT_GBRP10BE:
                    case AV_PIX_FMT_GBRP10LE:
                    case AV_PIX_FMT_GBRP16BE:
                    case AV_PIX_FMT_GBRP16LE:
                    case AV_PIX_FMT_YUVA444P9BE:
                    case AV_PIX_FMT_YUVA444P9LE:
                    case AV_PIX_FMT_YUVA444P10BE:
                    case AV_PIX_FMT_YUVA444P10LE:
                    case AV_PIX_FMT_YUVA444P16BE:
                    case AV_PIX_FMT_YUVA444P16LE:
                    case AV_PIX_FMT_XYZ12LE:
                    case AV_PIX_FMT_XYZ12BE:
                    case AV_PIX_FMT_YUVA444P:
                    case AV_PIX_FMT_GBRAP:
                    case AV_PIX_FMT_GBRAP16BE:
                    case AV_PIX_FMT_GBRAP16LE:
#ifndef USING_LIBAV
                    case AV_PIX_FMT_YUV444P12BE:
                    case AV_PIX_FMT_YUV444P12LE:
                    case AV_PIX_FMT_YUV444P14BE:
                    case AV_PIX_FMT_YUV444P14LE:
                    case AV_PIX_FMT_GBRP12BE:
                    case AV_PIX_FMT_GBRP12LE:
                    case AV_PIX_FMT_GBRP14BE:
                    case AV_PIX_FMT_GBRP14LE:
                    case AV_PIX_FMT_AYUV64LE:
                    case AV_PIX_FMT_AYUV64BE:
#endif
                    {
                        ret = av_opt_set(output_codec_ctx->priv_data, "profile", "high444", 0);
                        break;
                    }
                    default:
                    {
                        break;
                    }
                    }
                }
                av_free(out_val);
            }
            break;
        }
        case AV_CODEC_ID_VP9:
        {
            ret = prepare_codec(output_codec_ctx->priv_data, FILETYPE_WEBM);
            if (ret < 0)
            {
                Logging::error(destname(), "Could not set profile for %1 output codec %2 (error '%3').", get_media_type_string(output_codec->type), get_codec_name(codec_id, false), ffmpeg_geterror(ret).c_str());
                return ret;
            }
            break;
        }
        case AV_CODEC_ID_PRORES:
        {
            ret = prepare_codec(output_codec_ctx->priv_data, FILETYPE_PRORES);
            if (ret < 0)
            {
                Logging::error(destname(), "Could not set profile for %1 output codec %2 (error '%3').", get_media_type_string(output_codec->type), get_codec_name(codec_id, false), ffmpeg_geterror(ret).c_str());
                return ret;
            }

            //        0=‘proxy’,
            //        1=‘lt’,
            //        2=‘standard’,
            //        3=‘hq’
            output_codec_ctx->profile = params.m_level;
            break;
        }
        case AV_CODEC_ID_ALAC:
        {
            ret = prepare_codec(output_codec_ctx->priv_data, FILETYPE_ALAC);
            if (ret < 0)
            {
                Logging::error(destname(), "Could not set profile for %1 output codec %2 (error '%3').", get_media_type_string(output_codec->type), get_codec_name(codec_id, false), ffmpeg_geterror(ret).c_str());
                return ret;
            }
            break;
        }
        default:
        {
            break;
        }
        }

        // Initialise pixel format conversion and rescaling if necessary
#if LAVF_DEP_AVSTREAM_CODEC
        AVPixelFormat in_pix_fmt = static_cast<AVPixelFormat>(m_in.m_video.m_stream->codecpar->format);
#else
        AVPixelFormat in_pix_fmt = static_cast<AVPixelFormat>(m_in.m_video.m_stream->codec->pix_fmt);
#endif
        if (in_pix_fmt == AV_PIX_FMT_NONE)
        {
            // If input's stream pixel format is unknown, use same as output (may not work but at least will not crash FFmpeg)
            in_pix_fmt = output_codec_ctx->pix_fmt;
        }

        ret = init_rescaler(in_pix_fmt, CODECPAR(m_in.m_video.m_stream)->width, CODECPAR(m_in.m_video.m_stream)->height, output_codec_ctx->pix_fmt, output_codec_ctx->width, output_codec_ctx->height);
        if (ret < 0)
        {
            return ret;
        }

#ifdef _DEBUG
        print_stream_info(output_stream);
#endif // _DEBUG

        // Set duration as hint for muxer
        if (m_in.m_video.m_stream->duration != AV_NOPTS_VALUE)
        {
            output_stream->duration             = av_rescale_q(m_in.m_video.m_stream->duration, m_in.m_video.m_stream->time_base, output_stream->time_base);
        }
        else if (m_in.m_format_ctx->duration != AV_NOPTS_VALUE)
        {
            output_stream->duration             = av_rescale_q(m_in.m_format_ctx->duration, av_get_time_base_q(), output_stream->time_base);
        }

        //av_dict_set_int(&output_stream->metadata, "DURATION", output_stream->duration, AV_DICT_IGNORE_SUFFIX);

        // Save the encoder context for easier access later.
        m_out.m_video.m_codec_ctx               = output_codec_ctx;
        // Save the stream index
        m_out.m_video.m_stream_idx              = output_stream->index;
        // Save output video stream for faster reference
        m_out.m_video.m_stream                  = output_stream;

        break;
    }
    default:
        break;
    }

    // Although docs state this is "Demuxing only", this is actually used by encoders like Matroska/WebM, so we need to set this here.
    m_out.m_format_ctx->duration = m_in.m_format_ctx->duration;
#ifndef USING_LIBAV
    av_dict_set_int(&m_out.m_format_ctx->metadata, "DURATION", m_out.m_format_ctx->duration, AV_DICT_IGNORE_SUFFIX);
#endif // !USING_LIBAV

    // Some formats want stream headers to be separate.
    if (m_out.m_format_ctx->oformat->flags & AVFMT_GLOBALHEADER)
    {
        output_codec_ctx->flags |= AV_CODEC_FLAG_GLOBAL_HEADER;
    }

    if (!av_dict_get(opt, "threads", nullptr, 0))
    {
        Logging::trace(destname(), "Setting threads to auto for codec %1.", get_codec_name(output_codec_ctx->codec_id, false));
        av_dict_set_with_check(&opt, "threads", "auto", 0, destname());
    }

    // Open the encoder for the audio stream to use it later.
    ret = avcodec_open2(output_codec_ctx, output_codec, &opt);
    if (ret < 0)
    {
        Logging::error(destname(), "Could not open %1 output codec %2 (error '%3').", get_media_type_string(output_codec->type), get_codec_name(codec_id, false), ffmpeg_geterror(ret).c_str());
        return ret;
    }

    Logging::debug(destname(), "Opened %1 output codec %2 for stream #%3.", get_media_type_string(output_codec->type), get_codec_name(codec_id, true), output_stream->index);

#if FFMPEG_VERSION3 // Check for FFmpeg 3
    ret = avcodec_parameters_from_context(output_stream->codecpar, output_codec_ctx);
    if (ret < 0)
    {
        Logging::error(destname(), "Could not initialise stream parameters (error '%1').", ffmpeg_geterror(ret).c_str());
        return ret;
    }
#endif

    return 0;
}

int FFmpeg_Transcoder::add_stream_copy(AVCodecID codec_id, AVMediaType codec_type)
{
    AVStream *      output_stream       = nullptr;
    int ret;


    output_stream = avformat_new_stream(m_out.m_format_ctx, nullptr);
    if (output_stream == nullptr)
    {
        Logging::error(destname(), "Could not allocate stream for encoder '%1'.",  avcodec_get_name(codec_id));
        return AVERROR(ENOMEM);
    }
    output_stream->id = static_cast<int>(m_out.m_format_ctx->nb_streams - 1);

    switch (codec_type)
    {
    case AVMEDIA_TYPE_AUDIO:
    {
#if FFMPEG_VERSION3 // Check for FFmpeg 3

        ret = avcodec_parameters_copy(output_stream->codecpar, m_in.m_audio.m_stream->codecpar);
        if (ret < 0)
        {
            Logging::error(destname(), "Could not alloc an encoding context (error '%2').", ffmpeg_geterror(ret).c_str());
            return ret;
        }
#else
        AVCodecContext *output_codec_ctx = output_stream->codec;

        ret = avcodec_copy_context(output_codec_ctx /*output_stream->codec*/, m_in.m_audio.m_stream->codec);
        if (ret != 0)
        {
            return ret;
        }
#endif

        // Set the sample rate for the container.
        output_stream->time_base                = m_in.m_audio.m_stream->time_base;

        // Set duration as hint for muxer
        output_stream->duration                 = av_rescale_q(m_in.m_audio.m_stream->duration, m_in.m_audio.m_stream->time_base, output_stream->time_base);

        // Save the encoder context for easier access later.
        m_out.m_audio.m_codec_ctx               = nullptr;
        // Save the stream index
        m_out.m_audio.m_stream_idx              = output_stream->index;
        // Save output audio stream for faster reference
        m_out.m_audio.m_stream                  = output_stream;
        break;
    }
    case AVMEDIA_TYPE_VIDEO:
    {
#if FFMPEG_VERSION3 // Check for FFmpeg 3

        ret = avcodec_parameters_copy(output_stream->codecpar, m_in.m_video.m_stream->codecpar);
        if (ret < 0)
        {
            Logging::error(destname(), "Could not alloc an encoding context (error '%2').", ffmpeg_geterror(ret).c_str());
            return ret;
        }
#else
        AVCodecContext *output_codec_ctx = output_stream->codec;

        ret = avcodec_copy_context(output_codec_ctx /*output_stream->codec*/, m_in.m_video.m_stream->codec);
        if (ret != 0)
        {
            return ret;
        }
#endif
        output_stream->time_base                = m_in.m_video.m_stream->time_base;

#ifdef _DEBUG
        print_stream_info(output_stream);
#endif // _DEBUG

        // Set duration as hint for muxer
        output_stream->duration                 = av_rescale_q(m_in.m_video.m_stream->duration, m_in.m_video.m_stream->time_base, output_stream->time_base);

        // Save the encoder context for easier access later.
        m_out.m_video.m_codec_ctx               = nullptr;
        // Save the stream index
        m_out.m_video.m_stream_idx              = output_stream->index;
        // Save output video stream for faster reference
        m_out.m_video.m_stream                  = output_stream;

        break;
    }
    default:
        break;
    }

    CODECPAR(output_stream)->codec_tag = 0;

    return 0;
}

int FFmpeg_Transcoder::add_albumart_stream(const AVCodecContext * input_codec_ctx)
{
    AVCodecContext * output_codec_ctx   = nullptr;
    AVStream * output_stream            = nullptr;
    const AVCodec * input_codec         = input_codec_ctx->codec;
    const AVCodec * output_codec        = nullptr;
    AVDictionary *  opt                 = nullptr;
    int ret;

    // find the encoder
    output_codec = avcodec_find_encoder(input_codec->id);
    if (output_codec == nullptr)
    {
        Logging::error(destname(), "Could not find encoder '%1'.", avcodec_get_name(input_codec->id));
        return AVERROR(EINVAL);
    }

    // Must be a video codec
    if (output_codec->type != AVMEDIA_TYPE_VIDEO)
    {
        Logging::error(destname(), "INTERNAL TROUBLE! Encoder '%1' is not a video codec.", avcodec_get_name(input_codec->id));
        return AVERROR(EINVAL);
    }

    output_stream = avformat_new_stream(m_out.m_format_ctx, output_codec);
    if (output_stream == nullptr)
    {
        Logging::error(destname(), "Could not allocate stream for encoder '%1'.", avcodec_get_name(input_codec->id));
        return AVERROR(ENOMEM);
    }
    output_stream->id = static_cast<int>(m_out.m_format_ctx->nb_streams - 1);

#if FFMPEG_VERSION3 // Check for FFmpeg 3
    output_codec_ctx = avcodec_alloc_context3(output_codec);
    if (output_codec_ctx == nullptr)
    {
        Logging::error(destname(), "Could not alloc an encoding context.");
        return AVERROR(ENOMEM);
    }
#else
    output_codec_ctx = output_stream->codec;
#endif

    // Ignore missing width/height when adding album arts
    m_out.m_format_ctx->oformat->flags |= AVFMT_NODIMENSIONS;

    // This is required for some reason (let encoder decide?)
    // If not set, write header will fail!
    //    output_codec_ctx->codec_tag = 0; //av_codec_get_tag(of->codec_tag, codec->codec_id);

    //    output_stream->codec->framerate = { 1, 0 };

    /** @todo: Support album arts */
    // mp4 album arts do not work with ipod profile. Set mp4.
    //    if (m_out.m_format_ctx->oformat->mime_type != nullptr && (!strcmp(m_out.m_format_ctx->oformat->mime_type, "application/mp4") || !strcmp(m_out.m_format_ctx->oformat->mime_type, "video/mp4")))
    //    {
    //        m_out.m_format_ctx->oformat->name = "mp4";
    //        m_out.m_format_ctx->oformat->mime_type = "application/mp4";
    //    }

    // copy disposition
    // output_stream->disposition = input_stream->disposition;
    output_stream->disposition = AV_DISPOSITION_ATTACHED_PIC;

    // copy estimated duration as a hint to the muxer
    if (output_stream->duration <= 0 && m_in.m_audio.m_stream->duration > 0)
    {
        output_stream->duration = av_rescale_q(m_in.m_audio.m_stream->duration, m_in.m_audio.m_stream->time_base, output_stream->time_base);
    }

    output_codec_ctx->time_base = { 1, 90000 };
    output_stream->time_base    = { 1, 90000 };

    output_codec_ctx->pix_fmt   = input_codec_ctx->pix_fmt;
    output_codec_ctx->width     = input_codec_ctx->width;
    output_codec_ctx->height    = input_codec_ctx->height;

    // Some formats want stream headers to be separate.
    if (m_out.m_format_ctx->oformat->flags & AVFMT_GLOBALHEADER)
    {
        output_codec_ctx->flags |= AV_CODEC_FLAG_GLOBAL_HEADER;
    }

    // Open the encoder for the audio stream to use it later.
    ret = avcodec_open2(output_codec_ctx, output_codec, &opt);
    if (ret < 0)
    {
        Logging::error(destname(), "Could not open %1 output codec %2 for stream #%3 (error '%4').", get_media_type_string(output_codec->type), get_codec_name(input_codec->id, false), output_stream->index, ffmpeg_geterror(ret).c_str());
        return ret;
    }

    Logging::debug(destname(), "Opened album art output codec %1 for stream #%2 (dimensions %3x%4).", get_codec_name(input_codec->id, true), output_stream->index, output_codec_ctx->width, output_codec_ctx->height);

#if FFMPEG_VERSION3 // Check for FFmpeg 3
    ret = avcodec_parameters_from_context(output_stream->codecpar, output_codec_ctx);
    if (ret < 0)
    {
        Logging::error(destname(), "Could not initialise stream parameters stream #%1 (error '%2').", output_stream->index, ffmpeg_geterror(ret).c_str());
        return ret;
    }
#endif

    STREAMREF stream;

    stream.m_codec_ctx     = output_codec_ctx;
    stream.m_stream        = output_stream;
    stream.m_stream_idx    = output_stream->index;

    m_out.m_album_art.push_back(stream);

    return 0;
}

int FFmpeg_Transcoder::add_albumart_frame(AVStream *output_stream, AVPacket *pkt_in)
{
    AVPacket *tmp_pkt;
    int ret = 0;

#if LAVF_DEP_AV_COPY_PACKET || defined(USING_LIBAV)
    tmp_pkt = av_packet_clone(pkt_in);
    if (tmp_pkt == nullptr)
    {
        ret = AVERROR(ENOMEM);
        Logging::error(destname(), "Could not write album art packet (error '%1').", ffmpeg_geterror(ret).c_str());
        return ret;
    }
#else
    AVPacket pkt;

    tmp_pkt = &pkt;

    ret = av_copy_packet(tmp_pkt, pkt_in);
    if (ret < 0)
    {
        Logging::error(destname(), "Could not write album art packet (error '%1').", ffmpeg_geterror(ret).c_str());
        return ret;
    }
#endif

    Logging::trace(destname(), "Adding album art stream #%u.", output_stream->index);

    tmp_pkt->stream_index = output_stream->index;
    tmp_pkt->flags |= AV_PKT_FLAG_KEY;
    tmp_pkt->pos = 0;
    tmp_pkt->dts = 0;

    ret = store_packet(tmp_pkt, "album art");

#if LAVF_DEP_AV_COPY_PACKET
    av_packet_unref(tmp_pkt);
#else
    av_free_packet(tmp_pkt);
#endif

    return ret;
}

int FFmpeg_Transcoder::open_output_filestreams(Buffer *buffer)
{
    int             ret = 0;

    m_out.m_filetype = m_current_format->filetype();

    Logging::debug(destname(), "Opening format type '%1'.", m_current_format->desttype().c_str());

    // Check if we can copy audio or video.
    m_copy_audio = can_copy_stream(m_in.m_audio.m_stream);
    m_copy_video = can_copy_stream(m_in.m_video.m_stream);

    // Create a new format context for the output container format.
    if (m_current_format->format_name() != "m4a")
    {
        avformat_alloc_output_context2(&m_out.m_format_ctx, nullptr, m_current_format->format_name().c_str(), nullptr);
    }
    else
    {
        avformat_alloc_output_context2(&m_out.m_format_ctx, nullptr, nullptr, ".m4a");
    }

    if (m_out.m_format_ctx == nullptr)
    {
        Logging::error(destname(), "Could not allocate output format context.");
        return AVERROR(ENOMEM);
    }

    if (!m_is_video)
    {
        m_in.m_video.m_stream_idx = INVALID_STREAM;
    }

    //video_codec_id = m_out.m_format_ctx->oformat->video_codec;

    if (m_in.m_video.m_stream_idx != INVALID_STREAM && m_current_format->video_codec_id() != AV_CODEC_ID_NONE)
    {
        if (!m_copy_video)
        {
            ret = add_stream(m_current_format->video_codec_id());
            if (ret < 0)
            {
                return ret;
            }

#ifndef USING_LIBAV
            if (params.m_deinterlace)
            {
                // Init deinterlace filters
#if LAVF_DEP_AVSTREAM_CODEC
                AVPixelFormat pix_fmt = static_cast<AVPixelFormat>(m_in.m_video.m_stream->codecpar->format);
#else
                AVPixelFormat pix_fmt = static_cast<AVPixelFormat>(m_in.m_video.m_stream->codec->pix_fmt);
#endif
                ret = init_deinterlace_filters(m_in.m_video.m_codec_ctx, pix_fmt, m_in.m_video.m_stream->avg_frame_rate, m_in.m_video.m_stream->time_base);
                if (ret < 0)
                {
                    return ret;
                }
            }
#endif // !USING_LIBAV

        }
        else
        {
            Logging::info(filename(), "Copying video stream.");

            ret = add_stream_copy(m_current_format->video_codec_id(), AVMEDIA_TYPE_VIDEO);
            if (ret < 0)
            {
                return ret;
            }
        }
    }

    if (m_in.m_audio.m_stream_idx != INVALID_STREAM && m_current_format->audio_codec_id() != AV_CODEC_ID_NONE)
    {
        if (!m_copy_audio)
        {
            ret = add_stream(m_current_format->audio_codec_id());
            if (ret < 0)
            {
                return ret;
            }
        }
        else
        {
            Logging::info(filename(), "Copying audio stream.");

            ret = add_stream_copy(m_current_format->audio_codec_id(), AVMEDIA_TYPE_AUDIO);
            if (ret < 0)
            {
                return ret;
            }
        }
    }

    if (!params.m_noalbumarts)
    {
        for (size_t n = 0; n < m_in.m_album_art.size(); n++)
        {
            //ret = add_albumart_stream(codec_id, m_in.m_aAlbumArt.at(n).m_codec_ctx->pix_fmt);
            ret = add_albumart_stream(m_in.m_album_art.at(n).m_codec_ctx);
            if (ret < 0)
            {
                return ret;
            }
        }
    }

    const size_t buf_size = 1024*1024;
    unsigned char *iobuffer = static_cast<unsigned char *>(av_malloc(buf_size + FF_INPUT_BUFFER_PADDING_SIZE));
    if (iobuffer== nullptr)
    {
        Logging::error(filename(), "Out of memory opening output file: Unable to allocate I/O buffer.");
        return AVERROR(ENOMEM);
    }

    // open the output file
    m_out.m_format_ctx->pb = avio_alloc_context(
                iobuffer,
                buf_size,
                1,
                static_cast<void *>(buffer),
                nullptr,        // read not required
                output_write,   // write
                (m_current_format->audio_codec_id() != AV_CODEC_ID_OPUS) ? seek : nullptr);          // seek

    // Some formats require the time stamps to start at 0, so if there is a difference between
    // the streams we need to drop audio or video until we are in sync.
    if ((m_out.m_video.m_stream != nullptr) && (m_in.m_audio.m_stream != nullptr))
    {
        // Calculate difference
        m_out.m_video_start_pts = av_rescale_q(m_in.m_audio.m_stream->start_time, m_in.m_audio.m_stream->time_base, m_out.m_video.m_stream->time_base);
    }

    return 0;
}

int FFmpeg_Transcoder::init_resampler()
{
    // Fail save: if channel layout not known assume mono or stereo
    if (!m_in.m_audio.m_codec_ctx->channel_layout)
    {
        m_in.m_audio.m_codec_ctx->channel_layout = static_cast<uint64_t>(av_get_default_channel_layout(m_in.m_audio.m_codec_ctx->channels));
    }
    if (!m_in.m_audio.m_codec_ctx->channel_layout)
    {
        m_in.m_audio.m_codec_ctx->channel_layout = AV_CH_LAYOUT_STEREO;
    }
    // Only initialise the resampler if it is necessary, i.e.,
    // if and only if the sample formats differ.
    if (m_in.m_audio.m_codec_ctx->sample_fmt == m_out.m_audio.m_codec_ctx->sample_fmt &&
            m_in.m_audio.m_codec_ctx->sample_rate == m_out.m_audio.m_codec_ctx->sample_rate &&
            m_in.m_audio.m_codec_ctx->channel_layout == m_out.m_audio.m_codec_ctx->channel_layout)

    {
        // Formats are same
        close_resample();
        return 0;
    }

    if (m_audio_resample_ctx == nullptr ||
            m_cur_sample_fmt != m_in.m_audio.m_codec_ctx->sample_fmt ||
            m_cur_sample_rate != m_in.m_audio.m_codec_ctx->sample_rate ||
            m_cur_channel_layout != m_in.m_audio.m_codec_ctx->channel_layout)
    {
        int ret;

        Logging::debug(destname(), "Creating audio resampler: %1 -> %2 / %3 -> %4 / %5 -> %6.",
                       get_sample_fmt_name(m_in.m_audio.m_codec_ctx->sample_fmt).c_str(),
                       get_sample_fmt_name(m_out.m_audio.m_codec_ctx->sample_fmt).c_str(),
                       format_samplerate(m_in.m_audio.m_codec_ctx->sample_rate).c_str(),
                       format_samplerate(m_out.m_audio.m_codec_ctx->sample_rate).c_str(),
                       get_channel_layout_name(m_in.m_audio.m_codec_ctx->channels, m_in.m_audio.m_codec_ctx->channel_layout).c_str(),
                       get_channel_layout_name(m_out.m_audio.m_codec_ctx->channels, m_out.m_audio.m_codec_ctx->channel_layout).c_str());

        close_resample();

        m_cur_sample_fmt        = m_in.m_audio.m_codec_ctx->sample_fmt;
        m_cur_sample_rate       = m_in.m_audio.m_codec_ctx->sample_rate;
        m_cur_channel_layout    = m_in.m_audio.m_codec_ctx->channel_layout;

        // Create a resampler context for the conversion.
        // Set the conversion parameters.
#if LAVR_DEPRECATE
        m_audio_resample_ctx = swr_alloc_set_opts(nullptr,
                                                  static_cast<int64_t>(m_out.m_audio.m_codec_ctx->channel_layout),
                                                  m_out.m_audio.m_codec_ctx->sample_fmt,
                                                  m_out.m_audio.m_codec_ctx->sample_rate,
                                                  static_cast<int64_t>(m_in.m_audio.m_codec_ctx->channel_layout),
                                                  m_in.m_audio.m_codec_ctx->sample_fmt,
                                                  m_in.m_audio.m_codec_ctx->sample_rate,
                                                  0, nullptr);
        if (m_audio_resample_ctx == nullptr)
        {
            Logging::error(destname(), "Could not allocate resample context.");
            return AVERROR(ENOMEM);
        }

        // Open the resampler with the specified parameters.
        ret = swr_init(m_audio_resample_ctx);
        if (ret < 0)
        {
            Logging::error(destname(), "Could not open resampler context (error '%1').", ffmpeg_geterror(ret).c_str());
            swr_free(&m_audio_resample_ctx);
            m_audio_resample_ctx = nullptr;
            return ret;
        }
#else
        // Create a resampler context for the conversion.
        m_audio_resample_ctx = avresample_alloc_context();
        if (m_audio_resample_ctx == nullptr)
        {
            Logging::error(destname(), "Could not allocate resample context.");
            return AVERROR(ENOMEM);
        }

        // Set the conversion parameters.
        // Default channel layouts based on the number of channels
        // are assumed for simplicity (they are sometimes not detected
        // properly by the demuxer and/or decoder).

        av_opt_set_int(m_audio_resample_ctx, "in_channel_layout", av_get_default_channel_layout(m_in.m_audio.m_codec_ctx->channels), 0);
        av_opt_set_int(m_audio_resample_ctx, "out_channel_layout", av_get_default_channel_layout(m_out.m_audio.m_codec_ctx->channels), 0);
        av_opt_set_int(m_audio_resample_ctx, "in_sample_rate", m_in.m_audio.m_codec_ctx->sample_rate, 0);
        av_opt_set_int(m_audio_resample_ctx, "out_sample_rate", m_out.m_audio.m_codec_ctx->sample_rate, 0);
        av_opt_set_int(m_audio_resample_ctx, "in_sample_fmt", m_in.m_audio.m_codec_ctx->sample_fmt, 0);
        av_opt_set_int(m_audio_resample_ctx, "out_sample_fmt", m_out.m_audio.m_codec_ctx->sample_fmt, 0);

        // Open the resampler with the specified parameters.
        ret = avresample_open(m_audio_resample_ctx);
        if (ret < 0)
        {
            Logging::error(destname(), "Could not open resampler context (error '%1').", ffmpeg_geterror(ret).c_str());
            avresample_free(&m_audio_resample_ctx);
            m_audio_resample_ctx = nullptr;
            return ret;
        }
#endif
    }
    return 0;
}

int FFmpeg_Transcoder::init_fifo()
{
    // Create the FIFO buffer based on the specified output sample format.
    m_audio_fifo = av_audio_fifo_alloc(m_out.m_audio.m_codec_ctx->sample_fmt, m_out.m_audio.m_codec_ctx->channels, 1);
    if (m_audio_fifo == nullptr)
    {
        Logging::error(destname(), "Could not allocate FIFO.");
        return AVERROR(ENOMEM);
    }
    return 0;
}

int FFmpeg_Transcoder::update_format(AVDictionary** dict, LPCPROFILE_OPTION option) const
{
    int ret = 0;

    if (option == nullptr)
    {
        return 0;
    }

    for (LPCPROFILE_OPTION p = option; p->m_key != nullptr; p++)
    {
        if ((p->m_options & OPT_AUDIO) && m_out.m_video.m_stream_idx != INVALID_STREAM)
        {
            // Option for audio only, but file contains video stream
            continue;
        }

        if ((p->m_options & OPT_VIDEO) && m_out.m_video.m_stream_idx == INVALID_STREAM)
        {
            // Option for video, but file contains no video stream
            continue;
        }

        Logging::trace(destname(), "Profile format option -%1%2%3.",  p->m_key, *p->m_value ? " " : "", p->m_value);

        ret = av_dict_set_with_check(dict, p->m_key, p->m_value, p->m_flags, destname());
        if (ret < 0)
        {
            break;
        }
    }
    return ret;
}

int FFmpeg_Transcoder::prepare_format(AVDictionary** dict,  FILETYPE filetype) const
{
    int ret = 0;

    for (int n = 0; m_profile[n].m_profile != PROFILE_INVALID; n++)
    {
        if (m_profile[n].m_filetype == filetype && m_profile[n].m_profile == params.m_profile)
        {
            ret = update_format(dict, m_profile[n].m_option_format);
            break;
        }
    }

    if (filetype == FILETYPE_MP4 || filetype == FILETYPE_PRORES || filetype == FILETYPE_TS || filetype == FILETYPE_HLS)
    {
        // All
        av_dict_set_with_check(dict, "flags:a", "+global_header", 0, destname());
        av_dict_set_with_check(dict, "flags:v", "+global_header", 0, destname());
    }

    return ret;
}

int FFmpeg_Transcoder::write_output_file_header()
{
    AVDictionary* dict = nullptr;
    int ret;

    ret = prepare_format(&dict, m_out.m_filetype);
    if (ret < 0)
    {
        return ret;
    }

    ret = avformat_write_header(m_out.m_format_ctx, &dict);
    if (ret < 0)
    {
        Logging::error(destname(), "Could not write output file header (error '%1').", ffmpeg_geterror(ret).c_str());
        return ret;
    }

    if (m_out.m_filetype == FILETYPE_WAV)
    {
        // Insert fake WAV header (fill in size fields with estimated values instead of setting to -1)
        AVIOContext * output_io_context = static_cast<AVIOContext *>(m_out.m_format_ctx->pb);
        Buffer *buffer = static_cast<Buffer *>(output_io_context->opaque);
        size_t pos = buffer->tell();
        WAV_HEADER wav_header;
        WAV_LIST_HEADER list_header;
        WAV_DATA_HEADER data_header;

        buffer->copy(reinterpret_cast<uint8_t*>(&wav_header), 0, sizeof(WAV_HEADER));
        buffer->copy(reinterpret_cast<uint8_t*>(&list_header), sizeof(WAV_HEADER), sizeof(WAV_LIST_HEADER));
        buffer->copy(reinterpret_cast<uint8_t*>(&data_header), sizeof(WAV_HEADER) + sizeof(WAV_LIST_HEADER) + list_header.m_data_bytes - 4, sizeof(WAV_DATA_HEADER));

        wav_header.m_wav_size = static_cast<unsigned int>(predicted_filesize() - 8);
        data_header.m_data_bytes = static_cast<unsigned int>(predicted_filesize() - (sizeof(WAV_HEADER) + sizeof(WAV_LIST_HEADER) + sizeof(WAV_DATA_HEADER) + list_header.m_data_bytes - 4));

        buffer->seek(0, SEEK_SET);
        buffer->write(reinterpret_cast<uint8_t*>(&wav_header), sizeof(WAV_HEADER));
        buffer->seek(static_cast<long>(sizeof(WAV_HEADER) + sizeof(WAV_LIST_HEADER) + list_header.m_data_bytes - 4), SEEK_SET);
        buffer->write(reinterpret_cast<uint8_t*>(&data_header), sizeof(WAV_DATA_HEADER));
        buffer->seek(static_cast<long>(pos), SEEK_SET);
    }

    return 0;
}

AVFrame *FFmpeg_Transcoder::alloc_picture(AVPixelFormat pix_fmt, int width, int height)
{
    AVFrame *picture;
    int ret;

    picture = av_frame_alloc();
    if (picture == nullptr)
    {
        return nullptr;
    }

    picture->format = pix_fmt;
    picture->width  = width;
    picture->height = height;

    // allocate the buffers for the frame data
    ret = av_frame_get_buffer(picture, 32);
    if (ret < 0)
    {
        Logging::error(destname(), "Could not allocate frame data.");
        av_frame_free(&picture);
        return nullptr;
    }

    return picture;
}

#if LAVC_NEW_PACKET_INTERFACE
int FFmpeg_Transcoder::decode(AVCodecContext *avctx, AVFrame *frame, int *got_frame, const AVPacket *pkt) const
{
    int ret;

    *got_frame = 0;

    if (pkt != nullptr)
    {
        ret = avcodec_send_packet(avctx, pkt);
        // In particular, we don't expect AVERROR(EAGAIN), because we read all
        // decoded frames with avcodec_receive_frame() until done.
        if (ret < 0 && ret != AVERROR_EOF)
        {
            Logging::error(filename(), "Could not send packet to decoder (error '%1').", ffmpeg_geterror(ret).c_str());
            return ret;
        }
    }

    ret = avcodec_receive_frame(avctx, frame);
    if (ret < 0 && ret != AVERROR(EAGAIN) && ret != AVERROR_EOF)
    {
        Logging::error(filename(), "Could not receive packet from decoder (error '%1').", ffmpeg_geterror(ret).c_str());
    }

    *got_frame = (ret >= 0) ? 1 : 0;

    return ret;
}
#endif

int FFmpeg_Transcoder::decode_audio_frame(AVPacket *pkt, int *decoded)
{
    int data_present = 0;
    int ret = 0;

    *decoded = 0;

    // Decode the audio frame stored in the temporary packet.
    // The input audio stream decoder is used to do this.
    // If we are at the end of the file, pass an empty packet to the decoder
    // to flush it.

    // Since FFMpeg version >= 3.2 this is deprecated
#if  !LAVC_NEW_PACKET_INTERFACE
    // Temporary storage of the input samples of the frame read from the file.
    AVFrame *frame = nullptr;

    // Initialise temporary storage for one input frame.
    ret = init_frame(&frame, filename());
    if (ret < 0)
    {
        return ret;
    }

    ret = avcodec_decode_audio4(m_in.m_audio.m_codec_ctx, frame, &data_present, pkt);

    if (ret < 0 && ret != AVERROR(EINVAL))
    {
        Logging::error(filename(), "Could not decode audio frame (error '%1').", ffmpeg_geterror(ret).c_str());
        // unused frame
        av_frame_free(&frame);
        return ret;
    }

    *decoded = ret;
    ret = 0;

    {
#else
    bool again = false;

    data_present = 0;

    // read all the output frames (in general there may be any number of them)
    while (ret >= 0)
    {
        AVFrame *frame = nullptr;

        // Initialise temporary storage for one input frame.
        ret = init_frame(&frame, filename());
        if (ret < 0)
        {
            return ret;
        }

        ret = decode(m_in.m_audio.m_codec_ctx, frame, &data_present, again ? nullptr : pkt);
        if (!data_present)
        {
            // unused frame
            av_frame_free(&frame);
            break;
        }

        if (ret < 0)
        {
            // Anything else is an error, report it!
            Logging::error(filename(), "Could not decode audio frame (error '%1').", ffmpeg_geterror(ret).c_str());
            // unused frame
            av_frame_free(&frame);
            break;
        }

        again = true;

        *decoded += pkt->size;
#endif
        // If there is decoded data, convert and store it
        if (data_present && frame->nb_samples)
        {
            // Temporary storage for the converted input samples.
            uint8_t **converted_input_samples = nullptr;
            int nb_output_samples;
#if LAVR_DEPRECATE
            nb_output_samples = (m_audio_resample_ctx != nullptr) ? swr_get_out_samples(m_audio_resample_ctx, frame->nb_samples) : frame->nb_samples;
#else
            nb_output_samples = (m_audio_resample_ctx != nullptr) ? avresample_get_out_samples(m_audio_resample_ctx, frame->nb_samples) : frame->nb_samples;
#endif

            try
            {
                // Initialise the resampler to be able to convert audio sample formats.
#ifndef USING_LIBAV
                ret = init_resampler();
                if (ret)
                {
                    throw ret;
                }
#endif

                // Store audio frame
                // Initialise the temporary storage for the converted input samples.
                ret = init_converted_samples(&converted_input_samples, nb_output_samples);
                if (ret < 0)
                {
                    throw ret;
                }

                // Convert the input samples to the desired output sample format.
                // This requires a temporary storage provided by converted_input_samples.
                ret = convert_samples(frame->extended_data, frame->nb_samples, converted_input_samples, &nb_output_samples);
                if (ret < 0)
                {
                    throw ret;
                }

                // Add the converted input samples to the FIFO buffer for later processing.
                ret = add_samples_to_fifo(converted_input_samples, nb_output_samples);
                if (ret < 0)
                {
                    throw ret;
                }
                ret = 0;
            }
            catch (int _ret)
            {
                ret = _ret;
            }

            if (converted_input_samples != nullptr)
            {
                av_freep(&converted_input_samples[0]);
                av_free(converted_input_samples);
            }
        }
        av_frame_free(&frame);
    }
    return ret;
}

int FFmpeg_Transcoder::decode_video_frame(AVPacket *pkt, int *decoded)
{
    int data_present;
    int ret = 0;

    *decoded = 0;

    // NOTE1: some codecs are stream based (mpegvideo, mpegaudio)
    // and this is the only method to use them because you cannot
    // know the compressed data size before analysing it.

    // BUT some other codecs (msmpeg4, mpeg4) are inherently frame
    // based, so you must call them with all the data for one
    // frame exactly. You must also initialise 'width' and
    // 'height' before initialising them.

    // NOTE2: some codecs allow the raw parameters (frame size,
    // sample rate) to be changed at any frame. We handle this, so
    // you should also take care of it

    // Since FFMpeg version >= 3.2 this is deprecated
#if !LAVC_NEW_PACKET_INTERFACE
    // Temporary storage of the input samples of the frame read from the file.
    AVFrame *frame = nullptr;

    // Initialise temporary storage for one input frame.
    ret = init_frame(&frame, filename());
    if (ret < 0)
    {
        return ret;
    }

    ret = avcodec_decode_video2(m_in.m_video.m_codec_ctx, frame, &data_present, pkt);

    if (ret < 0 && ret != AVERROR(EINVAL))
    {
        Logging::error(filename(), "Could not decode video frame (error '%1').", ffmpeg_geterror(ret).c_str());
        // unused frame
        av_frame_free(&frame);
        return ret;
    }

    *decoded = ret;
    ret = 0;

    {
#else
    bool again = false;

    data_present = 0;

    // read all the output frames (in general there may be any number of them)
    while (ret >= 0)
    {
        AVFrame *frame = nullptr;

        // Initialise temporary storage for one input frame.
        ret = init_frame(&frame, filename());
        if (ret < 0)
        {
            return ret;
        }

        ret = decode(m_in.m_video.m_codec_ctx, frame, &data_present, again ? nullptr : pkt);

        if (!data_present)
        {
            // unused frame
            av_frame_free(&frame);
            break;
        }

        if (ret < 0)
        {
            // Anything else is an error, report it!
            Logging::error(filename(), "Could not decode audio frame (error '%1').", ffmpeg_geterror(ret).c_str());
            // unused frame
            av_frame_free(&frame);
            break;
        }

        again = true;
        *decoded += pkt->size;
#endif

        // Sometimes only a few packets contain valid dts/pts/pos data, so we keep it
        if (pkt->dts != AV_NOPTS_VALUE)
        {
            int64_t pts = pkt->dts;
            if (pts > m_pts)
            {
                m_pts = pts;
            }
        }
        else if (pkt->pts != AV_NOPTS_VALUE)
        {
            int64_t pts = pkt->pts;
            if (pts > m_pts)
            {
                m_pts = pts;
            }
        }

        if (pkt->pos > -1)
        {
            m_pos = pkt->pos;
        }

        if (data_present && !(frame->flags & AV_FRAME_FLAG_CORRUPT || frame->flags & AV_FRAME_FLAG_DISCARD))
        {
#ifndef USING_LIBAV
            frame = send_filters(frame, ret);
            if (ret)
            {
                return ret;
            }
#endif

            if (m_sws_ctx != nullptr)
            {
                AVCodecContext *codec_ctx = m_out.m_video.m_codec_ctx;

                AVFrame * tmp_frame = alloc_picture(codec_ctx->pix_fmt, codec_ctx->width, codec_ctx->height);
                if (tmp_frame == nullptr)
                {
                    return AVERROR(ENOMEM);
                }

                sws_scale(m_sws_ctx,
                          static_cast<const uint8_t * const *>(frame->data), frame->linesize,
                          0, frame->height,
                          tmp_frame->data, tmp_frame->linesize);

                tmp_frame->pts = frame->pts;
#ifndef USING_LIBAV
                tmp_frame->best_effort_timestamp = frame->best_effort_timestamp;
#endif

                av_frame_free(&frame);

                frame = tmp_frame;
            }

#ifndef USING_LIBAV
#if LAVF_DEP_AVSTREAM_CODEC
            int64_t best_effort_timestamp = frame->best_effort_timestamp;
#else
            int64_t best_effort_timestamp = av_frame_get_best_effort_timestamp(frame);
#endif

            if (best_effort_timestamp != AV_NOPTS_VALUE)
            {
                frame->pts = best_effort_timestamp;
            }
#endif

            if (frame->pts == AV_NOPTS_VALUE)
            {
                frame->pts = m_pts;
            }

            if (m_out.m_video.m_stream != nullptr)
            {
                // Rescale to our time base, but only if nessessary
                if (frame->pts != AV_NOPTS_VALUE && (m_in.m_video.m_stream->time_base.den != m_out.m_video.m_stream->time_base.den || m_in.m_video.m_stream->time_base.num != m_out.m_video.m_stream->time_base.num))
                {
                    frame->pts = av_rescale_q_rnd(frame->pts, m_in.m_video.m_stream->time_base, m_out.m_video.m_stream->time_base, static_cast<AVRounding>(AV_ROUND_NEAR_INF | AV_ROUND_PASS_MINMAX));
                }

                frame->quality = m_out.m_video.m_codec_ctx->global_quality;
            }

#ifndef USING_LIBAV
            frame->pict_type = AV_PICTURE_TYPE_NONE;	// other than AV_PICTURE_TYPE_NONE causes warnings
            m_video_fifo.push(frame);
#else
            frame->pict_type = (AVPictureType)0;        // other than 0 causes warnings
            m_video_fifo.push(frame);
#endif
        }
        else
        {
            // unused frame
            av_frame_free(&frame);
        }
    }

    return ret;
}

int FFmpeg_Transcoder::store_packet(AVPacket *pkt, const char *type)
{
    int ret = av_interleaved_write_frame(m_out.m_format_ctx, pkt);

    if (ret < 0)
    {
        Logging::error(destname(), "Could not write %1 frame (error '%2').", type, ffmpeg_geterror(ret).c_str());
    }

    return ret;
}

int FFmpeg_Transcoder::decode_frame(AVPacket *pkt)
{
    int ret = 0;

    if (pkt->stream_index == m_in.m_audio.m_stream_idx && m_out.m_audio.m_stream_idx > -1)
    {
        if (!m_copy_audio)
        {
            int decoded = 0;
            ret = decode_audio_frame(pkt, &decoded);
        }
        else
        {
            pkt->stream_index   = m_out.m_audio.m_stream_idx;
            if (pkt->pts != AV_NOPTS_VALUE)
            {
                pkt->pts            = av_rescale_q_rnd(pkt->pts, m_in.m_audio.m_stream->time_base, m_out.m_audio.m_stream->time_base, static_cast<AVRounding>(AV_ROUND_NEAR_INF|AV_ROUND_PASS_MINMAX));
            }
            if (pkt->dts != AV_NOPTS_VALUE)
            {
                pkt->dts            = av_rescale_q_rnd(pkt->dts, m_in.m_audio.m_stream->time_base, m_out.m_audio.m_stream->time_base, static_cast<AVRounding>(AV_ROUND_NEAR_INF|AV_ROUND_PASS_MINMAX));
            }
            if (pkt->duration)
            {
                pkt->duration       = static_cast<int>(av_rescale_q(pkt->duration, m_in.m_audio.m_stream->time_base, m_out.m_audio.m_stream->time_base));
            }
            pkt->pos            = -1;

            ret = store_packet(pkt, "audio");
        }
    }
    else if (pkt->stream_index == m_in.m_video.m_stream_idx && (m_out.m_video.m_stream_idx > -1 || is_frameset()))
    {
        //m_key_seen = (pkt->flags & AV_PKT_FLAG_KEY) ? true : false;

        if (!m_copy_video)
        {
            int decoded = 0;
#if LAVC_NEW_PACKET_INTERFACE
            int lastret = 0;
#endif

            // Can someone tell me why this seems required??? If this is not done some videos become garbled.
            do
            {
                // Decode one frame.
                ret = decode_video_frame(pkt, &decoded);

#if LAVC_NEW_PACKET_INTERFACE
                if ((ret == AVERROR(EAGAIN) && ret == lastret) || ret == AVERROR_EOF)
                {
                    // If EAGAIN reported twice or stream at EOF
                    // quit loop, but this is not an error
                    // (must process all streams).
                    break;
                }

                if (ret < 0 && ret != AVERROR(EAGAIN))
                {
                    Logging::error(filename(), "Could not decode frame (error '%1').", ffmpeg_geterror(ret).c_str());
                    return ret;
                }

                lastret = ret;
#else
                if (ret < 0)
                {
                    Logging::error(filename(), "Could not decode frame (error '%1').", ffmpeg_geterror(ret).c_str());
                    return ret;
                }
#endif
                pkt->data += decoded;
                pkt->size -= decoded;
            }
#if LAVC_NEW_PACKET_INTERFACE
            while (pkt->size > 0 && (ret == 0 || ret == AVERROR(EAGAIN)));
#else
            while (pkt->size > 0);
#endif
            ret = 0;
        }
        else
        {
            pkt->stream_index   = m_out.m_video.m_stream_idx;
            av_packet_rescale_ts(pkt, m_in.m_video.m_stream->time_base, m_out.m_video.m_stream->time_base);
            pkt->pos            = -1;

            ret = store_packet(pkt, "video");
        }
    }
    else
    {
        for (size_t n = 0; n < m_in.m_album_art.size(); n++)
        {
            AVStream *input_stream = m_in.m_album_art.at(n).m_stream;

            // AV_DISPOSITION_ATTACHED_PIC streams already processed in process_albumarts()
            if (pkt->stream_index == input_stream->index && !(input_stream->disposition & AV_DISPOSITION_ATTACHED_PIC))
            {
                AVStream *output_stream = m_out.m_album_art.at(n).m_stream;

                ret = add_albumart_frame(output_stream, pkt);
                break;
            }
        }
    }

    if (!params.m_decoding_errors && ret < 0 && ret != AVERROR(EAGAIN))
    {
        ret = 0;
    }

    return ret;
}

int FFmpeg_Transcoder::init_converted_samples(uint8_t ***converted_input_samples, int frame_size)
{
    int ret;

    // Allocate as many pointers as there are audio channels.
    // Each pointer will later point to the audio samples of the corresponding
    // channels (although it may be nullptr for interleaved formats).

#ifndef USING_LIBAV
    *converted_input_samples = static_cast<uint8_t **>(av_calloc(static_cast<size_t>(m_out.m_audio.m_codec_ctx->channels), sizeof(**converted_input_samples)));
#else
    // Libav does not provide av_calloc
    *converted_input_samples = static_cast<uint8_t **>(av_malloc(m_out.m_audio.m_codec_ctx->channels * sizeof(**converted_input_samples)));
#endif  // !USING_LIBAV

    if (*converted_input_samples == nullptr)
    {
        Logging::error(destname(), "Could not allocate converted input sample pointers.");
        return AVERROR(ENOMEM);
    }

    // Allocate memory for the samples of all channels in one consecutive
    // block for convenience.
    ret = av_samples_alloc(*converted_input_samples, nullptr,
                           m_out.m_audio.m_codec_ctx->channels,
                           frame_size,
                           m_out.m_audio.m_codec_ctx->sample_fmt, 0);
    if (ret < 0)
    {
        Logging::error(destname(), "Could not allocate converted input samples (error '%1').", ffmpeg_geterror(ret).c_str());
        av_freep(&(*converted_input_samples)[0]);
        av_free(*converted_input_samples);
        return ret;
    }
    return 0;
}

#if LAVR_DEPRECATE
int FFmpeg_Transcoder::convert_samples(uint8_t **input_data, int in_samples, uint8_t **converted_data, int *out_samples)
{
    if (m_audio_resample_ctx != nullptr)
    {
        int ret;

        // Convert the samples using the resampler.
        ret = swr_convert(m_audio_resample_ctx, converted_data, *out_samples, const_cast<const uint8_t **>(input_data), in_samples);
        if (ret  < 0)
        {
            Logging::error(destname(), "Could not convert input samples (error '%1').", ffmpeg_geterror(ret).c_str());
            return ret;
        }

        *out_samples = ret;
    }
    else
    {
        // No resampling, just copy samples
        if (!av_sample_fmt_is_planar(m_in.m_audio.m_codec_ctx->sample_fmt))
        {
            memcpy(converted_data[0], input_data[0], static_cast<size_t>(in_samples * av_get_bytes_per_sample(m_out.m_audio.m_codec_ctx->sample_fmt) * m_in.m_audio.m_codec_ctx->channels));
        }
        else
        {
            size_t samples = static_cast<size_t>(in_samples * av_get_bytes_per_sample(m_out.m_audio.m_codec_ctx->sample_fmt));
            for (int n = 0; n < m_in.m_audio.m_codec_ctx->channels; n++)
            {
                memcpy(converted_data[n], input_data[n], samples);
            }
        }
    }
    return 0;
}
#else
int FFmpeg_Transcoder::convert_samples(uint8_t **input_data, const int in_samples, uint8_t **converted_data, int *out_samples)
{
    if (m_audio_resample_ctx != nullptr)
    {
        int ret;

        // Convert the samples using the resampler.
        ret = avresample_convert(m_audio_resample_ctx, converted_data, 0, *out_samples, input_data, 0, in_samples);
        if (ret < 0)
        {
            Logging::error(destname(), "Could not convert input samples (error '%1').", ffmpeg_geterror(ret).c_str());
            return ret;
        }

        *out_samples = ret;

        // Perform a sanity check so that the number of converted samples is
        // not greater than the number of samples to be converted.
        // If the sample rates differ, this case has to be handled differently

        if (avresample_available(m_audio_resample_ctx))
        {
            Logging::error(destname(), "Converted samples left over.");
            return AVERROR_EXIT;
        }
    }
    else
    {
        // No resampling, just copy samples
        if (!av_sample_fmt_is_planar(m_in.m_audio.m_codec_ctx->sample_fmt))
        {
            memcpy(converted_data[0], input_data[0], in_samples * av_get_bytes_per_sample(m_out.m_audio.m_codec_ctx->sample_fmt) * m_in.m_audio.m_codec_ctx->channels);
        }
        else
        {
            for (int n = 0; n < m_in.m_audio.m_codec_ctx->channels; n++)
            {
                memcpy(converted_data[n], input_data[n], in_samples * av_get_bytes_per_sample(m_out.m_audio.m_codec_ctx->sample_fmt));
            }
        }
    }
    return 0;
}
#endif

int FFmpeg_Transcoder::add_samples_to_fifo(uint8_t **converted_input_samples, int frame_size)
{
    int ret;

    // Make the FIFO as large as it needs to be to hold both,
    // the old and the new samples.

    ret = av_audio_fifo_realloc(m_audio_fifo, av_audio_fifo_size(m_audio_fifo) + frame_size);
    if (ret < 0)
    {
        Logging::error(destname(), "Could not reallocate FIFO.");
        return ret;
    }

    // Store the new samples in the FIFO buffer.
    ret = av_audio_fifo_write(m_audio_fifo, reinterpret_cast<void **>(converted_input_samples), frame_size);
    if (ret < frame_size)
    {
        if (ret < 0)
        {
            Logging::error(destname(), "Could not write data to FIFO (error '%1').", ffmpeg_geterror(ret).c_str());
        }
        else
        {
            Logging::error(destname(), "Could not write data to FIFO.");
            ret = AVERROR_EXIT;
        }
        return AVERROR_EXIT;
    }

    return 0;
}

int FFmpeg_Transcoder::flush_frames_all(bool use_flush_packet)
{
    int ret = 0;

    if (m_in.m_audio.m_codec_ctx != nullptr)
    {
        int ret2 = flush_frames_single(m_in.m_audio.m_stream_idx, use_flush_packet);
        if (ret2 < 0)
        {
            ret = ret2;
        }
    }

    if (m_in.m_video.m_codec_ctx != nullptr)
    {
        int ret2 = flush_frames_single(m_in.m_video.m_stream_idx, use_flush_packet);
        if (ret2 < 0)
        {
            ret = ret2;
        }
    }

    return ret;
}

int FFmpeg_Transcoder::flush_frames_single(int stream_index, bool use_flush_packet)
{
    int ret = 0;

    if (stream_index > INVALID_STREAM)
    {
        int (FFmpeg_Transcoder::*decode_frame_ptr)(AVPacket *pkt, int *decoded) = nullptr;

        if (!m_copy_audio && stream_index == m_in.m_audio.m_stream_idx && m_out.m_audio.m_stream_idx > -1)
        {
            decode_frame_ptr = &FFmpeg_Transcoder::decode_audio_frame;
        }
        else if (!m_copy_video && stream_index == m_in.m_video.m_stream_idx && (m_out.m_video.m_stream_idx > -1 || is_frameset()))
        {
            decode_frame_ptr = &FFmpeg_Transcoder::decode_video_frame;
        }

        if (decode_frame_ptr != nullptr)
        {
            AVPacket pkt;
            AVPacket *flush_packet = nullptr;
            int decoded = 0;

            if (use_flush_packet)
            {
                flush_packet = &pkt;

                init_packet(flush_packet);

                flush_packet->data = nullptr;
                flush_packet->size = 0;
                flush_packet->stream_index = stream_index;
            }

            do
            {
                ret = (this->*decode_frame_ptr)(flush_packet, &decoded);
                if (ret < 0 && ret != AVERROR(EAGAIN))
                {
                    break;
                }
            }
            while (decoded);

            if (flush_packet != nullptr)
            {
                av_packet_unref(flush_packet);
            }
        }
    }

    return ret;
}

int FFmpeg_Transcoder::read_decode_convert_and_store(int *finished)
{
    // Packet used for temporary storage.
    AVPacket pkt;
    int ret = 0;

    try
    {
        // Read one frame from the input file into a temporary packet.
        ret = av_read_frame(m_in.m_format_ctx, &pkt);

        if (ret < 0)
        {
            if (ret == AVERROR_EOF)
            {
                // If we are the the end of the file, flush the decoder below.
                *finished = 1;
            }
            else
            {
                Logging::error(destname(), "Could not read frame (error '%1').", ffmpeg_geterror(ret).c_str());
                throw ret;
            }
        }

        if (!*finished)
        {
            // Decode one packet, at least with the old API (!LAV_NEW_PACKET_INTERFACE)
            // it seems a packet can contain more than one frame so loop around it
            // if necessary...
            ret = decode_frame(&pkt);

            if (ret < 0 && ret != AVERROR(EAGAIN))
            {
                throw ret;
            }
        }
        else
        {
            // Flush cached frames, ignoring any errors
            flush_frames_all(true);
        }

        ret = 0;    // Errors will be reported by exception
    }
    catch (int _ret)
    {
        ret = _ret;
    }

    av_packet_unref(&pkt);

    return ret;
}

int FFmpeg_Transcoder::init_audio_output_frame(AVFrame **frame, int frame_size)
{
    int ret;

    // Create a new frame to store the audio samples.
    *frame = av_frame_alloc();
    if (*frame == nullptr)
    {
        Logging::error(destname(), "Could not allocate output frame.");
        return AVERROR_EXIT;
    }

    //
    // Set the frame's parameters, especially its size and format.
    // av_frame_get_buffer needs this to allocate memory for the
    // audio samples of the frame.
    // Default channel layouts based on the number of channels
    // are assumed for simplicity.

    (*frame)->nb_samples     = frame_size;
    (*frame)->channel_layout = m_out.m_audio.m_codec_ctx->channel_layout;
    (*frame)->format         = m_out.m_audio.m_codec_ctx->sample_fmt;

    // Allocate the samples of the created frame. This call will make
    // sure that the audio frame can hold as many samples as specified.

    ret = av_frame_get_buffer(*frame, 32);
    if (ret < 0)
    {
        Logging::error(destname(), "Could allocate output frame samples (error '%1').", ffmpeg_geterror(ret).c_str());
        av_frame_free(frame);
        return ret;
    }

    return 0;
}

void FFmpeg_Transcoder::produce_audio_dts(AVPacket *pkt)
{
    //    if ((pkt->pts == 0 || pkt->pts == AV_NOPTS_VALUE) && pkt->dts == AV_NOPTS_VALUE)
    {
        int64_t duration;
        // Some encoders to not produce dts/pts.
        // So we make some up.
        if (pkt->duration)
        {
            duration = pkt->duration;

            if (m_out.m_audio.m_codec_ctx->codec_id == AV_CODEC_ID_OPUS || m_current_format->filetype() == FILETYPE_TS || m_current_format->filetype() == FILETYPE_HLS)
            {
                /** @todo: Is this a FFmpeg bug or am I too stupid?
                 * OPUS is a bit strange. Whatever we feed into the encoder, the result will always be floating point planar
                 * at 48 K sampling rate.
                 * For some reason the duration calculated by the FFMpeg API is wrong. We have to rescale it to the correct value.
                 * Same applies to mpegts, so let's rescale.
                 */
                if (duration > 0 && CODECPAR(m_out.m_audio.m_stream)->sample_rate > 0)
                {
                    pkt->duration = duration = static_cast<int>(av_rescale(duration, static_cast<int64_t>(m_out.m_audio.m_stream->time_base.den) * m_out.m_audio.m_codec_ctx->ticks_per_frame, CODECPAR(m_out.m_audio.m_stream)->sample_rate * static_cast<int64_t>(m_out.m_audio.m_stream->time_base.num)));
                }
            }
        }
        else
        {
            duration = 1;
        }

        pkt->dts = m_out.m_audio_pts - 1;
        pkt->pts = m_out.m_audio_pts;

        m_out.m_audio_pts += duration;
    }
}

int FFmpeg_Transcoder::encode_audio_frame(const AVFrame *frame, int *data_present)
{
    // Packet used for temporary storage.
    AVPacket pkt;
    int ret;

    init_packet(&pkt);

    // Encode the audio frame and store it in the temporary packet.
    // The output audio stream encoder is used to do this.
#if !LAVC_NEW_PACKET_INTERFACE
    ret = avcodec_encode_audio2(m_out.m_audio.m_codec_ctx, &pkt, frame, data_present);

    if (ret < 0)
    {
        Logging::error(destname(), "Could not encode audio frame (error '%1').", ffmpeg_geterror(ret).c_str());
        av_packet_unref(&pkt);
        return ret;
    }

    {
#else
    *data_present = 0;

    // send the frame for encoding
    ret = avcodec_send_frame(m_out.m_audio.m_codec_ctx, frame);
    if (ret < 0 && ret != AVERROR_EOF)
    {
        Logging::error(destname(), "Could not encode audio frame (error '%1').", ffmpeg_geterror(ret).c_str());
        av_packet_unref(&pkt);
        return ret;
    }

    // read all the available output packets (in general there may be any number of them)
    while (ret >= 0)
    {
        *data_present = 0;

        ret = avcodec_receive_packet(m_out.m_audio.m_codec_ctx, &pkt);
        if (ret == AVERROR(EAGAIN) || ret == AVERROR_EOF)
        {
            av_packet_unref(&pkt);
            return ret;
        }
        else if (ret < 0)
        {
            Logging::error(destname(), "Could not encode audio frame (error '%1').", ffmpeg_geterror(ret).c_str());
            av_packet_unref(&pkt);
            return ret;
        }

        *data_present = 1;
#endif
        // Write one audio frame from the temporary packet to the output buffer.
        if (*data_present)
        {
            pkt.stream_index = m_out.m_audio.m_stream_idx;

            produce_audio_dts(&pkt);

            ret = store_packet(&pkt, "audio");
            if (ret < 0)
            {
                av_packet_unref(&pkt);
                return ret;
            }
        }

        av_packet_unref(&pkt);
    }

    return 0;
}

int FFmpeg_Transcoder::encode_image_frame(const AVFrame *frame, int *data_present)
{
    *data_present = 0;

    if (frame == nullptr || m_skip_next_frame)
    {
        // This called internally to flush frames. We do not have a cache to flush, so simply ignore that.
        // After seek oprations we need to skip the first frame.
        m_skip_next_frame = false;
        return 0;
    }

    if (m_current_format == nullptr)
    {
        Logging::error(destname(), "Internal - missing format.");
        return AVERROR(EINVAL);
    }

    if (m_buffer == nullptr)
    {
        Logging::error(destname(), "Internal - cache not open.");
        return AVERROR(EINVAL);
    }

    AVPacket pkt;
    int ret = 0;
    try
    {
        av_init_packet(&pkt);

        pkt.data = nullptr;
        pkt.size = 0;

        uint32_t frame_no = pts_to_frame(m_in.m_video.m_stream, frame->pts);

#if !LAVC_NEW_PACKET_INTERFACE
        ret = avcodec_encode_video2(m_out.m_video.m_codec_ctx, &pkt, frame, data_present);
        if (ret < 0)
        {
            Logging::error(destname(), "Could not encode video frame (error '%1').", ffmpeg_geterror(ret).c_str());
            av_packet_unref(&pkt);
            throw ret;
        }

        {
#else
        *data_present = 0;

        // send the frame for encoding
        ret = avcodec_send_frame(m_out.m_video.m_codec_ctx, frame);
        if (ret < 0 && ret != AVERROR_EOF)
        {
            Logging::error(destname(), "Could not encode video frame (error '%1').", ffmpeg_geterror(ret).c_str());
            throw ret;
        }

        // read all the available output packets (in general there may be any number of them
        while (ret >= 0)
        {
            *data_present = 0;

            ret = avcodec_receive_packet(m_out.m_video.m_codec_ctx, &pkt);
            if (ret == AVERROR(EAGAIN) || ret == AVERROR_EOF)
            {
                throw ret;
            }
            else if (ret < 0)
            {
                Logging::error(destname(), "Could not encode video frame (error '%1').", ffmpeg_geterror(ret).c_str());
                throw ret;
            }

            *data_present = 1;
#endif
            // Write one video frame from the temporary packet to the output buffer.
            if (*data_present)
            {
                // Store current video PTS
                m_out.m_video_pts = pkt.pts;

                m_buffer->write_frame(pkt.data, static_cast<size_t>(pkt.size), frame_no);

                {
                    // uint32_t current_frame_no = pts_to_frame(m_in.m_video.m_stream, m_out.m_video_pts);

                    if (m_last_seek_frame_no == frame_no)    // Skip frames until seek pos
                    {
                        m_last_seek_frame_no = 0;
                    }
                }

            }

            av_packet_unref(&pkt);
        }
    }
    catch (int _ret)
    {
        av_packet_unref(&pkt);
        ret = _ret;
    }

    return ret;
}

int FFmpeg_Transcoder::encode_video_frame(const AVFrame *frame, int *data_present)
{
    // Packet used for temporary storage.
    if (frame != nullptr)
    {
#if LAVF_DEP_AVSTREAM_CODEC
        if (frame->interlaced_frame)
        {
            if (m_out.m_video.m_codec_ctx->codec->id == AV_CODEC_ID_MJPEG)
            {
                m_out.m_video.m_stream->codecpar->field_order = frame->top_field_first ? AV_FIELD_TT:AV_FIELD_BB;
            }
            else
            {
                m_out.m_video.m_stream->codecpar->field_order = frame->top_field_first ? AV_FIELD_TB:AV_FIELD_BT;
            }
        }
        else
        {
            m_out.m_video.m_stream->codecpar->field_order = AV_FIELD_PROGRESSIVE;
        }
#endif
    }

    AVPacket pkt;
    int ret = 0;

    try
    {
        init_packet(&pkt);

        // Encode the video frame and store it in the temporary packet.
        // The output video stream encoder is used to do this.
#if !LAVC_NEW_PACKET_INTERFACE
        ret = avcodec_encode_video2(m_out.m_video.m_codec_ctx, &pkt, frame, data_present);

        if (ret < 0)
        {
            Logging::error(destname(), "Could not encode video frame (error '%1').", ffmpeg_geterror(ret).c_str());
            av_packet_unref(&pkt);
            throw ret;
        }

        {
#else
        *data_present = 0;

        // send the frame for encoding
        ret = avcodec_send_frame(m_out.m_video.m_codec_ctx, frame);
        if (ret < 0 && ret != AVERROR_EOF)
        {
            Logging::error(destname(), "Could not encode video frame (error '%1').", ffmpeg_geterror(ret).c_str());
            throw ret;
        }

        // read all the available output packets (in general there may be any number of them
        while (ret >= 0)
        {
            *data_present = 0;

            ret = avcodec_receive_packet(m_out.m_video.m_codec_ctx, &pkt);
            if (ret == AVERROR(EAGAIN) || ret == AVERROR_EOF)
            {
                throw ret;
            }
            else if (ret < 0)
            {
                Logging::error(destname(), "Could not encode video frame (error '%1').", ffmpeg_geterror(ret).c_str());
                throw ret;
            }

            *data_present = 1;
#endif

            // Write one video frame from the temporary packet to the output buffer.
            if (*data_present)
            {
                if (pkt.pts != AV_NOPTS_VALUE)
                {
                    pkt.pts -=  m_out.m_video_start_pts;
                }

                if (pkt.dts != AV_NOPTS_VALUE)
                {
                    pkt.dts -=  m_out.m_video_start_pts;
                }

                if (!(m_out.m_format_ctx->oformat->flags & AVFMT_NOTIMESTAMPS))
                {
                    if (pkt.dts != AV_NOPTS_VALUE &&
                            pkt.pts != AV_NOPTS_VALUE &&
                            pkt.dts > pkt.pts &&
                            m_out.m_last_mux_dts != AV_NOPTS_VALUE)
                    {

                        Logging::warning(destname(), "Invalid DTS: %1 PTS: %2 in video output, replacing by guess.", pkt.dts, pkt.pts);

                        pkt.pts =
                                pkt.dts = pkt.pts + pkt.dts + m_out.m_last_mux_dts + 1
                                - FFMIN3(pkt.pts, pkt.dts, m_out.m_last_mux_dts + 1)
                                - FFMAX3(pkt.pts, pkt.dts, m_out.m_last_mux_dts + 1);
                    }

                    if (pkt.dts != AV_NOPTS_VALUE && m_out.m_last_mux_dts != AV_NOPTS_VALUE)
                    {
                        int64_t max = m_out.m_last_mux_dts + !(m_out.m_format_ctx->oformat->flags & AVFMT_TS_NONSTRICT);
                        //                    AVRational avg_frame_rate = { m_out.m_video.m_stream->avg_frame_rate.den, m_out.m_video.m_stream->avg_frame_rate.num };
                        //                    int64_t max = m_out.m_last_mux_dts + av_rescale_q(1, avg_frame_rate, m_out.m_video.m_stream->time_base);

                        if (pkt.dts < max)
                        {
                            Logging::trace(destname(), "Non-monotonous DTS in video output stream; previous: %1, current: %2; changing to %3. This may result in incorrect timestamps in the output.", m_out.m_last_mux_dts, pkt.dts, max);

                            if (pkt.pts >= pkt.dts)
                            {
                                pkt.pts = FFMAX(pkt.pts, max);
                            }
                            pkt.dts = max;
                        }
                    }
                }

                m_out.m_video_pts = pkt.pts;
                m_out.m_last_mux_dts = pkt.dts;

#ifndef USING_LIBAV
                if (frame != nullptr && !pkt.duration)
                {
                    pkt.duration = frame->pkt_duration;
                }
#endif

                // Write packet to buffer
                ret = store_packet(&pkt, "video");
                if (ret < 0)
                {
                    throw ret;
                }
            }

            av_packet_unref(&pkt);
        }
    }
    catch (int _ret)
    {
        av_packet_unref(&pkt);
        ret = _ret;
    }

    return ret;
}

int FFmpeg_Transcoder::load_encode_and_write(int frame_size)
{
    // Temporary storage of the output samples of the frame written to the file.
    AVFrame *output_frame;
    int ret = 0;

    // Use the maximum number of possible samples per frame.
    // If there is less than the maximum possible frame size in the FIFO
    // buffer use this number. Otherwise, use the maximum possible frame size

    frame_size = FFMIN(av_audio_fifo_size(m_audio_fifo), frame_size);
    int data_written;

    // Initialise temporary storage for one output frame.
    ret = init_audio_output_frame(&output_frame, frame_size);
    if (ret < 0)
    {
        return ret;
    }

    // Read as many samples from the FIFO buffer as required to fill the frame.
    // The samples are stored in the frame temporarily.

    ret = av_audio_fifo_read(m_audio_fifo, reinterpret_cast<void **>(output_frame->data), frame_size);
    if (ret < frame_size)
    {
        if (ret < 0)
        {
            Logging::error(destname(), "Could not read data from FIFO (error '%1').", ffmpeg_geterror(ret).c_str());
        }
        else
        {
            Logging::error(destname(), "Could not read data from FIFO.");
            ret = AVERROR_EXIT;
        }
        av_frame_free(&output_frame);
        return ret;
    }

    // Encode one frame worth of audio samples.
    ret = encode_audio_frame(output_frame, &data_written);
#if !LAVC_NEW_PACKET_INTERFACE
    if (ret < 0)
#else
    if (ret < 0 && ret != AVERROR(EAGAIN))
#endif
    {
        av_frame_free(&output_frame);
        return ret;
    }
    av_frame_free(&output_frame);
    return 0;
}

int FFmpeg_Transcoder::write_output_file_trailer()
{
    int ret;

    ret = av_write_trailer(m_out.m_format_ctx);
    if (ret < 0)
    {
        Logging::error(destname(), "Could not write output file trailer (error '%1').", ffmpeg_geterror(ret).c_str());
        return ret;
    }

    return 0;
}

time_t FFmpeg_Transcoder::mtime() const
{
    return m_mtime;
}

#define tagcpy(dst, src)    \
    for (char *p1 = (dst), *pend = p1 + sizeof(dst), *p2 = (src); *p2 && p1 < pend; p1++, p2++) \
    *p1 = *p2      /**< @brief Save copy from FFmpeg tag dictionary to IDv3 tag */

void FFmpeg_Transcoder::copy_metadata(AVDictionary **metadata_out, const AVDictionary *metadata_in)
{
    AVDictionaryEntry *tag = nullptr;

    while ((tag = av_dict_get(metadata_in, "", tag, AV_DICT_IGNORE_SUFFIX)))
    {
        av_dict_set_with_check(metadata_out, tag->key, tag->value, 0, destname());

        if (m_out.m_filetype == FILETYPE_MP3)
        {
            // For MP3 fill in ID3v1 structure
            if (!strcasecmp(tag->key, "ARTIST"))
            {
                tagcpy(m_out.m_id3v1.m_artist, tag->value);
            }
            else if (!strcasecmp(tag->key, "TITLE"))
            {
                tagcpy(m_out.m_id3v1.m_title, tag->value);
            }
            else if (!strcasecmp(tag->key, "ALBUM"))
            {
                tagcpy(m_out.m_id3v1.m_album, tag->value);
            }
            else if (!strcasecmp(tag->key, "COMMENT"))
            {
                tagcpy(m_out.m_id3v1.m_comment, tag->value);
            }
            else if (!strcasecmp(tag->key, "YEAR") || !strcasecmp(tag->key, "DATE"))
            {
                tagcpy(m_out.m_id3v1.m_year, tag->value);
            }
            else if (!strcasecmp(tag->key, "TRACK"))
            {
                m_out.m_id3v1.m_title_no = static_cast<char>(atoi(tag->value));
            }
        }
    }
}

int FFmpeg_Transcoder::process_metadata()
{
    Logging::trace(destname(), "Processing metadata.");

    if (m_in.m_audio.m_stream != nullptr && CODECPAR(m_in.m_audio.m_stream)->codec_id == AV_CODEC_ID_VORBIS)
    {
        // For some formats (namely ogg) FFmpeg returns the tags, odd enough, with streams...
        copy_metadata(&m_out.m_format_ctx->metadata, m_in.m_audio.m_stream->metadata);
    }

    copy_metadata(&m_out.m_format_ctx->metadata, m_in.m_format_ctx->metadata);

    if (m_out.m_audio.m_stream != nullptr && m_in.m_audio.m_stream != nullptr)
    {
        // Copy audio stream meta data
        copy_metadata(&m_out.m_audio.m_stream->metadata, m_in.m_audio.m_stream->metadata);
    }

    if (m_out.m_video.m_stream != nullptr && m_in.m_video.m_stream != nullptr)
    {
        // Copy video stream meta data
        copy_metadata(&m_out.m_video.m_stream->metadata, m_in.m_video.m_stream->metadata);
    }

    // Also copy album art meta tags
    for (size_t n = 0; n < m_in.m_album_art.size(); n++)
    {
        AVStream *input_stream = m_in.m_album_art.at(n).m_stream;
        AVStream *output_stream = m_out.m_album_art.at(n).m_stream;

        copy_metadata(&output_stream->metadata, input_stream->metadata);
    }

    return 0;
}

int FFmpeg_Transcoder::process_albumarts()
{
    int ret = 0;

    for (size_t n = 0; n < m_in.m_album_art.size(); n++)
    {
        AVStream *input_stream = m_in.m_album_art.at(n).m_stream;

        if (input_stream->disposition & AV_DISPOSITION_ATTACHED_PIC)
        {
            AVStream *output_stream = m_out.m_album_art.at(n).m_stream;

            ret = add_albumart_frame(output_stream, &input_stream->attached_pic);
            if (ret < 0)
            {
                break;
            }
        }
    }

    return ret;
}

void FFmpeg_Transcoder::flush_buffers()
{
    if (m_in.m_audio.m_codec_ctx != nullptr)
    {
        avcodec_flush_buffers(m_in.m_audio.m_codec_ctx);
    }
    if (m_in.m_video.m_codec_ctx != nullptr)
    {
        avcodec_flush_buffers(m_in.m_video.m_codec_ctx);
    }
}

int FFmpeg_Transcoder::do_seek_frame(uint32_t frame_no)
{
    int ret = -1;

    m_have_seeked           = true;     // Note that we have seeked, thus skipped frames. We need to start transcoding over to fill any gaps.

    //m_skip_next_frame = true; /**< @todo: Take deinterlace into account */

    if (m_skip_next_frame)
    {
        --frame_no;
    }

    int64_t pts = frame_to_pts(m_in.m_video.m_stream, frame_no);

    ret = av_seek_frame(m_in.m_format_ctx, m_in.m_video.m_stream_idx, pts, AVSEEK_FLAG_BACKWARD);

    //flush_buffers();

    return ret;
}

int FFmpeg_Transcoder::skip_decoded_frames(uint32_t frame_no, bool forced_seek)
{
    int ret = 0;
    uint32_t next_frame_no = frame_no;
    // Seek next undecoded frame
    for (; m_buffer->have_frame(next_frame_no); next_frame_no++)
    {
        sleep(0);
    }

    if (next_frame_no > m_virtualfile->m_video_frame_count)
    {
        // Reached end of file
        // Set PTS to end of file
        m_out.m_video_pts = m_in.m_video.m_stream->duration;
        // Seek to end of file to force AVERROR_EOF from next av_read_frame() call.
        ret = av_seek_frame(m_in.m_format_ctx, m_in.m_video.m_stream_idx, m_out.m_video_pts, AVSEEK_FLAG_ANY);
        return 0;
    }

    uint32_t last_frame_no = pts_to_frame(m_in.m_video.m_stream, m_out.m_video_pts);

    // Ignore seek if target is within the next 25 frames
    if (next_frame_no >= last_frame_no /*+ 1*/ && next_frame_no <= last_frame_no + 25)
    {
        return 0;
    }

    if (forced_seek || (frame_no != next_frame_no && next_frame_no > 1))
    {
        // If frame changed, skip to it
        ret = do_seek_frame(next_frame_no);

        if (ret < 0)
        {
            Logging::error(destname(), "Could not encode audio frame: Seek to frame #%1 failed (error '%2').", next_frame_no, ffmpeg_geterror(ret).c_str());
        }
    }

    return ret;
}

int FFmpeg_Transcoder::process_single_fr(int &status)
{
    int finished = 0;
    int ret = 0;

    status = 0;

    try
    {
        if (m_in.m_video.m_stream != nullptr && is_frameset())
        {
            if (!m_last_seek_frame_no)
            {
                // No current seek frame, check if new seek frame was stacked.
                {
                    std::lock_guard<std::recursive_mutex> lck (m_mutex);

                    while (!m_seek_frame_fifo.empty())
                    {
                        uint32_t frame_no = m_seek_frame_fifo.front();
                        m_seek_frame_fifo.pop();

                        if (!m_buffer->have_frame(frame_no))
                        {
                            // Frame not yet decoded, so skip to it.
                            m_last_seek_frame_no = frame_no;
                            break;
                        }
                    }
                }

                if (m_last_seek_frame_no)
                {
                    // The first frame that FFmpeg API returns after av_seek_frame is wrong (the last frame before seek).
                    // We are unable to detect that because the pts seems correct (the one that we requested).
                    // So we position before the frame requested, and simply throw the first away.

                    //#define PRESCAN_FRAMES  3
#ifdef PRESCAN_FRAMES
                    int64_t seek_frame_no = m_last_seek_frame_noX;
                    if (seek_frame_no > PRESCAN_FRAMES)
                    {
                        seek_frame_no -= PRESCAN_FRAMES;
                        //m_skip_next_frame = true; /**< @todo: Take deinterlace into account */
                    }
                    else
                    {
                        seek_frame_no = 1;
                    }

                    ret = skip_decoded_frames(seek_frame_no, true);
#else
                    ret = skip_decoded_frames(m_last_seek_frame_no, true);
#endif

                    if (ret == AVERROR_EOF)
                    {
                        status = 1;
                        return 0;
                    }

                    if (ret < 0)
                    {
                        throw ret;
                    }
                }
            }
        }

        if (!m_copy_audio && m_out.m_audio.m_stream_idx > -1)
        {
            int output_frame_size;

            if (m_out.m_audio.m_codec_ctx->codec->capabilities & AV_CODEC_CAP_VARIABLE_FRAME_SIZE)
            {
                // Encode supports variable frame size, use an arbitrary value
                output_frame_size =  10000;
            }
            else
            {
                // Use the encoder's desired frame size for processing.
                output_frame_size = m_out.m_audio.m_codec_ctx->frame_size;
            }

            // Make sure that there is one frame worth of samples in the FIFO
            // buffer so that the encoder can do its work.
            // Since the decoder's and the encoder's frame size may differ, we
            // need to FIFO buffer to store as many frames worth of input samples
            // that they make up at least one frame worth of output samples.

            while (av_audio_fifo_size(m_audio_fifo) < output_frame_size)
            {
                // Decode one frame worth of audio samples, convert it to the
                // output sample format and put it into the FIFO buffer.

                ret = read_decode_convert_and_store(&finished);
                if (ret < 0)
                {
                    throw ret;
                }

                // If we are at the end of the input file, we continue
                // encoding the remaining audio samples to the output file.

                if (finished)
                {
                    break;
                }
            }

            // If we have enough samples for the encoder, we encode them.
            // At the end of the file, we pass the remaining samples to
            // the encoder.

            while (av_audio_fifo_size(m_audio_fifo) >= output_frame_size || (finished && av_audio_fifo_size(m_audio_fifo) > 0))
            {
                // Take one frame worth of audio samples from the FIFO buffer,
                // encode it and write it to the output file.

                ret = load_encode_and_write(output_frame_size);
                if (ret < 0)
                {
                    throw ret;
                }
            }

            // If we are at the end of the input file and have encoded
            // all remaining samples, we can exit this loop and finish.

            if (finished)
            {
                if (m_out.m_audio.m_codec_ctx != nullptr)
                {
                    // Flush the encoder as it may have delayed frames.
                    int data_written = 0;
                    do
                    {
                        ret = encode_audio_frame(nullptr, &data_written);
#if LAVC_NEW_PACKET_INTERFACE
                        if (ret == AVERROR_EOF)
                        {
                            // Not an error
                            break;
                        }

                        if (ret < 0 && ret != AVERROR(EAGAIN))
                        {
                            Logging::error(destname(), "Could not encode audio frame (error '%1').", ffmpeg_geterror(ret).c_str());
                            throw ret;
                        }
#else
                        if (ret < 0)
                        {
                            Logging::error(destname(), "Could not encode audio frame (error '%1').", ffmpeg_geterror(ret).c_str());
                            throw ret;
                        }
#endif
                    }
                    while (data_written);
                }

                status = 1;
            }
        }
        else
        {
            // If we have no audio stream, we'll only get video data
            // or we simply copy audio and/or video frames into the packet queue
            ret = read_decode_convert_and_store(&finished);
            if (ret < 0)
            {
                throw ret;
            }

            if (finished)
            {
                status = 1;
            }
        }

        if (!m_copy_video)
        {
            while (!m_video_fifo.empty())
            {
                AVFrame *output_frame = m_video_fifo.front();
                m_video_fifo.pop();

                // Encode one video frame.
                int data_written = 0;
                output_frame->key_frame = 0;    // Leave that decision to encoder

                if (!is_frameset())
                {
                    ret = encode_video_frame(output_frame, &data_written);
                }
                else
                {
                    ret = encode_image_frame(output_frame, &data_written);
                }
#if !LAVC_NEW_PACKET_INTERFACE
                if (ret < 0)
#else
                if (ret < 0 && ret != AVERROR(EAGAIN))
#endif
                {
                    av_frame_free(&output_frame);
                    throw ret;
                }
                av_frame_free(&output_frame);
            }

#if LAVC_NEW_PACKET_INTERFACE
            ret = 0;    // May be AVERROR(EAGAIN)
#endif

            // If we are at the end of the input file and have encoded
            // all remaining samples, we can exit this loop and finish.

            if (finished)
            {
                if (m_out.m_video.m_codec_ctx != nullptr)
                {
                    // Flush the encoder as it may have delayed frames.
                    int data_written = 0;
                    do
                    {
                        if (!is_frameset())
                        {
                            // Encode regluar frame
                            ret = encode_video_frame(nullptr, &data_written);
                        }
                        else
                        {
                            // Encode seperate image frame
                            ret = encode_image_frame(nullptr, &data_written);
                        }
#if LAVC_NEW_PACKET_INTERFACE
                        if (ret == AVERROR_EOF)
                        {
                            // Not an error
                            break;
                        }
                        if (ret < 0 && ret != AVERROR(EAGAIN))
                        {
                            Logging::error(destname(), "Could not encode video frame (error '%1').", ffmpeg_geterror(ret).c_str());
                            throw ret;
                        }
#else
                        if (ret < 0)
                        {
                            throw ret;
                        }
#endif
                    }
                    while (data_written);
                }

                status = 1;
            }
        }

        if (is_hls())
        {
            int64_t pos = 0;
            uint32_t next_segment;

            if (m_out.m_video_pts)
            {
                pos = av_rescale_q(m_out.m_video_pts, m_out.m_video.m_stream->time_base, av_get_time_base_q());
            }
            else if (m_out.m_audio_pts)
            {
                pos = av_rescale_q(m_out.m_audio_pts, m_out.m_audio.m_stream->time_base, av_get_time_base_q());
            }

            next_segment = static_cast<uint32_t>(pos / params.m_segment_duration + 1);

            if (next_segment > m_virtualfile->m_segment_count)
            {
                Logging::warning(destname(), "Current segment %1 > segment count %2", next_segment, m_virtualfile->m_segment_count);
            }
            else if (next_segment > m_current_segment)
            {
                encode_finish();

                m_current_segment = next_segment;

                Logging::info(destname(), "Starting HLS segment no. %1.", m_current_segment);

                if (!m_buffer->set_segment(m_current_segment))
                {
                    throw AVERROR(errno);
                }

                // Process metadata. The decoder will call the encoder to set appropriate
                // tag values for the output file.
                int ret = process_metadata();
                //                if (ret)
                //                {
                //                    return ret;
                //                }

                // Write the header of the output file container.
                ret = write_output_file_header();
                //                if (ret)
                //                {
                //                    return ret;
                //                }

                // Process album arts: copy all from source file to target.
                ret = process_albumarts();
                //                if (ret)
                //                {
                //                    return ret;
                //                }
            }
        }
    }
    catch (int _ret)
    {
        status = -1;
        return _ret;
    }

    return 0;
}

BITRATE FFmpeg_Transcoder::get_prores_bitrate(int width, int height, const AVRational &framerate, int interleaved, int profile)
{
    unsigned int mindist;
    int match = -1;

    // Find best match resolution
    mindist = UINT_MAX;
    for (int i = 0; m_prores_bitrate[i].m_width; i++)
    {
        unsigned int x = static_cast<unsigned int>(width - m_prores_bitrate[i].m_width);
        unsigned int y = static_cast<unsigned int>(height - m_prores_bitrate[i].m_height);
        unsigned int dist = (x * x) + (y * y);

        if (dist < mindist)
        {
            mindist = dist;
            match = i;
        }

        if (!dist)
        {
            // Exact match, won't find a better one.
            break;
        }
    }

    width   = m_prores_bitrate[match].m_width;
    height  = m_prores_bitrate[match].m_height;

    // Find best match framerate
    double framerateX = av_q2d(framerate);
    mindist = UINT_MAX;
    for (int i = match; width == m_prores_bitrate[i].m_width && height == m_prores_bitrate[i].m_height; i++)
    {
        unsigned int dist = UINT_MAX;
        for (int j = 0; j < MAX_PRORES_FRAMERATE && m_prores_bitrate[i].m_framerate[j].m_framerate; j++)
        {
            unsigned int x = static_cast<unsigned int>(framerateX - m_prores_bitrate[i].m_framerate[j].m_framerate);
            unsigned int y = static_cast<unsigned int>(interleaved - m_prores_bitrate[i].m_framerate[j].m_interleaved);

            dist = (x * x) + (y * y);

            if (dist < mindist)
            {
                mindist = dist;
                match = i;
            }

            if (!dist)
            {
                // Exact match, won't find a better one.
                break;
            }
        }

        if (!dist)
        {
            // Exact match, won't find a better one.
            break;
        }
    }

    if (match < 0)
    {
        return 0;
    }

    return m_prores_bitrate[match].m_bitrate[profile] * (1000 * 1000);
}

bool FFmpeg_Transcoder::audio_size(size_t *filesize, AVCodecID codec_id, BITRATE bit_rate, int64_t duration, int channels, int sample_rate)
{
    BITRATE output_audio_bit_rate;
    int output_sample_rate;
    bool success = true;

    get_output_bit_rate(bit_rate, params.m_audiobitrate, &output_audio_bit_rate);
    get_output_sample_rate(sample_rate, params.m_audiosamplerate, &output_sample_rate);

    switch (codec_id)
    {
    case AV_CODEC_ID_AAC:
    {
        // Try to predict the size of the AAC stream (this is fairly accurate, sometimes a bit larger, sometimes a bit too small
        *filesize += static_cast<size_t>(duration * output_audio_bit_rate / (8LL * AV_TIME_BASE));
        *filesize = static_cast<size_t>(1025 * (*filesize) / 1000); // add 2.5% for overhead
        break;
    }
    case AV_CODEC_ID_MP3:
    {
        // Kbps = bits per second / 8 = Bytes per second x 60 seconds = Bytes per minute x 60 minutes = Bytes per hour
        // This is the sum of the size of
        // ID3v2, ID3v1, and raw MP3 data. This is theoretically only approximate
        // but in practice gives excellent answers, usually exactly correct.
        // Cast to 64-bit int to avoid overflow.

        *filesize += static_cast<size_t>(duration * output_audio_bit_rate / (8LL * AV_TIME_BASE)) + ID3V1_TAG_LENGTH;
        break;
    }
    case AV_CODEC_ID_PCM_S16LE:
    case AV_CODEC_ID_PCM_S16BE:
    {
        //        bits_per_sample = av_get_bits_per_sample(ctx->codec_id);
        //        bit_rate = bits_per_sample ? ctx->sample_rate * (int64_t)ctx->channels * bits_per_sample : ctx->bit_rate;

        int bytes_per_sample    = av_get_bytes_per_sample(AV_SAMPLE_FMT_S16);

        // File size:
        // file duration * sample rate (HZ) * channels * bytes per sample
        // + WAV_HEADER + DATA_HEADER + (with FFMpeg always) LIST_HEADER
        // The real size of the list header is unkown as we don't know the contents (meta tags)
        *filesize += static_cast<size_t>(duration * sample_rate * (channels > 2 ? 2 : 1) * bytes_per_sample / AV_TIME_BASE) + sizeof(WAV_HEADER) + sizeof(WAV_LIST_HEADER) + sizeof(WAV_DATA_HEADER);
        break;
    }
    case AV_CODEC_ID_VORBIS:
    {
        // Kbps = bits per second / 8 = Bytes per second x 60 seconds = Bytes per minute x 60 minutes = Bytes per hour
        *filesize += static_cast<size_t>(duration * output_audio_bit_rate / (8LL * AV_TIME_BASE));
        *filesize = static_cast<size_t>(1025 * (*filesize) / 1000); // add 2.5% for overhead
        break;
    }
    case AV_CODEC_ID_OPUS:
    {
        // Kbps = bits per second / 8 = Bytes per second x 60 seconds = Bytes per minute x 60 minutes = Bytes per hour
        *filesize += static_cast<size_t>(duration * output_audio_bit_rate / (8LL * AV_TIME_BASE));
        *filesize = static_cast<size_t>(1150 * (*filesize) / 1000); // add 15% for overhead
        break;
    }
    case AV_CODEC_ID_ALAC:
    {
        int bytes_per_sample    = av_get_bytes_per_sample(AV_SAMPLE_FMT_S16);

        // File size:
        // Apple Lossless Audio Coding promises a compression rate of 60-70%. We estimate 65 % of the original WAV size.
        *filesize += static_cast<size_t>(duration * sample_rate * (channels > 2 ? 2 : 1) * bytes_per_sample / AV_TIME_BASE) * 100 / 65;
        break;
    }
    case AV_CODEC_ID_AC3:
    {
        // Kbps = bits per second / 8 = Bytes per second x 60 seconds = Bytes per minute x 60 minutes = Bytes per hour
        *filesize += static_cast<size_t>(duration * output_audio_bit_rate / (8LL * AV_TIME_BASE));
        *filesize = static_cast<size_t>(1150 * (*filesize) / 1000); // add 15% for overhead
        break;
    }
    case AV_CODEC_ID_NONE:
    {
        break;
    }
    default:
    {
        success = false;
        break;
    }
    }
    return success;
}

bool FFmpeg_Transcoder::video_size(size_t *filesize, AVCodecID codec_id, BITRATE bit_rate, int64_t duration, int width, int height, int interleaved, const AVRational &framerate)
{
    BITRATE out_video_bit_rate;
    bool success = true;

    get_output_bit_rate(bit_rate, params.m_videobitrate, &out_video_bit_rate);

    switch (codec_id)
    {
    case AV_CODEC_ID_H264:
    {
        *filesize += static_cast<size_t>(duration * out_video_bit_rate / (8LL * AV_TIME_BASE));
        *filesize = static_cast<size_t>(1100 * (*filesize) / 1000); // add 10.0% for overhead
        break;
    }
    case AV_CODEC_ID_THEORA:
    {
        *filesize += static_cast<size_t>(duration * out_video_bit_rate / (8LL * AV_TIME_BASE));
        *filesize = static_cast<size_t>(1025 * (*filesize) / 1000); // add 2.5% for overhead
        break;
    }
    case AV_CODEC_ID_VP9:
    {
        *filesize += static_cast<size_t>(duration * out_video_bit_rate / (8LL * AV_TIME_BASE));
        *filesize = static_cast<size_t>(1150 * (*filesize) / 1000); // add 15% for overhead
        break;
    }
    case AV_CODEC_ID_PRORES:
    {
        *filesize += static_cast<size_t>(duration * get_prores_bitrate(width, height, framerate, interleaved, params.m_level) / (8LL * AV_TIME_BASE));
        break;
    }
    case AV_CODEC_ID_PNG:
    case AV_CODEC_ID_BMP:
    case AV_CODEC_ID_MJPEG:
    {
        *filesize += static_cast<size_t>(width * height * 24 / 8);   // Get the max. size
        break;
    }
    case AV_CODEC_ID_NONE:
    {
        break;
    }
    default:
    {
        success = false;
        break;
    }
    }
    return success;
}

size_t FFmpeg_Transcoder::calculate_predicted_filesize() const
{
    if (m_in.m_format_ctx == nullptr)
    {
        return 0;
    }

    if (m_current_format == nullptr)
    {
        // Should ever happen, but better check this to avoid crashes.
        return 0;
    }

    size_t filesize = 0;

    int64_t duration = m_in.m_format_ctx->duration != AV_NOPTS_VALUE ? m_in.m_format_ctx->duration : 0;
    BITRATE input_audio_bit_rate = 0;
    int input_sample_rate = 0;
    BITRATE input_video_bit_rate = 0;

    if (m_fileio->duration() != AV_NOPTS_VALUE)
    {
        duration = m_fileio->duration();
    }

    if (m_in.m_audio.m_stream_idx > -1)
    {
        input_sample_rate = CODECPAR(m_in.m_audio.m_stream)->sample_rate;
        input_audio_bit_rate = (CODECPAR(m_in.m_audio.m_stream)->bit_rate != 0) ? CODECPAR(m_in.m_audio.m_stream)->bit_rate : m_in.m_format_ctx->bit_rate;
    }

    if (m_in.m_video.m_stream_idx > -1)
    {
        input_video_bit_rate = (CODECPAR(m_in.m_video.m_stream)->bit_rate != 0) ? CODECPAR(m_in.m_video.m_stream)->bit_rate : m_in.m_format_ctx->bit_rate;
    }

    if (input_audio_bit_rate)
    {
        int channels = m_in.m_audio.m_codec_ctx->channels;

        if (!audio_size(&filesize, m_current_format->audio_codec_id(), input_audio_bit_rate, duration, channels, input_sample_rate))
        {
            Logging::warning(filename(), "Unsupported audio codec '%1' for format %2.", get_codec_name(m_current_format->audio_codec_id(), 0), m_current_format->desttype().c_str());
        }
    }

    if (input_video_bit_rate)
    {
        if (m_is_video)
        {
            int width = CODECPAR(m_in.m_video.m_stream)->width;
            int height = CODECPAR(m_in.m_video.m_stream)->height;
#ifdef USING_LIBAV
            int interleaved = 0;    /** @todo: Check source if interlaced and do interlace if required */
#else
            int interleaved = params.m_deinterlace ? 0 : (CODECPAR(m_in.m_video.m_stream)->field_order != AV_FIELD_PROGRESSIVE);    // Deinterlace only if source is interlaced
#endif // !USING_LIBAV
#if LAVF_DEP_AVSTREAM_CODEC
            AVRational framerate = m_in.m_video.m_stream->avg_frame_rate;
#else
            AVRational framerate = m_in.m_video.m_stream->codec->framerate;
#endif
            if (!video_size(&filesize, m_current_format->video_codec_id(), input_video_bit_rate, duration, width, height, interleaved, framerate))
            {
                Logging::warning(filename(), "Unsupported video codec '%1' for format %2.", get_codec_name(m_current_format->video_codec_id(), 0), m_current_format->desttype().c_str());
            }
        }
        // else      /** @todo: Feature #2260: Add picture size */
        // {
        // }
    }

    return filesize;
}

int64_t FFmpeg_Transcoder::duration()
{
    if (m_virtualfile != nullptr)
    {
        return m_virtualfile->m_duration;
    }
    else
    {
        return 0;
    }
}

size_t FFmpeg_Transcoder::predicted_filesize()
{
    if (m_virtualfile != nullptr)
    {
        return m_virtualfile->m_predicted_size;
    }
    else
    {
        return 0;
    }
}

uint32_t FFmpeg_Transcoder::video_frame_count() const
{
    if (m_virtualfile != nullptr)
    {
        return m_virtualfile->m_video_frame_count;
    }
    else
    {
        return 0;
    }
}

uint32_t FFmpeg_Transcoder::segment_count() const
{
    if (m_virtualfile != nullptr)
    {
        return m_virtualfile->m_segment_count;
    }
    else
    {
        return 0;
    }
}

int FFmpeg_Transcoder::encode_finish()
{
    int ret = 0;
    if (!is_frameset())
    {
        // If not a frame set, write trailer

        // Write the trailer of the output file container.
        ret = write_output_file_trailer();
    }

    if (is_hls())
    {
        m_buffer->finished_segment();

        // Get segment VIRTUALFILE object
        std::string filename(m_buffer->virtualfile()->m_origfile + "/" + make_filename(m_current_segment, params.current_format(m_buffer->virtualfile())->fileext()));
        LPVIRTUALFILE virtualfile = find_file(filename.c_str());

        if (virtualfile != nullptr)
        {
            virtualfile->m_predicted_size   = m_buffer->buffer_watermark(m_current_segment);
#if defined __x86_64__ || !defined __USE_FILE_OFFSET64
            virtualfile->m_st.st_size       = static_cast<__off_t>(virtualfile->m_predicted_size);
#else
            virtualfile->m_st.st_size       = static_cast<__off64_t>(virtualfile->m_predicted_size);
#endif
            virtualfile->m_st.st_blocks     = (virtualfile->m_st.st_size + 512 - 1) / 512;
        }
    }

    return ret;
}

const ID3v1 * FFmpeg_Transcoder::id3v1tag() const
{
    return &m_out.m_id3v1;
}

int FFmpeg_Transcoder::input_read(void * opaque, unsigned char * data, int size)
{
    FileIO * io = static_cast<FileIO *>(opaque);

    if (io == nullptr)
    {
        Logging::error(nullptr, "input_read(): Internal error: FileIO is NULL!");
        return AVERROR(EINVAL);
    }

    if (io->eof())
    {
        // At EOF
        return AVERROR_EOF;
    }

    int read = static_cast<int>(io->read(reinterpret_cast<char *>(data), static_cast<size_t>(size)));

    if (read != size && io->error())
    {
        // Read failed
        return AVERROR(io->error());
    }

    return read;
}

int FFmpeg_Transcoder::output_write(void * opaque, unsigned char * data, int size)
{
    Buffer * buffer = static_cast<Buffer *>(opaque);

    if (buffer == nullptr)
    {
        Logging::error(nullptr, "input_write(): Internal error: FileIO is NULL!");
        return AVERROR(EINVAL);
    }

    int written = static_cast<int>(buffer->write(static_cast<const uint8_t*>(data), static_cast<size_t>(size)));
    if (written != size)
    {
        // Write error
        return (AVERROR(errno));
    }
    return written;
}

int64_t FFmpeg_Transcoder::seek(void * opaque, int64_t offset, int whence)
{
    FileIO * io = static_cast<FileIO *>(opaque);
    int64_t res_offset = 0;

    if (io == nullptr)
    {
        Logging::error(nullptr, "seek(): Internal error: FileIO is NULL!");
        return AVERROR(EINVAL);
    }

    if (whence & AVSEEK_SIZE)
    {
        // Return file size
        res_offset = static_cast<int64_t>(io->size());
    }
    else
    {
        whence &= ~(AVSEEK_SIZE | AVSEEK_FORCE);

        if (!io->seek(offset, whence))
        {
            // OK: Return position
            res_offset = offset;
        }
        else
        {
            // Error
            res_offset = AVERROR(errno);
        }
    }

    return res_offset;
}

bool FFmpeg_Transcoder::close_resample()
{
    if (m_audio_resample_ctx)
    {
#if LAVR_DEPRECATE
        swr_free(&m_audio_resample_ctx);
#else
        avresample_close(m_audio_resample_ctx);
        avresample_free(&m_audio_resample_ctx);
#endif
        m_audio_resample_ctx = nullptr;
        return true;
    }

    return false;
}

void FFmpeg_Transcoder::purge_fifos()
{
    std::string outfile;
    int audio_samples_left = 0;
    size_t video_frames_left = 0;

    if (m_audio_fifo != nullptr)
    {
        audio_samples_left = av_audio_fifo_size(m_audio_fifo);
        av_audio_fifo_free(m_audio_fifo);
        m_audio_fifo = nullptr;
    }

    video_frames_left = m_video_fifo.size();

    while (m_video_fifo.size())
    {
        AVFrame *output_frame = m_video_fifo.front();
        m_video_fifo.pop();

        av_frame_free(&output_frame);
    }

    if (m_out.m_format_ctx != nullptr)
    {
#if LAVF_DEP_FILENAME
        if (m_out.m_format_ctx->url != nullptr)
        {
            outfile = m_out.m_format_ctx->url;
        }
#else
        // lavf 58.7.100 - avformat.h - deprecated
        outfile = m_out.m_format_ctx->filename;
#endif
    }

    const char *p = outfile.empty() ? nullptr : outfile.c_str();
    if (audio_samples_left)
    {
        Logging::warning(p, "%1 audio samples left in buffer and not written to target file!", audio_samples_left);
    }

    if (video_frames_left)
    {
        Logging::warning(p, "%1 video frames left in buffer and not written to target file!", video_frames_left);
    }
}

bool FFmpeg_Transcoder::close_output_file()
{
    bool closed = false;

    purge_fifos();

    if (close_resample())
    {
        closed = true;
    }

    if (m_sws_ctx != nullptr)
    {
        sws_freeContext(m_sws_ctx);
        m_sws_ctx = nullptr;
        closed = true;
    }

    // Close output file
#if !LAVF_DEP_AVSTREAM_CODEC
    if (m_out.m_audio.m_codec_ctx)
    {
        avcodec_close(m_out.m_audio.m_codec_ctx);
        m_out.m_audio.m_codec_ctx = nullptr;
        closed = true;
    }

    if (m_out.m_video.m_codec_ctx)
    {
        avcodec_close(m_out.m_video.m_codec_ctx);
        m_out.m_video.m_codec_ctx = nullptr;
        closed = true;
    }
#else
    if (m_out.m_audio.m_codec_ctx)
    {
        avcodec_free_context(&m_out.m_audio.m_codec_ctx);
        m_out.m_audio.m_codec_ctx = nullptr;
        closed = true;
    }

    if (m_out.m_video.m_codec_ctx)
    {
        avcodec_free_context(&m_out.m_video.m_codec_ctx);
        m_out.m_video.m_codec_ctx = nullptr;
        closed = true;
    }
#endif

    while (m_out.m_album_art.size())
    {
        AVCodecContext *codec_ctx = m_out.m_album_art.back().m_codec_ctx;
        m_out.m_album_art.pop_back();
        if (codec_ctx != nullptr)
        {
#if !LAVF_DEP_AVSTREAM_CODEC
            avcodec_close(codec_ctx);
#else
            avcodec_free_context(&codec_ctx);
#endif
            closed = true;
        }
    }

    if (m_out.m_format_ctx != nullptr)
    {
        if (m_out.m_format_ctx->pb != nullptr)
        {
            // 2017-09-01 - xxxxxxx - lavf 57.80.100 / 57.11.0 - avio.h
            //  Add avio_context_free(). From now on it must be used for freeing AVIOContext.
#if (LIBAVFORMAT_VERSION_INT >= AV_VERSION_INT(57, 80, 0))
            av_freep(&m_out.m_format_ctx->pb->buffer);
            avio_context_free(&m_out.m_format_ctx->pb);
#else
            av_freep(m_out.m_format_ctx->pb);
#endif
            m_out.m_format_ctx->pb = nullptr;
        }

        avformat_free_context(m_out.m_format_ctx);

        m_out.m_format_ctx = nullptr;
        closed = true;
    }

    return closed;
}

bool FFmpeg_Transcoder::close_input_file()
{
    bool closed = false;

#if !LAVF_DEP_AVSTREAM_CODEC
    if (m_in.m_audio.m_codec_ctx)
    {
        avcodec_close(m_in.m_audio.m_codec_ctx);
        m_in.m_audio.m_codec_ctx = nullptr;
        closed = true;
    }

    if (m_in.m_video.m_codec_ctx)
    {
        avcodec_close(m_in.m_video.m_codec_ctx);
        m_in.m_video.m_codec_ctx = nullptr;
        closed = true;
    }
#else
    if (m_in.m_audio.m_codec_ctx)
    {
        avcodec_free_context(&m_in.m_audio.m_codec_ctx);
        m_in.m_audio.m_codec_ctx = nullptr;
        closed = true;
    }

    if (m_in.m_video.m_codec_ctx)
    {
        avcodec_free_context(&m_in.m_video.m_codec_ctx);
        m_in.m_video.m_codec_ctx = nullptr;
        closed = true;
    }
#endif

    while (m_in.m_album_art.size())
    {
        AVCodecContext *codec_ctx = m_in.m_album_art.back().m_codec_ctx;
        m_in.m_album_art.pop_back();
        if (codec_ctx != nullptr)
        {
#if !LAVF_DEP_AVSTREAM_CODEC
            avcodec_close(codec_ctx);
#else
            avcodec_free_context(&codec_ctx);
#endif
            closed = true;
        }
    }

    if (m_in.m_format_ctx != nullptr)
    {
        //if (!(m_in.m_format_ctx->oformat->flags & AVFMT_NOFILE))
        {
            if (m_close_fileio && m_fileio != nullptr)
            {
                m_fileio->close();
                delete m_fileio;
                m_fileio = nullptr;
            }

            if (m_in.m_format_ctx->pb != nullptr)
            {
                // 2017-09-01 - xxxxxxx - lavf 57.80.100 / 57.11.0 - avio.h
                //  Add avio_context_free(). From now on it must be used for freeing AVIOContext.
#if (LIBAVFORMAT_VERSION_INT >= AV_VERSION_INT(57, 80, 0))
                avio_context_free(&m_in.m_format_ctx->pb);
#else
                av_freep(m_in.m_format_ctx->pb);
#endif
                m_in.m_format_ctx->pb = nullptr;
            }
        }

        avformat_close_input(&m_in.m_format_ctx);
        m_in.m_format_ctx = nullptr;
        closed = true;
    }

#ifndef USING_LIBAV
    free_filters();
#endif  // !USING_LIBAV

    return closed;
}

void FFmpeg_Transcoder::close()
{
    bool closed = false;

    // Close input file
    closed |= close_input_file();

    // Close output file
    closed |= close_output_file();

    if (closed)
    {
        // Closed anything (anything had been open to be closed in the first place)...
        Logging::trace(nullptr, "FFmpeg transcoder closed.");
    }
}

const char *FFmpeg_Transcoder::filename() const
{
    return m_in.m_filename.c_str();
}

const char *FFmpeg_Transcoder::destname() const
{
    return m_out.m_filename.c_str();
}

#ifndef USING_LIBAV
// create
int FFmpeg_Transcoder::init_deinterlace_filters(AVCodecContext *codec_context, AVPixelFormat pix_fmt, const AVRational & avg_frame_rate, const AVRational & time_base)
{
    const char * filters;
    char args[1024];
    const AVFilter * buffer_src     = avfilter_get_by_name("buffer");
    const AVFilter * buffer_sink    = avfilter_get_by_name("buffersink");
    AVFilterInOut * outputs         = avfilter_inout_alloc();
    AVFilterInOut * inputs          = avfilter_inout_alloc();
    //enum AVPixelFormat pix_fmts[] = { AV_PIX_FMT_GRAY8, AV_PIX_FMT_NONE };
    int ret = 0;

    m_buffer_sink_context = nullptr;
    m_buffer_source_context = nullptr;
    m_filter_graph = nullptr;

    try
    {
        if (!avg_frame_rate.den && !avg_frame_rate.num)
        {
            // No framerate, so this video "stream" has only one picture
            throw static_cast<int>(AVERROR(EINVAL));
        }

        m_filter_graph = avfilter_graph_alloc();

        AVBufferSinkParams buffer_sink_params;
        enum AVPixelFormat pixel_fmts[3];

        if (outputs == nullptr || inputs == nullptr || m_filter_graph == nullptr)
        {
            throw static_cast<int>(AVERROR(ENOMEM));
        }

        // buffer video source: the decoded frames from the decoder will be inserted here.
        snprintf(args, sizeof(args), "video_size=%dx%d:pix_fmt=%d:time_base=%d/%d:pixel_aspect=%d/%d",
                 codec_context->width, codec_context->height, pix_fmt,
                 time_base.num, time_base.den,
                 codec_context->sample_aspect_ratio.num, FFMAX(codec_context->sample_aspect_ratio.den, 1));

        //AVRational fr = av_guess_frame_rate(m_m_out.m_format_ctx, m_pVideoStream, nullptr);
        //if (fr.num && fr.den)
        //{
        //    av_strlcatf(buffersrc_args, sizeof(buffersrc_args), ":framerate=%d/%d", fr.num, fr.den);
        //}
        //
        //args.snprintf("%d:%d:%d:%d:%d", m_pCodecContext->width, m_pCodecContext->height, m_pCodecContext->format, 0, 0); //  0, 0 ok?

        ret = avfilter_graph_create_filter(&m_buffer_source_context, buffer_src, "in", args, nullptr, m_filter_graph);
        if (ret < 0)
        {
            Logging::error(destname(), "Cannot create buffer source (error '%1').", ffmpeg_geterror(ret).c_str());
            throw  ret;
        }

        //av_opt_set(m_pBufferSourceContext, "thread_type", "slice", AV_OPT_SEARCH_CHILDREN);
        //av_opt_set_int(m_pBufferSourceContext, "threads", FFMAX(1, av_cpu_count()), AV_OPT_SEARCH_CHILDREN);
        //av_opt_set_int(m_pBufferSourceContext, "threads", 16, AV_OPT_SEARCH_CHILDREN);

        // buffer video sink: to terminate the filter chain.

        if (pix_fmt == AV_PIX_FMT_NV12)
        {
            pixel_fmts[0] = AV_PIX_FMT_NV12;
            pixel_fmts[1] = AV_PIX_FMT_YUV420P;
        }

        else
        {
            pixel_fmts[0] = pix_fmt;
            pixel_fmts[1] = AV_PIX_FMT_NONE;
        }

        pixel_fmts[2] = AV_PIX_FMT_NONE;

        buffer_sink_params.pixel_fmts = pixel_fmts;

        ret = avfilter_graph_create_filter(&m_buffer_sink_context, buffer_sink, "out", nullptr, &buffer_sink_params, m_filter_graph);

        if (ret < 0)
        {
            Logging::error(destname(), "Cannot create buffer sink (error '%1').", ffmpeg_geterror(ret).c_str());
            throw  ret;
        }

        // Cannot change FFmpeg's API, so we hide this warning
#pragma GCC diagnostic push
#pragma GCC diagnostic ignored "-Wconversion"
#pragma GCC diagnostic ignored "-Wsign-conversion"
        ret = av_opt_set_int_list(m_buffer_sink_context, "pix_fmts", pixel_fmts, AV_PIX_FMT_NONE, AV_OPT_SEARCH_CHILDREN);
#pragma GCC diagnostic pop

        if (ret < 0)
        {
            Logging::error(nullptr, "Cannot set output pixel format (error '%1').", ffmpeg_geterror(ret).c_str());
            throw  ret;
        }

        // Endpoints for the filter graph.
        outputs->name          = av_strdup("in");
        outputs->filter_ctx    = m_buffer_source_context;
        outputs->pad_idx       = 0;
        outputs->next          = nullptr;
        inputs->name           = av_strdup("out");
        inputs->filter_ctx     = m_buffer_sink_context;
        inputs->pad_idx        = 0;
        inputs->next           = nullptr;

        // args "null"      passthrough (dummy) filter for video
        // args "anull"     passthrough (dummy) filter for audio

        // https://stackoverflow.com/questions/31163120/c-applying-filter-in-ffmpeg
        //filters = "yadif=mode=send_frame:parity=auto:deint=interlaced";
        filters = "yadif=mode=send_frame:parity=auto:deint=all";
        //filters = "yadif=0:-1:0";
        //filters = "bwdif=mode=send_frame:parity=auto:deint=all";
        //filters = "kerndeint=thresh=10:map=0:order=0:sharp=1:twoway=1";
        //filters = "zoompan=z='min(max(zoom,pzoom)+0.0015,1.5)':d=1:x='iw/2-(iw/zoom/2)':y='ih/2-(ih/zoom/2)'";

        ret = avfilter_graph_parse_ptr(m_filter_graph, filters, &inputs, &outputs, nullptr);
        if (ret < 0)
        {
            Logging::error(destname(), "avfilter_graph_parse_ptr failed (error '%1').", ffmpeg_geterror(ret).c_str());
            throw  ret;
        }

        ret = avfilter_graph_config(m_filter_graph, nullptr);
        if (ret < 0)
        {
            Logging::error(destname(), "avfilter_graph_config failed (error '%1').", ffmpeg_geterror(ret).c_str());
            throw  ret;
        }

        Logging::debug(destname(), "Deinterlacing initialised with filters '%1'.", filters);
    }
    catch (int _ret)
    {
        ret = _ret;
    }

    if (inputs != nullptr)
    {
        avfilter_inout_free(&inputs);
    }
    if (outputs != nullptr)
    {
        avfilter_inout_free(&outputs);
    }

    return ret;
}

AVFrame *FFmpeg_Transcoder::send_filters(AVFrame * srcframe, int & ret)
{
    AVFrame *tgtframe = srcframe;

    ret = 0;

    if (m_buffer_source_context != nullptr /*&& srcframe->interlaced_frame*/)
    {
        try
        {
            AVFrame * filterframe   = nullptr;

            //pFrame->pts = av_frame_get_best_effort_timestamp(pFrame);
            // push the decoded frame into the filtergraph

            if ((ret = ::av_buffersrc_add_frame_flags(m_buffer_source_context, srcframe, AV_BUFFERSRC_FLAG_KEEP_REF)) < 0)
            {
                Logging::warning(destname(), "Error while feeding the frame to filtergraph (error '%1').", ffmpeg_geterror(ret).c_str());
                throw ret;
            }

            filterframe = ::av_frame_alloc();
            if (filterframe == nullptr)
            {
                ret = AVERROR(ENOMEM);
                Logging::error(destname(), "Unable to allocate filter frame (error '%1').", ffmpeg_geterror(ret).c_str());
                throw ret;
            }

            // pull filtered frames from the filtergraph
            ret = ::av_buffersink_get_frame(m_buffer_sink_context, filterframe);
            if (ret == AVERROR(EAGAIN) || ret == AVERROR_EOF)
            {
                // Not an error, go on
                ::av_frame_free(&filterframe);
                ret = 0;
            }
            else if (ret < 0)
            {
                Logging::error(destname(), "Error while getting frame from filtergraph (error '%1').", ffmpeg_geterror(ret).c_str());
                ::av_frame_free(&filterframe);
                throw ret;
            }
            else
            {
                // All OK; copy filtered frame and unref original
                tgtframe = filterframe;

                tgtframe->pts = srcframe->pts;
#if LAVF_DEP_AVSTREAM_CODEC
                tgtframe->best_effort_timestamp = srcframe->best_effort_timestamp;
#else
                tgtframe->best_effort_timestamp = av_frame_get_best_effort_timestamp(srcframe);
#endif
                ::av_frame_free(&srcframe);
            }
        }
        catch (int _ret)
        {
            ret = _ret;
        }
    }

    return tgtframe;
}

// free

void FFmpeg_Transcoder::free_filters()
{
    if (m_buffer_sink_context != nullptr)
    {
        ::avfilter_free(m_buffer_sink_context);
        m_buffer_sink_context = nullptr;
    }

    if (m_buffer_source_context != nullptr)
    {
        ::avfilter_free(m_buffer_source_context);
        m_buffer_source_context = nullptr;
    }

    if (m_filter_graph != nullptr)
    {
        ::avfilter_graph_free(&m_filter_graph);
        m_filter_graph = nullptr;
    }
}
#endif  // !USING_LIBAV

int FFmpeg_Transcoder::seek_frame(uint32_t frame_no)
{
    if (frame_no > 0 && frame_no <= video_frame_count())
    {
        std::lock_guard<std::recursive_mutex> lck (m_mutex);
        m_seek_frame_fifo.push(frame_no);  // Seek to this frame next decoding operation
        return 0;
    }
    else
    {
        errno = EINVAL;
        Logging::error(destname(), "seek_frame failed: Frame %1 was requested, but is out of range (1...%2)", frame_no, video_frame_count());
        return AVERROR(EINVAL);
    }
}

bool FFmpeg_Transcoder::is_multiformat() const
{
    if (m_current_format == nullptr)
    {
        return false;
    }
    else
    {
        return m_current_format->is_multiformat();
    }
}


bool FFmpeg_Transcoder::is_frameset() const
{
    if (m_current_format == nullptr)
    {
        return false;
    }
    else
    {
        return m_current_format->is_frameset();
    }
}

bool FFmpeg_Transcoder::is_hls() const
{
    if (m_current_format == nullptr)
    {
        return false;
    }
    else
    {
        return m_current_format->is_hls();
    }
}

bool FFmpeg_Transcoder::have_seeked() const
{
    return m_have_seeked;
}<|MERGE_RESOLUTION|>--- conflicted
+++ resolved
@@ -642,7 +642,6 @@
 
     Logging::info(destname(), "Opening output file.");
 
-<<<<<<< HEAD
     // Open for read/write
     if (!buffer->open_file(0, CACHE_FLAG_RW))
     {
@@ -751,15 +750,6 @@
         }
 #ifndef USING_LIBAV
         Logging::debug(destname(), "No best match output pixel format found, using default: %1", get_pix_fmt_name(output_codec_ctx->pix_fmt).c_str());
-=======
-    // Pre-allocate the predicted file size to reduce memory reallocations
-    size_t buffsize = predicted_filesize();
-    if (buffer->size() < buffsize && !buffer->reserve(buffsize))
-    {
-        int _errno = errno;
-        Logging::error(filename(), "Error pre-allocating %1 bytes buffer: (%2) %3", buffsize, errno, strerror(errno));
-        return AVERROR(_errno);
->>>>>>> 1fbd3542
     }
     else
     {
