/*
 * Copyright (C) 2006-2008 David Collett
 * Copyright (C) 2008-2012 K. Henriksson
 * Copyright (C) 2017-2020 FFmpeg support by Norbert Schlia (nschlia@oblivion-software.de)
 *
 * This program is free software; you can redistribute it and/or modify
 * it under the terms of the GNU General Public License as published by
 * the Free Software Foundation; either version 3 of the License, or
 * (at your option) any later version.
 *
 * This program is distributed in the hope that it will be useful,
 * but WITHOUT ANY WARRANTY; without even the implied warranty of
 * MERCHANTABILITY or FITNESS FOR A PARTICULAR PURPOSE.  See the
 * GNU General Public License for more details.
 *
 * You should have received a copy of the GNU General Public License
 * along with this program; if not, write to the Free Software
 * Foundation, Inc., 51 Franklin St, Fifth Floor, Boston, MA 02110-1301, USA.
 *
 * On Debian systems, the complete text of the GNU General Public License
 * Version 3 can be found in `/usr/share/common-licenses/GPL-3'.
 */

/**
 * @file
 * @brief FFmpeg main function and utilities implementation
 *
 * @ingroup ffmpegfs
 *
 * @author Norbert Schlia (nschlia@oblivion-software.de)
 * @copyright Copyright (C) 2006-2008 David Collett @n
 * Copyright (C) 2008-2013 K. Henriksson @n
 * Copyright (C) 2017-2020 FFmpeg support by Norbert Schlia (nschlia@oblivion-software.de)
 */

#include "ffmpegfs.h"
#include "logging.h"
#include "ffmpegfshelp.h"

#include <sys/sysinfo.h>
#include <sqlite3.h>
#include <unistd.h>

#include <iostream>

#ifdef USE_LIBBLURAY
#include <libbluray/bluray-version.h>
#endif

#pragma GCC diagnostic push
#pragma GCC diagnostic ignored "-Wconversion"
#pragma GCC diagnostic ignored "-Wsign-conversion"
#ifdef __GNUC__
#  include <features.h>
#  if __GNUC_PREREQ(5,0) || defined(__clang__)
// GCC >= 5.0
#     pragma GCC diagnostic ignored "-Wfloat-conversion"
#  elif __GNUC_PREREQ(4,8)
// GCC >= 4.8
#  else
#     error("GCC < 4.8 not supported");
#  endif
#endif
#ifdef __cplusplus
extern "C" {
#endif
#include <libavcodec/avcodec.h>
#include <libavformat/avformat.h>
#include <libavfilter/avfilter.h>
#ifdef __cplusplus
}
#endif
#pragma GCC diagnostic pop

#include "ffmpeg_utils.h"

FFMPEGFS_PARAMS     params;                     /**< @brief FFmpegfs command line parameters */

FFMPEGFS_PARAMS::FFMPEGFS_PARAMS()
    : m_basepath("")                            // required parameter
    , m_mountpath("")                           // required parameter

    , m_autocopy(AUTOCOPY_OFF)                  // default: off
    , m_profile(PROFILE_DEFAULT)                   // default: no profile
    , m_level(PRORESLEVEL_NONE)                 // default: no level

    // Format
    , m_audiobitrate(128*1024)                  // default: 128 kBit
    , m_audiosamplerate(44100)                  // default: 44.1 kHz
    , m_audiochannels(2)                        // default: 2 channels

    , m_videobitrate(2*1024*1024)               // default: 2 MBit
    , m_videowidth(0)                           // default: do not change width
    , m_videoheight(0)                          // default: do not change height
    , m_deinterlace(0)                          // default: do not interlace video
    , m_segment_duration(10 * AV_TIME_BASE)     // default: 10 seconds
    // Hardware acceleration
    , m_hwaccel_enc_buffering(AV_HWDEVICE_TYPE_NONE)  // Default: Use software encoder
    , m_hwaccel_dec_buffering(AV_HWDEVICE_TYPE_NONE)  // Default: Use software decoder
    // Album arts
    , m_noalbumarts(0)                          // default: copy album arts
    // Virtual Script
    , m_enablescript(0)                         // default: no virtual script
    , m_scriptfile("index.php")                 // default name
    , m_scriptsource("scripts/videotag.php")    // default name
    // Other
    , m_debug(0)                                // default: no debug messages
    , m_log_maxlevel("INFO")                    // default: INFO level
    , m_log_stderr(0)                           // default: do not log to stderr
    , m_log_syslog(0)                           // default: do not use syslog
    , m_logfile("")                             // default: none
    // Cache/recoding options
    , m_expiry_time((60*60*24 /* d */) * 7)     // default: 1 week)
    , m_max_inactive_suspend(15)                // default: 15 seconds
    , m_max_inactive_abort(30)                  // default: 30 seconds
    , m_prebuffer_size(100 /* KB */ * 1024)     // default: 100 KB
    , m_max_cache_size(0)                       // default: no limit
    , m_min_diskspace(0)                        // default: no minimum
    , m_cachepath("")                           // default: $XDG_CACHE_HOME/ffmpegfs
    , m_disable_cache(0)                        // default: enabled
    , m_cache_maintenance((60*60))              // default: prune every 60 minutes
    , m_prune_cache(0)                          // default: Do not prune cache immediately
    , m_clear_cache(0)                          // default: Do not clear cache on startup
    , m_max_threads(0)                          // default: 16 * CPU cores (this value here is overwritten later)
    , m_decoding_errors(0)                      // default: ignore errors
    , m_min_dvd_chapter_duration(1)             // default: 1 second
    , m_oldnamescheme(0)                        // default: new scheme
    , m_win_smb_fix(0)                          // default: no fix
{
}

bool FFMPEGFS_PARAMS::smart_transcode(void) const
{
    return (params.m_format[1].filetype() != FILETYPE_UNKNOWN && params.m_format[0].filetype() != params.m_format[1].filetype());
}

int FFMPEGFS_PARAMS::guess_format_idx(const std::string & filepath) const
{
    AVOutputFormat* oformat = av_guess_format(nullptr, filepath.c_str(), nullptr);

    if (oformat != nullptr)
    {
        if (!params.smart_transcode())
        {
            // Not smart encoding: use first format (video file)
            return 0;
        }
        else
        {
            // Smart transcoding
            if (params.m_format[0].video_codec_id() != AV_CODEC_ID_NONE && oformat->video_codec != AV_CODEC_ID_NONE && !is_album_art(oformat->video_codec))
            {
                // Is a video: use first format (video file)
                return 0;
            }
            else if (params.m_format[1].audio_codec_id() != AV_CODEC_ID_NONE && oformat->audio_codec != AV_CODEC_ID_NONE)
            {
                // For audio only, use second format (audio only file)
                return 1;
            }
        }
    }

    return 0;
}


FFmpegfs_Format * FFMPEGFS_PARAMS::current_format(const std::string & filepath)
{
    LPCVIRTUALFILE virtualfile = find_file(filepath);

    if (virtualfile != nullptr)
    {
        // We know the file
        return current_format(virtualfile);
    }

    // Guess the result
    int format_idx = guess_format_idx(filepath);

    if (format_idx > -1)
    {
        return &m_format[format_idx];
    }

    return nullptr;
}

FFmpegfs_Format *FFMPEGFS_PARAMS::current_format(LPCVIRTUALFILE virtualfile)
{
    if (virtualfile->m_format_idx < 0 || virtualfile->m_format_idx > 1)
    {
        return nullptr;
    }
    return &m_format[virtualfile->m_format_idx];
}

enum
{
    KEY_HELP,
    KEY_VERSION,
    KEY_FFMPEG_CAPS,
    KEY_KEEP_OPT,
    // Intelligent parameters
    KEY_DESTTYPE,
    KEY_AUDIO_BITRATE,
    KEY_AUDIO_SAMPLERATE,
    KEY_AUDIO_CHANNELS,
    KEY_VIDEO_BITRATE,
    KEY_SEGMENT_DURATION,
    KEY_SCRIPTFILE,
    KEY_SCRIPTSOURCE,
    KEY_EXPIRY_TIME,
    KEY_MAX_INACTIVE_SUSPEND_TIME,
    KEY_MAX_INACTIVE_ABORT_TIME,
    KEY_PREBUFFER_SIZE,
    KEY_MAX_CACHE_SIZE,
    KEY_MIN_DISKSPACE_SIZE,
    KEY_CACHEPATH,
    KEY_CACHE_MAINTENANCE,
    KEY_AUTOCOPY,
    KEY_RECODESAME,
    KEY_PROFILE,
    KEY_LEVEL,
    KEY_LOG_MAXLEVEL,
    KEY_LOGFILE,
    KEY_HWACCEL_ENCODER_API,
    KEY_HWACCEL_ENCODER_DEVICE,
    KEY_HWACCEL_DECODER_API,
    KEY_HWACCEL_DECODER_DEVICE
};

/**
  * Map FFmpegfs options to FUSE parameters
  */
#define FFMPEGFS_OPT(templ, param, value) { templ, offsetof(FFMPEGFS_PARAMS, param), value }

/**
 * FUSE option descriptions
 */
static struct fuse_opt ffmpegfs_opts[] =
{
    // Output type
    FUSE_OPT_KEY("--desttype=%s",                   KEY_DESTTYPE),
    FUSE_OPT_KEY("desttype=%s",                     KEY_DESTTYPE),
    FUSE_OPT_KEY("--profile=%s",                    KEY_PROFILE),
    FUSE_OPT_KEY("profile=%s",                      KEY_PROFILE),
    FUSE_OPT_KEY("--autocopy=%s",                   KEY_AUTOCOPY),
    FUSE_OPT_KEY("autocopy=%s",                     KEY_AUTOCOPY),
    FUSE_OPT_KEY("--recodesame=%s",                 KEY_RECODESAME),
    FUSE_OPT_KEY("recodesame=%s",                   KEY_RECODESAME),
    FUSE_OPT_KEY("--level=%s",                      KEY_LEVEL),
    FUSE_OPT_KEY("level=%s",                        KEY_LEVEL),

    // Audio
    FUSE_OPT_KEY("--audiobitrate=%s",               KEY_AUDIO_BITRATE),
    FUSE_OPT_KEY("audiobitrate=%s",                 KEY_AUDIO_BITRATE),
    FUSE_OPT_KEY("--audiosamplerate=%s",            KEY_AUDIO_SAMPLERATE),
    FUSE_OPT_KEY("audiosamplerate=%s",              KEY_AUDIO_SAMPLERATE),
    FUSE_OPT_KEY("--audiochannels=%s",              KEY_AUDIO_CHANNELS),
    FUSE_OPT_KEY("audiochannels=%s",                KEY_AUDIO_CHANNELS),

    // Video
    FUSE_OPT_KEY("--videobitrate=%s",               KEY_VIDEO_BITRATE),
    FUSE_OPT_KEY("videobitrate=%s",                 KEY_VIDEO_BITRATE),
    FFMPEGFS_OPT("--videoheight=%u",                m_videoheight, 0),
    FFMPEGFS_OPT("videoheight=%u",                  m_videoheight, 0),
    FFMPEGFS_OPT("--videowidth=%u",                 m_videowidth, 0),
    FFMPEGFS_OPT("videowidth=%u",                   m_videowidth, 0),
    FFMPEGFS_OPT("--deinterlace",                   m_deinterlace, 1),
    FFMPEGFS_OPT("deinterlace",                     m_deinterlace, 1),
    // HLS
    FUSE_OPT_KEY("--segment_duration=%s",           KEY_SEGMENT_DURATION),
    FUSE_OPT_KEY("segment_duration=%s",             KEY_SEGMENT_DURATION),
    // Hardware acceleration
    FUSE_OPT_KEY("--hwaccel_enc=%s",            KEY_HWACCEL_ENCODER_API),
    FUSE_OPT_KEY("hwaccel_enc=%s",              KEY_HWACCEL_ENCODER_API),
    FUSE_OPT_KEY("--hwaccel_enc_device=%s",     KEY_HWACCEL_ENCODER_DEVICE),
    FUSE_OPT_KEY("hwaccel_enc_device=%s",       KEY_HWACCEL_ENCODER_DEVICE),
    FUSE_OPT_KEY("--hwaccel_dec=%s",            KEY_HWACCEL_DECODER_API),
    FUSE_OPT_KEY("hwaccel_dec=%s",              KEY_HWACCEL_DECODER_API),
    FUSE_OPT_KEY("--hwaccel_dec_device=%s",     KEY_HWACCEL_DECODER_DEVICE),
    FUSE_OPT_KEY("hwaccel_dec_device=%s",       KEY_HWACCEL_DECODER_DEVICE),
    // Album arts
    FFMPEGFS_OPT("--noalbumarts",                   m_noalbumarts, 1),
    FFMPEGFS_OPT("noalbumarts",                     m_noalbumarts, 1),
    // Virtual script
    FFMPEGFS_OPT("--enablescript",                  m_enablescript, 1),
    FFMPEGFS_OPT("enablescript",                    m_enablescript, 1),
    FUSE_OPT_KEY("--scriptfile=%s",                 KEY_SCRIPTFILE),
    FUSE_OPT_KEY("scriptfile=%s",                   KEY_SCRIPTFILE),
    FUSE_OPT_KEY("--scriptsource=%s",               KEY_SCRIPTSOURCE),
    FUSE_OPT_KEY("scriptsource=%s",                 KEY_SCRIPTSOURCE),
    // Background recoding/caching
    // Cache
    FUSE_OPT_KEY("--expiry_time=%s",                KEY_EXPIRY_TIME),
    FUSE_OPT_KEY("expiry_time=%s",                  KEY_EXPIRY_TIME),
    FUSE_OPT_KEY("--max_inactive_suspend=%s",       KEY_MAX_INACTIVE_SUSPEND_TIME),
    FUSE_OPT_KEY("max_inactive_suspend=%s",         KEY_MAX_INACTIVE_SUSPEND_TIME),
    FUSE_OPT_KEY("--max_inactive_abort=%s",         KEY_MAX_INACTIVE_ABORT_TIME),
    FUSE_OPT_KEY("max_inactive_abort=%s",           KEY_MAX_INACTIVE_ABORT_TIME),
    FUSE_OPT_KEY("--prebuffer_size=%s",             KEY_PREBUFFER_SIZE),
    FUSE_OPT_KEY("prebuffer_size=%s",               KEY_PREBUFFER_SIZE),
    FUSE_OPT_KEY("--max_cache_size=%s",             KEY_MAX_CACHE_SIZE),
    FUSE_OPT_KEY("max_cache_size=%s",               KEY_MAX_CACHE_SIZE),
    FUSE_OPT_KEY("--min_diskspace=%s",              KEY_MIN_DISKSPACE_SIZE),
    FUSE_OPT_KEY("min_diskspace=%s",                KEY_MIN_DISKSPACE_SIZE),
    FUSE_OPT_KEY("--cachepath=%s",                  KEY_CACHEPATH),
    FUSE_OPT_KEY("cachepath=%s",                    KEY_CACHEPATH),
    FFMPEGFS_OPT("--disable_cache",                 m_disable_cache, 1),
    FFMPEGFS_OPT("disable_cache",                   m_disable_cache, 1),
    FUSE_OPT_KEY("--cache_maintenance=%s",          KEY_CACHE_MAINTENANCE),
    FUSE_OPT_KEY("cache_maintenance=%s",            KEY_CACHE_MAINTENANCE),
    FFMPEGFS_OPT("--prune_cache",                   m_prune_cache, 1),
    FFMPEGFS_OPT("--clear_cache",                   m_clear_cache, 1),
    FFMPEGFS_OPT("clear_cache",                     m_clear_cache, 1),

    // Other
    FFMPEGFS_OPT("--max_threads=%u",                m_max_threads, 0),
    FFMPEGFS_OPT("max_threads=%u",                  m_max_threads, 0),
    FFMPEGFS_OPT("--decoding_errors=%u",            m_decoding_errors, 0),
    FFMPEGFS_OPT("decoding_errors=%u",              m_decoding_errors, 0),
    FFMPEGFS_OPT("--min_dvd_chapter_duration=%u",   m_min_dvd_chapter_duration, 0),
    FFMPEGFS_OPT("min_dvd_chapter_duration=%u",     m_min_dvd_chapter_duration, 0),
    FFMPEGFS_OPT("--oldnamescheme=%u",              m_oldnamescheme, 0),
    FFMPEGFS_OPT("oldnamescheme=%u",                m_oldnamescheme, 0),
    // Experimental
    FFMPEGFS_OPT("--win_smb_fix=%u",                m_win_smb_fix, 0),
    FFMPEGFS_OPT("win_smb_fix=%u",                  m_win_smb_fix, 0),
    // FFmpegfs options
    FFMPEGFS_OPT("-d",                              m_debug, 1),
    FFMPEGFS_OPT("debug",                           m_debug, 1),
    FUSE_OPT_KEY("--log_maxlevel=%s",               KEY_LOG_MAXLEVEL),
    FUSE_OPT_KEY("log_maxlevel=%s",                 KEY_LOG_MAXLEVEL),
    FFMPEGFS_OPT("--log_stderr",                    m_log_stderr, 1),
    FFMPEGFS_OPT("log_stderr",                      m_log_stderr, 1),
    FFMPEGFS_OPT("--log_syslog",                    m_log_syslog, 1),
    FFMPEGFS_OPT("log_syslog",                      m_log_syslog, 1),
    FUSE_OPT_KEY("--logfile=%s",                    KEY_LOGFILE),
    FUSE_OPT_KEY("logfile=%s",                      KEY_LOGFILE),

    FUSE_OPT_KEY("-h",                              KEY_HELP),
    FUSE_OPT_KEY("--help",                          KEY_HELP),
    FUSE_OPT_KEY("-V",                              KEY_VERSION),
    FUSE_OPT_KEY("--version",                       KEY_VERSION),
    FUSE_OPT_KEY("-c",                              KEY_FFMPEG_CAPS),
    FUSE_OPT_KEY("--capabilities",                  KEY_FFMPEG_CAPS),
    FUSE_OPT_KEY("-d",                              KEY_KEEP_OPT),
    FUSE_OPT_KEY("debug",                           KEY_KEEP_OPT),
    FUSE_OPT_END
};

<<<<<<< HEAD
typedef std::map<std::string, AUTOCOPY, comp> AUTOCOPY_MAP;         /**< @brief Map command line option to AUTOCOPY enum */
typedef std::map<std::string, PROFILE, comp> PROFILE_MAP;           /**< @brief Map command line option to PROFILE enum  */
typedef std::map<std::string, PRORESLEVEL, comp> LEVEL_MAP;         /**< @brief Map command line option to LEVEL enum  */
typedef std::map<std::string, RECODESAME, comp> RECODESAME_MAP;     /**< @brief Map command line option to RECODESAME enum  */
typedef std::map<std::string, AVHWDeviceType, comp> HWACCEL_MAP;    /**< @brief Map command line option to AVHWDeviceType enum  */
=======
typedef std::map<std::string, AUTOCOPY, comp> AUTOCOPY_MAP;     /**< @brief Map command line option to AUTOCOPY enum */
typedef std::map<std::string, PROFILE, comp> PROFILE_MAP;       /**< @brief Map command line option to PROFILE enum */
typedef std::map<std::string, PRORESLEVEL, comp> LEVEL_MAP;     /**< @brief Map command line option to LEVEL enum */
typedef std::map<std::string, RECODESAME, comp> RECODESAME_MAP; /**< @brief Map command line option to RECODESAME enum */
>>>>>>> a8364057

/**
  * List of AUTOCOPY options
  */
static const AUTOCOPY_MAP autocopy_map =
{
    { "OFF",            AUTOCOPY_OFF },
    { "MATCH",          AUTOCOPY_MATCH },
    { "MATCHLIMIT",     AUTOCOPY_MATCHLIMIT },
    { "STRICT",         AUTOCOPY_STRICT },
    { "STRICTLIMIT",    AUTOCOPY_STRICTLIMIT },
};

/**
  * List if MP4 profiles
  */
static const PROFILE_MAP profile_map =
{
    { "NONE",           PROFILE_DEFAULT },

    // MP4

    { "FF",             PROFILE_MP4_FF },
    { "EDGE",           PROFILE_MP4_EDGE },
    { "IE",             PROFILE_MP4_IE },
    { "CHROME",         PROFILE_MP4_CHROME },
    { "SAFARI",         PROFILE_MP4_SAFARI },
    { "OPERA",          PROFILE_MP4_OPERA },
    { "MAXTHON",        PROFILE_MP4_MAXTHON },

    // WEBM
};

/**
  * List if ProRes levels.
  */
static const LEVEL_MAP level_map =
{
    // ProRes
    { "PROXY",          PRORESLEVEL_PRORES_PROXY },
    { "LT",             PRORESLEVEL_PRORES_LT },
    { "STANDARD",       PRORESLEVEL_PRORES_STANDARD },
    { "HQ",             PRORESLEVEL_PRORES_HQ },
};

/**
  * List if recode options.
  */
static const RECODESAME_MAP recode_map =
{
    // Recode to same format
    { "NO",             RECODESAME_NO },
    { "YES",            RECODESAME_YES },
};

/**
  * List if hardware acceleration options.
  * See https://trac.ffmpeg.org/wiki/HWAccelIntro
  */
static const HWACCEL_MAP hwaccel_map =
{
    // **** Supported by Linux ****

    // Hardware frame buffered

    { "NONE",           AV_HWDEVICE_TYPE_NONE },
    { "VDPAU",          AV_HWDEVICE_TYPE_VDPAU },           // Video Decode and Presentation API for Unix, see https://en.wikipedia.org/wiki/VDPAU
    { "CUDA",           AV_HWDEVICE_TYPE_CUDA },            // Compute Unified Device Architecture, see https://developer.nvidia.com/ffmpeg and https://en.wikipedia.org/wiki/CUDA
    { "VAAPI",          AV_HWDEVICE_TYPE_VAAPI },           // Video Acceleration API (VA-API), https://trac.ffmpeg.org/wiki/Hardware/VAAPI
    { "QSV",            AV_HWDEVICE_TYPE_QSV },             // QuickSync, see https://trac.ffmpeg.org/wiki/Hardware/QuickSync
    { "OPENCL",         AV_HWDEVICE_TYPE_OPENCL },          // Open Standard for Parallel Programming of Heterogeneous Systems, see https://trac.ffmpeg.org/wiki/HWAccelIntro#OpenCL
    #if HAVE_VULKAN_HWACCEL
    { "VULKAN",         AV_HWDEVICE_TYPE_VULKAN },          // Low-overhead, cross-platform 3D graphics and computing API, requires Libavutil >= 56.30.100, see https://en.wikipedia.org/wiki/Vulkan_(API)
    #endif // HAVE_VULKAN_HWACCEL

    // Not hardware frame buffered

    // RaspberryPi
    { "MMAL",           AV_HWDEVICE_TYPE_NONE },            // Multimedia Abstraction Layer by Broadcom for use with the Videocore IV GPU on the Raspberry Pi.
    { "OMX",            AV_HWDEVICE_TYPE_NONE },            // OpenMAX (Open Media Acceleration)

    //** @todo: HWACCEL - How to use these?!?!
    //
    // MF
    // libmfx
    // Media Foundation
    // RockChip MPP
    // V4L2 M2M

    // **** Not supported ****

    // Digital Rights Management, not sure if this would work
    //{ "DRM",            AV_HWDEVICE_TYPE_DRM },

    // Windows only, not supported
    //{ "DXVA2",          AV_HWDEVICE_TYPE_DXVA2 },         // Direct3D 9 / DXVA2
    //{ "D3D11VA",        AV_HWDEVICE_TYPE_D3D11VA },       // Direct3D 11

    // MacOS, not supported
    //{ "VIDEOTOOLBOX",   AV_HWDEVICE_TYPE_VIDEOTOOLBOX },  // https://trac.ffmpeg.org/wiki/HWAccelIntro#VideoToolbox

    // Android
    //{ "MEDIACODEC",     AV_HWDEVICE_TYPE_MEDIACODEC },      // See https://developer.android.com/reference/android/media/MediaCodec
};

static int          get_bitrate(const std::string & arg, BITRATE *bitrate);
static int          get_samplerate(const std::string & arg, int *samplerate);
static int          get_time(const std::string & arg, time_t *time);
static int          get_size(const std::string & arg, size_t *size);
static int          get_desttype(const std::string & arg, FFmpegfs_Format format[2]);
static int          get_autocopy(const std::string & arg, AUTOCOPY *autocopy);
static int          get_autocopy(const std::string & arg, AUTOCOPY *autocopy);
static int          get_profile(const std::string & arg, PROFILE *profile);
static int          get_level(const std::string & arg, PRORESLEVEL *level);
static int          get_segment_duration(const std::string & arg, int64_t *value);
static int          get_hwaccel(const std::string & arg, AVHWDeviceType *hwaccel_buffering, std::string *hwaccel_API);
static int          get_value(const std::string & arg, int *value);
static int          get_value(const std::string & arg, std::string *value);
static int          get_value(const std::string & arg, double *value);

static int          ffmpegfs_opt_proc(void* data, const char* arg, int key, struct fuse_args *outargs);
static bool         set_defaults(void);
static void         print_params(void);
static void         usage();

/**
 * @brief Print program usage info.
 */
static void usage()
{
    std::string help;
    size_t pos;

    help.assign(reinterpret_cast<const char*>(ffmpegfshelp), ffmpegfshelp_len);
    pos = help.find("OPTIONS\n");

    std::cout << help.substr(pos + sizeof("OPTIONS\n"));
}

/**
 * @brief Iterate through all elements in map and search for the passed element.
 * @param[in] mapOfWords - map to search.
 * @param[in] value - Search value
 * @return If found, retuns const_iterator to element. Returns mapOfWords.end() if not.
 */
template <typename T>
static typename std::map<std::string, T, comp>::const_iterator search_by_value(const std::map<std::string, T, comp> & mapOfWords, T value)
{
    typename std::map<std::string, T, comp>::const_iterator it = mapOfWords.begin();
    while (it != mapOfWords.end())
    {
        if (it->second == value)
        {
            return it;
        }
        it++;
    }
    return mapOfWords.end();
}

/**
 * @brief Get formatted bitrate.
 @verbatim
 Supported formats:
 In bit/s:  #  or #bps
 In kbit/s: #M or #Mbps
 In Mbit/s: #M or #Mbps
 @endverbatim
 * @param[in] arg - Bitrate as string.
 * @param[in] bitrate - On return, contains parsed bitrate.
 * @return Returns 0 if found; if not found returns -1.
 */
static int get_bitrate(const std::string & arg, BITRATE *bitrate)
{
    size_t pos = arg.find('=');

    if (pos != std::string::npos)
    {
        std::string data(arg.substr(pos + 1));
        int reti;

        // Check for decimal number
        reti = reg_compare(data, "^([1-9][0-9]*|0)?(bps)?$", std::regex::icase);

        if (reti == -1)
        {
            return -1;
        }
        else if (!reti)
        {
            *bitrate = static_cast<BITRATE>(atol(data.c_str()));
            return 0;   // OK
        }

        // Check for number with optional descimal point and K modifier
        reti = reg_compare(data, "^[1-9][0-9]*(\\.[0-9]+)?K(bps)?$", std::regex::icase);

        if (reti == -1)
        {
            return -1;
        }
        else if (!reti)
        {
            *bitrate = static_cast<BITRATE>(atof(data.c_str()) * 1000);
            return 0;   // OK
        }

        // Check for number with optional descimal point and M modifier
        reti = reg_compare(data, "^[1-9][0-9]*(\\.[0-9]+)?M(bps)?$", std::regex::icase);

        if (reti == -1)
        {
            return -1;
        }
        else if (!reti)
        {
            *bitrate = static_cast<BITRATE>(atof(data.c_str()) * 1000000);
            return 0;   // OK
        }

        std::fprintf(stderr, "INVALID PARAMETER: Invalid bit rate '%s'\n", data.c_str());
    }
    else
    {
        std::fprintf(stderr, "INVALID PARAMETER: Invalid bit rate\n");
    }

    return -1;
}

/**
 * @brief Get formatted sample rate.
 @verbatim
 Supported formats:
 In Hz:  #  or #Hz
 In kHz: #K or #KHz
 @endverbatim
 * @param[in] arg - Samplerate as string.
 * @param[in] samplerate - On return, contains parsed sample rate.
 * @return Returns 0 if found; if not found returns -1.
 */
static int get_samplerate(const std::string & arg, int * samplerate)
{
    size_t pos = arg.find('=');

    if (pos != std::string::npos)
    {
        std::string data(arg.substr(pos + 1));
        int reti;

        // Check for decimal number
        reti = reg_compare(data, "^([1-9][0-9]*|0)(Hz)?$", std::regex::icase);

        if (reti == -1)
        {
            return -1;
        }
        else if (!reti)
        {
            *samplerate = atoi(data.c_str());
            return 0;   // OK
        }

        // Check for number with optional descimal point and K modifier
        reti = reg_compare(data, "^[1-9][0-9]*(\\.[0-9]+)?K(Hz)?$", std::regex::icase);

        if (reti == -1)
        {
            return -1;
        }
        else if (!reti)
        {
            *samplerate = static_cast<int>(atof(data.c_str()) * 1000);
            return 0;   // OK
        }

        std::fprintf(stderr, "INVALID PARAMETER: Invalid sample rate '%s'\n", data.c_str());
    }
    else
    {
        std::fprintf(stderr, "INVALID PARAMETER: Invalid sample rate\n");
    }

    return -1;
}


/**
 * @brief Get formatted time,
 @verbatim
 Supported formats:
 Seconds: # @n
 Minutes: #m @n
 Hours:   #h @n
 Days:    #d @n
 Weeks:   #w
 @endverbatim
 * @param[in] arg - Time as string.
 * @param[in] time - On return, contains parsed time.
 * @return Returns 0 if found; if not found returns -1.
 */
static int get_time(const std::string & arg, time_t *time)
{
    size_t pos = arg.find('=');

    if (pos != std::string::npos)
    {
        std::string data(arg.substr(pos + 1));
        int reti;

        // Check for decimal number
        reti = reg_compare(data, "^([1-9][0-9]*|0)?s?$", std::regex::icase);

        if (reti == -1)
        {
            return -1;
        }
        else if (!reti)
        {
            *time = static_cast<time_t>(atol(data.c_str()));
            return 0;   // OK
        }

        // Check for number with optional descimal point and m modifier
        reti = reg_compare(data, "^[1-9][0-9]*(\\.[0-9]+)?m$", std::regex::icase);

        if (reti == -1)
        {
            return -1;
        }
        else if (!reti)
        {
            *time = static_cast<time_t>(atof(data.c_str()) * 60);
            return 0;   // OK
        }

        // Check for number with optional descimal point and h modifier
        reti = reg_compare(data, "^[1-9][0-9]*(\\.[0-9]+)?h$", std::regex::icase);

        if (reti == -1)
        {
            return -1;
        }
        else if (!reti)
        {
            *time = static_cast<time_t>(atof(data.c_str()) * 60 * 60);
            return 0;   // OK
        }

        // Check for number with optional descimal point and d modifier
        reti = reg_compare(data, "^[1-9][0-9]*(\\.[0-9]+)?d$", std::regex::icase);

        if (reti == -1)
        {
            return -1;
        }
        else if (!reti)
        {
            *time = static_cast<time_t>(atof(data.c_str()) * 60 * 60 * 24);
            return 0;   // OK
        }

        // Check for number with optional descimal point and w modifier
        reti = reg_compare(data, "^[1-9][0-9]*(\\.[0-9]+)?w$", std::regex::icase);

        if (reti == -1)
        {
            return -1;
        }
        else if (!reti)
        {
            *time = static_cast<time_t>(atof(data.c_str()) * 60 * 60 * 24 * 7);
            return 0;   // OK
        }

        std::fprintf(stderr, "INVALID PARAMETER: Invalid time format '%s'\n", data.c_str());
    }
    else
    {
        std::fprintf(stderr, "INVALID PARAMETER: Invalid time format\n");
    }

    return -1;
}

/**
 * @brief Read size: @n
 @verbatim
 Supported formats:
 In bytes:  # or #B @n
 In KBytes: #K or #KB @n
 In MBytes: #B or #MB @n
 In GBytes: #G or #GB @n
 In TBytes: #T or #TB
 @endverbatim
 * @param[in] arg - Time as string.
 * @param[out] size - On return, contains parsed size.
 * @return Returns 0 if found; if not found returns -1.
 */
static int get_size(const std::string & arg, size_t *size)
{
    size_t pos = arg.find('=');

    if (pos != std::string::npos)
    {
        std::string data(arg.substr(pos + 1));
        int reti;

        // Check for decimal number
        reti = reg_compare(data, "^([1-9][0-9]*|0)?B?$", std::regex::icase);

        if (reti == -1)
        {
            return -1;
        }
        else if (!reti)
        {
            *size = static_cast<size_t>(atol(data.c_str()));
            return 0;   // OK
        }

        // Check for number with optional descimal point and K/KB modifier
        reti = reg_compare(data, "^[1-9][0-9]*(\\.[0-9]+)?KB?$", std::regex::icase);

        if (reti == -1)
        {
            return -1;
        }
        else if (!reti)
        {
            *size = static_cast<size_t>(atof(data.c_str()) * 1024);
            return 0;   // OK
        }

        // Check for number with optional descimal point and M/MB modifier
        reti = reg_compare(data, "^[1-9][0-9]*(\\.[0-9]+)?MB?$", std::regex::icase);

        if (reti == -1)
        {
            return -1;
        }
        else if (!reti)
        {
            *size = static_cast<size_t>(atof(data.c_str()) * 1024 * 1024);
            return 0;   // OK
        }

        // Check for number with optional descimal point and G/GB modifier
        reti = reg_compare(data, "^[1-9][0-9]*(\\.[0-9]+)?GB?$", std::regex::icase);

        if (reti == -1)
        {
            return -1;
        }
        else if (!reti)
        {
            *size = static_cast<size_t>(atof(data.c_str()) * 1024 * 1024 * 1024);
            return 0;   // OK
        }

        // Check for number with optional descimal point and T/TB modifier
        reti = reg_compare(data, "^[1-9][0-9]*(\\.[0-9]+)?TB?$", std::regex::icase);

        if (reti == -1)
        {
            return -1;
        }
        else if (!reti)
        {
            *size = static_cast<size_t>(atof(data.c_str()) * 1024 * 1024 * 1024 * 1024);
            return 0;   // OK
        }

        std::fprintf(stderr, "INVALID PARAMETER: Invalid size '%s'\n", data.c_str());
    }
    else
    {
        std::fprintf(stderr, "INVALID PARAMETER: Invalid size\n");
    }

    return -1;
}

/**
 * @brief Get destination type.
 * @param[in] arg - Format as string (MP4, OGG etc.).
 * @param[out] format - Index 0: Selected video format.@n
 * Index 1: Selected audio format.
 * @return Returns 0 if found; if not found returns -1.
 */
static int get_desttype(const std::string & arg, FFmpegfs_Format format[2])
{
    /** @todo: evaluate this function */
    size_t pos = arg.find('=');

    if (pos != std::string::npos)
    {
        std::vector<std::string> results =  split(arg.substr(pos + 1), "\\+");

        if (results.size() > 0 && results.size() < 3)
        {
            // Check for valid destination type and obtain codecs and file type.
            if (!format[0].init(results[0]))
            {
                std::fprintf(stderr, "INVALID PARAMETER: No codecs available for desttype: %s\n", results[0].c_str());
                return 1;
            }

            if (results.size() == 2)
            {
                if (!format[1].init(results[1]))
                {
                    std::fprintf(stderr, "INVALID PARAMETER: No codecs available for desttype: %s\n", results[1].c_str());
                    return 1;
                }
            }

            return 0;
        }
    }

    std::fprintf(stderr, "INVALID PARAMETER: Missing destination type string\n");

    return -1;
}

/**
 * @brief Get autocopy option.
 * @param[in] arg - One of the auto copy options.
 * @param[out] autocopy - Upon return contains selected AUTOCOPY enum.
 * @return Returns 0 if found; if not found returns -1.
 */
static int get_autocopy(const std::string & arg, AUTOCOPY *autocopy)
{
    size_t pos = arg.find('=');

    if (pos != std::string::npos)
    {
        std::string data(arg.substr(pos + 1));

        AUTOCOPY_MAP::const_iterator it = autocopy_map.find(data);

        if (it == autocopy_map.end())
        {
            std::fprintf(stderr, "INVALID PARAMETER: Invalid autocopy option: %s\n", data.c_str());
            return -1;
        }

        *autocopy = it->second;

        return 0;
    }

    std::fprintf(stderr, "INVALID PARAMETER: Missing autocopy string\n");

    return -1;
}

std::string get_autocopy_text(AUTOCOPY autocopy)
{
    AUTOCOPY_MAP::const_iterator it = search_by_value(autocopy_map, autocopy);
    if (it != autocopy_map.end())
    {
        return it->first;
    }
    return "INVALID";
}

/**
 * @brief Get recode option.
 * @param[in] arg - One of the recode options.
 * @param[out] recode - Upon return contains selected RECODESAME enum.
 * @return Returns 0 if found; if not found returns -1.
 */
static int get_recodesame(const std::string & arg, RECODESAME *recode)
{
    size_t pos = arg.find('=');

    if (pos != std::string::npos)
    {
        std::string data(arg.substr(pos + 1));

        RECODESAME_MAP::const_iterator it = recode_map.find(data);

        if (it == recode_map.end())
        {
            std::fprintf(stderr, "INVALID PARAMETER: Invalid recode option: %s\n", data.c_str());
            return -1;
        }

        *recode = it->second;

        return 0;
    }

    std::fprintf(stderr, "INVALID PARAMETER: Missing recode string\n");

    return -1;
}

std::string get_recodesame_text(RECODESAME recode)
{
    RECODESAME_MAP::const_iterator it = search_by_value(recode_map, recode);
    if (it != recode_map.end())
    {
        return it->first;
    }
    return "INVALID";
}

/**
 * @brief Get profile option.
 * @param[in] arg - One of the auto profile options.
 * @param[out] profile - Upon return contains selected PROFILE enum.
 * @return Returns 0 if found; if not found returns -1.
 */
static int get_profile(const std::string & arg, PROFILE *profile)
{
    size_t pos = arg.find('=');

    if (pos != std::string::npos)
    {
        std::string data(arg.substr(pos + 1));

        PROFILE_MAP::const_iterator it = profile_map.find(data);

        if (it == profile_map.end())
        {
            std::fprintf(stderr, "INVALID PARAMETER: Invalid profile: %s\n", data.c_str());
            return -1;
        }

        *profile = it->second;

        return 0;
    }

    std::fprintf(stderr, "INVALID PARAMETER: Missing profile string\n");

    return -1;
}

std::string get_profile_text(PROFILE profile)
{
    PROFILE_MAP::const_iterator it = search_by_value(profile_map, profile);
    if (it != profile_map.end())
    {
        return it->first;
    }
    return "INVALID";
}

// Read level
/**
 * @brief Get ProRes level
 * @param[in] arg - One of the ProRes levels.
 * @param[out] level - Upon return contains selected PRORESLEVEL enum.
 * @return Returns 0 if found; if not found returns -1.
 */
static int get_level(const std::string & arg, PRORESLEVEL *level)
{
    size_t pos = arg.find('=');

    if (pos != std::string::npos)
    {
        std::string data(arg.substr(pos + 1));

        LEVEL_MAP::const_iterator it = level_map.find(data);

        if (it == level_map.end())
        {
            std::fprintf(stderr, "INVALID PARAMETER: Invalid level: %s\n", data.c_str());
            return -1;
        }

        *level = it->second;

        return 0;
    }

    std::fprintf(stderr, "INVALID PARAMETER: Missing level string\n");

    return -1;
}

// Get level text
std::string get_level_text(PRORESLEVEL level)
{
    LEVEL_MAP::const_iterator it = search_by_value(level_map, level);
    if (it != level_map.end())
    {
        return it->first;
    }
    return "INVALID";
}

/**
 * @brief Get HLS segment duration. Input value must be in seconds.
 * @param[in] arg - One of the ProRes levels.
 * @param[out] value - Upon return contains segment duration in AV_TIME_BASE units.
 * @return Returns 0 if found; if not found returns -1.
 */
static int get_segment_duration(const std::string & arg, int64_t *value)
{
    double duration;
    if (get_value(arg, &duration) < 0)
    {
        return -1;
    }

    if (*value <= 0)
    {
        std::fprintf(stderr, "INVALID PARAMETER: segment_duration %.1f is out of range. For obvious reasons this must be greater than zero.\n", duration);
        return -1;
    }

    *value = static_cast<int>(duration * AV_TIME_BASE);

    return 0;
}

/**
 * @brief Get type of hardware acceleration.
 * To keep it simple, currently all values are accepted.
 * @param[in] arg - One of the hardware acceleration types, e.g. VAAPI.
 * @param[out] hwaccel_buffering - Upon return contains the hardware acceleration buffering type.
 * @param[out] hwaccel_API - Upon return contains the hardware acceleration API name.
 * @return Returns 0 if found; if not found returns -1. Currently always returns 0.
 */

static int get_hwaccel(const std::string & arg, AVHWDeviceType *hwaccel_buffering, std::string *hwaccel_API)
{
    size_t pos = arg.find('=');

    if (pos != std::string::npos)
    {
        std::string data(arg.substr(pos + 1));

        auto it = hwaccel_map.find(data);

        if (it == hwaccel_map.end())
        {
            std::fprintf(stderr, "INVALID PARAMETER: Invalid hwaccel encoder: %s\n", data.c_str());
            return -1;
        }

        *hwaccel_buffering  = it->second;
        *hwaccel_API        = it->first;

        return 0;
    }

    std::fprintf(stderr, "INVALID PARAMETER: Missing hwaccel encoder string\n");

    return -1;
}

std::string get_hwaccel_text(AVHWDeviceType hwaccel)
{
    HWACCEL_MAP::const_iterator it = search_by_value(hwaccel_map, hwaccel);
    if (it != hwaccel_map.end())
    {
        return it->first;
    }
    return "INVALID";
}

/**
 * @brief Get value form command line string.
 * Finds whatever is after the "=" sign.
 * @param[in] arg - Command line option.
 * @param[in] value - Upon return, contains the value after the "=" sign.
 * @return Returns 0 if found; if not found returns -1.
 */
static int get_value(const std::string & arg, int *value)
{
    size_t pos = arg.find('=');

    if (pos != std::string::npos)
    {
        *value = atoi(arg.substr(pos + 1).c_str());

        return 0;
    }

    std::fprintf(stderr, "INVALID PARAMETER: Missing value\n");

    return -1;
}

/**
 * @brief Get value form command line string.
 * Finds whatever is after the "=" sign.
 * @param[in] arg - Command line option.
 * @param[in] value - Upon return, contains the value after the "=" sign.
 * @return Returns 0 if found; if not found returns -1.
 */
static int get_value(const std::string & arg, std::string *value)
{
    size_t pos = arg.find('=');

    if (pos != std::string::npos)
    {
        *value = arg.substr(pos + 1);

        return 0;
    }

    std::fprintf(stderr, "INVALID PARAMETER: Missing value\n");

    return -1;
}

/**
 * @brief Get value form command line string.
 * Finds whatever is after the "=" sign.
 * @param[in] arg - Command line option.
 * @param[in] value - Upon return, contains the value after the "=" sign.
 * @return Returns 0 if found; if not found returns -1.
 */
static int get_value(const std::string & arg, double *value)
{
    size_t pos = arg.find('=');

    if (pos != std::string::npos)
    {
        *value = atof(arg.substr(pos + 1).c_str());

        return 0;
    }

    std::fprintf(stderr, "INVALID PARAMETER: Missing value\n");

    return -1;
}

/**
 * @brief FUSE option parsing function.
 * @param[in] data - is the user data passed to the fuse_opt_parse() function
 * @param[in] arg - is the whole argument or option
 * @param[in] key - determines why the processing function was called
 * @param[in] outargs - the current output argument list
 * @return -1 on error, 0 if arg is to be discarded, 1 if arg should be kept
 */
static int ffmpegfs_opt_proc(void* data, const char* arg, int key, struct fuse_args *outargs)
{
    static int n;
    (void)data;

    switch (key)
    {
    case FUSE_OPT_KEY_NONOPT:
    {
        // check for basepath and bitrate parameters
        if (n == 0 && params.m_basepath.empty())
        {
            expand_path(&params.m_basepath, arg);
            sanitise_filepath(&params.m_basepath);
            append_sep(&params.m_basepath);
            n++;
            return 0;
        }
        else if (n == 1 && params.m_mountpath.empty())
        {
            expand_path(&params.m_mountpath, arg);
            sanitise_filepath(&params.m_mountpath);
            append_sep(&params.m_mountpath);

            switch (is_mount(params.m_mountpath))
            {
            case 1:
            {
                std::fprintf(stderr, "%-25s: already mounted\n", params.m_mountpath.c_str());
                exit(1);
            }
                //case -1:
                //{
                //  // Error already reported
                //  exit(1);
                //}
            }

            n++;
            return 1;
        }

        break;
    }
    case KEY_HELP:
    {
        usage();
        fuse_opt_add_arg(outargs, "-ho");
        fuse_main(outargs->argc, outargs->argv, &ffmpegfs_ops, nullptr);
        exit(1);
    }
    case KEY_VERSION:
    {
        std::printf("-------------------------------------------------------------------------------------------\n");

#ifdef __GNUC__
#ifndef __clang_version__
        std::printf("%-20s: %s (%s)\n", "Built with", "gcc " __VERSION__, HOST_OS);
#else
        std::printf("%-20s: %s (%s)\n", "Built with", "clang " __clang_version__, HOST_OS);
#endif
#endif
        std::printf("%-20s: %s\n\n", "configuration", CONFIGURE_ARGS);

        std::printf("%-20s: %s\n", PACKAGE_NAME " Version", FFMPEFS_VERSION);

        std::printf("%s", ffmpeg_libinfo().c_str());

#ifdef USE_LIBVCD
        std::printf("%-20s: %s\n", "Video CD Library", "enabled");
#endif // USE_LIBVCD
#ifdef USE_LIBDVD
        std::printf("%-20s: %s\n", "DVD Library", "enabled");
#endif // USE_LIBDVD
#ifdef USE_LIBBLURAY
        std::printf("%-20s: %s\n", "Bluray Library", BLURAY_VERSION_STRING);
#endif // USE_LIBBLURAY

        fuse_opt_add_arg(outargs, "--version");
        fuse_main(outargs->argc, outargs->argv, &ffmpegfs_ops, nullptr);

        exit(0);
    }
    case KEY_FFMPEG_CAPS:
    {
        std::printf("-------------------------------------------------------------------------------------------\n\n");

        std::printf("%-20s: %s\n", PACKAGE_NAME " Version", FFMPEFS_VERSION);
        std::printf("%s", ffmpeg_libinfo().c_str());

        std::printf("\nFFMpeg capabilities\n\n");

        show_caps(0);

        exit(0);
    }
    case KEY_DESTTYPE:
    {
        return get_desttype(arg, params.m_format);
    }
    case KEY_AUTOCOPY:
    {
        return get_autocopy(arg, &params.m_autocopy);
    }
    case KEY_RECODESAME:
    {
        return get_recodesame(arg, &params.m_recodesame);
    }
    case KEY_PROFILE:
    {
        return get_profile(arg, &params.m_profile);
    }
    case KEY_LEVEL:
    {
        return get_level(arg, &params.m_level);
    }
    case KEY_AUDIO_BITRATE:
    {
        return get_bitrate(arg, &params.m_audiobitrate);
    }
    case KEY_AUDIO_SAMPLERATE:
    {
        return get_samplerate(arg, &params.m_audiosamplerate);
    }
    case KEY_AUDIO_CHANNELS:
    {
        return get_value(arg, &params.m_audiochannels);
    }
    case KEY_SCRIPTFILE:
    {
        return get_value(arg, &params.m_scriptfile);
    }
    case KEY_SCRIPTSOURCE:
    {
        return get_value(arg, &params.m_scriptsource);
    }
    case KEY_VIDEO_BITRATE:
    {
        return get_bitrate(arg, &params.m_videobitrate);
    }
    case KEY_SEGMENT_DURATION:
    {
        return get_segment_duration(arg, &params.m_segment_duration);
    }
    case KEY_HWACCEL_ENCODER_API:
    {
        return get_hwaccel(arg, &params.m_hwaccel_enc_buffering, &params.m_hwaccel_enc_API);
    }
    case KEY_HWACCEL_ENCODER_DEVICE:
    {
        return get_value(arg, &params.m_hwaccel_enc_device);
    }
    case KEY_HWACCEL_DECODER_API:
    {
        return get_hwaccel(arg, &params.m_hwaccel_dec_buffering, &params.m_hwaccel_dec_API);
    }
    case KEY_HWACCEL_DECODER_DEVICE:
    {
        return get_value(arg, &params.m_hwaccel_dec_device);
    }
    case KEY_EXPIRY_TIME:
    {
        return get_time(arg, &params.m_expiry_time);
    }
    case KEY_MAX_INACTIVE_SUSPEND_TIME:
    {
        return get_time(arg, &params.m_max_inactive_suspend);
    }
    case KEY_MAX_INACTIVE_ABORT_TIME:
    {
        return get_time(arg, &params.m_max_inactive_abort);
    }
    case KEY_PREBUFFER_SIZE:
    {
        return get_size(arg, &params.m_prebuffer_size);
    }
    case KEY_MAX_CACHE_SIZE:
    {
        return get_size(arg, &params.m_max_cache_size);
    }
    case KEY_MIN_DISKSPACE_SIZE:
    {
        return get_size(arg, &params.m_min_diskspace);
    }
    case KEY_CACHEPATH:
    {
        return get_value(arg, &params.m_cachepath);
    }
    case KEY_CACHE_MAINTENANCE:
    {
        return get_time(arg, &params.m_cache_maintenance);
    }
    case KEY_LOG_MAXLEVEL:
    {
        return get_value(arg, &params.m_log_maxlevel);
    }
    case KEY_LOGFILE:
    {
        std::string logfile;
        int res = get_value(arg, &logfile);

        if (res)
        {
            return res;
        }

        expand_path(&params.m_logfile, logfile);
        sanitise_filepath(&params.m_logfile);

        return 0;
    }
    }

    return 1;
}

/**
 * @brief Set default values.
 * @return Returns true if options are OK, false if option combination is invalid.
 */
static bool set_defaults(void)
{
    if (params.m_format[0].video_codec_id() == AV_CODEC_ID_PRORES)
    {
        if (params.m_level == PRORESLEVEL_NONE)
        {
            params.m_level = PRORESLEVEL_PRORES_HQ;
        }
    }

    return true;
}

/**
 * @brief Print currently selected parameters.
 */
static void print_params(void)
{
    std::string cachepath;

    transcoder_cache_path(cachepath);

    Logging::trace(nullptr, "********* " PACKAGE_NAME " Options *********");
    Logging::trace(nullptr, "Base Path         : %1", params.m_basepath.c_str());
    Logging::trace(nullptr, "Mount Path        : %1", params.m_mountpath.c_str());
    Logging::trace(nullptr, "Smart Transcode   : %1", params.smart_transcode() ? "yes" : "no");
    Logging::trace(nullptr, "Auto Copy         : %1", get_autocopy_text(params.m_autocopy).c_str());
    Logging::trace(nullptr, "Recode to same fmt: %1", get_recodesame_text(params.m_recodesame).c_str());
    Logging::trace(nullptr, "Audio File Type   : %1", params.m_format[1].desttype().c_str());
    Logging::trace(nullptr, "Video File Type   : %1", params.m_format[0].desttype().c_str());
    Logging::trace(nullptr, "Profile           : %1", get_profile_text(params.m_profile).c_str());
    Logging::trace(nullptr, "Level             : %1", get_level_text(params.m_level).c_str());
    Logging::trace(nullptr, "--------- Audio ---------");
    Logging::trace(nullptr, "Codecs            : %1+%2", get_codec_name(params.m_format[0].audio_codec_id(), true), get_codec_name(params.m_format[1].audio_codec_id(), true));
    Logging::trace(nullptr, "Bitrate           : %1", format_bitrate(params.m_audiobitrate).c_str());
    Logging::trace(nullptr, "Sample Rate       : %1", format_samplerate(params.m_audiosamplerate).c_str());
    Logging::trace(nullptr, "Max. Channels     : %1", params.m_audiochannels);
    Logging::trace(nullptr, "--------- Video ---------");
    Logging::trace(nullptr, "Dimension         : width=%1 height=%2", format_number(params.m_videowidth).c_str(), format_number(params.m_videoheight).c_str());
    Logging::trace(nullptr, "Deinterlace       : %1", params.m_deinterlace ? "yes" : "no");
    Logging::trace(nullptr, "Codec             : %1", get_codec_name(params.m_format[0].video_codec_id(), true));
    Logging::trace(nullptr, "Bitrate           : %1", format_bitrate(params.m_videobitrate).c_str());
    Logging::trace(nullptr, "--------- HLS Options ---------");
    Logging::trace(nullptr, "Segment Duration  : %1", format_time(static_cast<time_t>(params.m_segment_duration / AV_TIME_BASE)).c_str());
    Logging::trace(nullptr, "---- Hardware Acceleration ----");
    Logging::trace(nullptr, "Hardware Encoder:");
    Logging::trace(nullptr, "API               : %1", params.m_hwaccel_enc_API);
    Logging::trace(nullptr, "Frame Buffering   : %1", get_hwaccel_text(params.m_hwaccel_enc_buffering).c_str());
    Logging::trace(nullptr, "Device            : %1", params.m_hwaccel_enc_device.c_str());
    Logging::trace(nullptr, "Hardware Decoder:");
    Logging::trace(nullptr, "API               : %1", params.m_hwaccel_dec_API);
    Logging::trace(nullptr, "Frame Buffering   : %1", get_hwaccel_text(params.m_hwaccel_dec_buffering).c_str());
    Logging::trace(nullptr, "Device            : %1", params.m_hwaccel_dec_device.c_str());
    Logging::trace(nullptr, "--------- Virtual Script ---------");
    Logging::trace(nullptr, "Create script     : %1", params.m_enablescript ? "yes" : "no");
    Logging::trace(nullptr, "Script file name  : %1", params.m_scriptfile.c_str());
    Logging::trace(nullptr, "Input file        : %1", params.m_scriptsource.c_str());
    Logging::trace(nullptr, "--------- Logging ---------");
    Logging::trace(nullptr, "Max. Log Level    : %1", params.m_log_maxlevel.c_str());
    Logging::trace(nullptr, "Log to stderr     : %1", params.m_log_stderr ? "yes" : "no");
    Logging::trace(nullptr, "Log to syslog     : %1", params.m_log_syslog ? "yes" : "no");
    Logging::trace(nullptr, "Logfile           : %1", !params.m_logfile.empty() ? params.m_logfile.c_str() : "none");
    Logging::trace(nullptr, "--------- Cache Settings ---------");
    Logging::trace(nullptr, "Expiry Time       : %1", format_time(params.m_expiry_time).c_str());
    Logging::trace(nullptr, "Inactivity Suspend: %1", format_time(params.m_max_inactive_suspend).c_str());
    Logging::trace(nullptr, "Inactivity Abort  : %1", format_time(params.m_max_inactive_abort).c_str());
    Logging::trace(nullptr, "Pre-buffer size   : %1", format_size(params.m_prebuffer_size).c_str());
    Logging::trace(nullptr, "Max. Cache Size   : %1", format_size(params.m_max_cache_size).c_str());
    Logging::trace(nullptr, "Min. Disk Space   : %1", format_size(params.m_min_diskspace).c_str());
    Logging::trace(nullptr, "Cache Path        : %1", cachepath.c_str());
    Logging::trace(nullptr, "Disable Cache     : %1", params.m_disable_cache ? "yes" : "no");
    Logging::trace(nullptr, "Maintenance Timer : %1", params.m_cache_maintenance ? format_time(params.m_cache_maintenance).c_str() : "inactive");
    Logging::trace(nullptr, "Clear Cache       : %1", params.m_clear_cache ? "yes" : "no");
    Logging::trace(nullptr, "--------- Various Options ---------");
    Logging::trace(nullptr, "Remove Album Arts : %1", params.m_noalbumarts ? "yes" : "no");
    Logging::trace(nullptr, "Max. Threads      : %1", format_number(params.m_max_threads).c_str());
    Logging::trace(nullptr, "Decoding Errors   : %1", params.m_decoding_errors ? "break transcode" : "ignore");
    Logging::trace(nullptr, "Min. DVD Chapter  : %1", format_duration(params.m_min_dvd_chapter_duration * AV_TIME_BASE).c_str());
    Logging::trace(nullptr, "Old Name Scheme   : %1", params.m_oldnamescheme ? "yes" : "no");
    Logging::trace(nullptr, "--------- Experimental Options ---------");
    Logging::trace(nullptr, "Windows 10 Fix    : %1", params.m_win_smb_fix ? "inactive" : "SMB Lockup Fix Active");
}

/**
 * @brief Main program entry point.
 * @param[in] argc - Number of command line arguments.
 * @param[in] argv - Command line argument array.
 * @return Return value will be the errorlevel of the executable.
 * Returns 0 on success, 1 on error.
 */
int main(int argc, char *argv[])
{
    int ret;

    struct fuse_args args = FUSE_ARGS_INIT(argc, argv);

    // Check if run from other process group like mount and if so, inhibit startup message
    if (getppid() == getpgid(0))
    {
        std::printf("%s V%s\n", PACKAGE_NAME, FFMPEFS_VERSION);
        std::printf("Copyright (C) 2006-2008 David Collett\n"
                    "Copyright (C) 2008-2012 K. Henriksson\n"
                    "Copyright (C) 2017-2020 FFmpeg support by Norbert Schlia (nschlia@oblivion-software.de)\n\n");
    }

    init_fuse_ops();

    // Configure FFmpeg
#if !LAVC_DEP_AV_CODEC_REGISTER
    // register all the codecs
    avcodec_register_all();
#endif // !LAVC_DEP_AV_CODEC_REGISTER
#if !LAVF_DEP_AV_REGISTER
    av_register_all();
#endif // !LAVF_DEP_AV_REGISTER
#if !LAVC_DEP_AV_FILTER_REGISTER
    avfilter_register_all();
#endif // LAVC_DEP_AV_FILTER_REGISTER
    // Redirect FFmpeg logs
    av_log_set_callback(ffmpeg_log);

    // Set default
    params.m_max_threads = static_cast<unsigned int>(get_nprocs() * 16);

    if (fuse_opt_parse(&args, &params, ffmpegfs_opts, ffmpegfs_opt_proc))
    {
        std::fprintf(stderr, "INVALID PARAMETER: Parsing options.\n\n");
        //usage(argv[0]);
        return 1;
    }

    // Expand cache path
    if (!params.m_cachepath.empty())
    {
        expand_path(&params.m_cachepath, params.m_cachepath);
        append_sep(&params.m_cachepath);
    }

    // Log to the screen, and enable debug messages, if debug is enabled.
    if (params.m_debug)
    {
        params.m_log_stderr = 1;
        params.m_log_maxlevel = "DEBUG";
        // av_log_set_level(AV_LOG_DEBUG);
        av_log_set_level(AV_LOG_INFO);
    }
    else
    {
        av_log_set_level(AV_LOG_QUIET);
    }

    if (!init_logging(params.m_logfile, params.m_log_maxlevel, params.m_log_stderr ? true : false, params.m_log_syslog ? true : false))
    {
        std::fprintf(stderr, "ERROR: Failed to initialise logging module.\n");
        std::fprintf(stderr, "Maybe log file couldn't be opened for writing?\n\n");
        return 1;
    }

    if (params.m_prune_cache)
    {
        if (args.argc > 1)
        {
            std::fprintf(stderr, "INVALID PARAMETER: Invalid additional parameters for --prune_cache:\n");
            for (int n = 1; n < args.argc; n++)
            {
                std::fprintf(stderr, "Invalid: '%s'\n", args.argv[n]);
            }
            return 1;
        }

        // Prune cache and exit
        if (!transcoder_init())
        {
            return 1;
        }
        transcoder_cache_maintenance();
        return 0;
    }

    if (params.m_basepath.empty())
    {
        std::fprintf(stderr, "INVALID PARAMETER: No valid basepath specified.\n\n");
        return 1;
    }

    if (params.m_basepath.front() != '/')
    {
        std::fprintf(stderr, "INVALID PARAMETER: basepath must be an absolute path.\n\n");
        return 1;
    }

    struct stat stbuf;
    if (stat(params.m_basepath.c_str(), &stbuf) != 0 || !S_ISDIR(stbuf.st_mode))
    {
        std::fprintf(stderr, "INVALID PARAMETER: basepath is not a valid directory: %s\n\n", params.m_basepath.c_str());
        return 1;
    }

    if (params.m_mountpath.empty())
    {
        std::fprintf(stderr, "INVALID PARAMETER: No valid mountpath specified.\n\n");
        return 1;
    }

    if (params.m_mountpath.front() != '/')
    {
        std::fprintf(stderr, "INVALID PARAMETER: mountpath must be an absolute path.\n\n");
        return 1;
    }

    if (stat(params.m_mountpath.c_str(), &stbuf) != 0 || !S_ISDIR(stbuf.st_mode))
    {
        std::fprintf(stderr, "INVALID PARAMETER: mountpath is not a valid directory: %s\n\n", params.m_mountpath.c_str());
        return 1;
    }

    if (!set_defaults())
    {
        return 1;
    }

    if (!transcoder_init())
    {
        return 1;
    }

    print_params();

    if (params.m_clear_cache)
    {
        // Prune cache and exit
        if (!transcoder_cache_clear())
        {
            return 1;
        }
    }

    // start FUSE
    ret = fuse_main(args.argc, args.argv, &ffmpegfs_ops, nullptr);

    fuse_opt_free_args(&args);

    return ret;
}<|MERGE_RESOLUTION|>--- conflicted
+++ resolved
@@ -350,18 +350,11 @@
     FUSE_OPT_END
 };
 
-<<<<<<< HEAD
-typedef std::map<std::string, AUTOCOPY, comp> AUTOCOPY_MAP;         /**< @brief Map command line option to AUTOCOPY enum */
-typedef std::map<std::string, PROFILE, comp> PROFILE_MAP;           /**< @brief Map command line option to PROFILE enum  */
-typedef std::map<std::string, PRORESLEVEL, comp> LEVEL_MAP;         /**< @brief Map command line option to LEVEL enum  */
-typedef std::map<std::string, RECODESAME, comp> RECODESAME_MAP;     /**< @brief Map command line option to RECODESAME enum  */
-typedef std::map<std::string, AVHWDeviceType, comp> HWACCEL_MAP;    /**< @brief Map command line option to AVHWDeviceType enum  */
-=======
 typedef std::map<std::string, AUTOCOPY, comp> AUTOCOPY_MAP;     /**< @brief Map command line option to AUTOCOPY enum */
 typedef std::map<std::string, PROFILE, comp> PROFILE_MAP;       /**< @brief Map command line option to PROFILE enum */
 typedef std::map<std::string, PRORESLEVEL, comp> LEVEL_MAP;     /**< @brief Map command line option to LEVEL enum */
 typedef std::map<std::string, RECODESAME, comp> RECODESAME_MAP; /**< @brief Map command line option to RECODESAME enum */
->>>>>>> a8364057
+typedef std::map<std::string, AVHWDeviceType, comp> HWACCEL_MAP;    /**< @brief Map command line option to AVHWDeviceType enum  */
 
 /**
   * List of AUTOCOPY options
@@ -1100,7 +1093,7 @@
     {
         std::string data(arg.substr(pos + 1));
 
-        auto it = hwaccel_map.find(data);
+        HWACCEL_MAP::const_iterator it = hwaccel_map.find(data);
 
         if (it == hwaccel_map.end())
         {
