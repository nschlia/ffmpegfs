--- conflicted
+++ resolved
@@ -418,11 +418,7 @@
 #endif // USE_LIBBLURAY
 
     // Open best match video codec
-<<<<<<< HEAD
-    ret = open_bestmatch_codec_context(&m_in.m_video.m_codec_ctx, &m_in.m_video.m_stream_idx, m_in.m_format_ctx, AVMEDIA_TYPE_VIDEO, filename());
-=======
     ret = open_bestmatch_decoder_context(&m_in.m_video.m_codec_ctx, &m_in.m_video.m_stream_idx, AVMEDIA_TYPE_VIDEO);
->>>>>>> 3c6448d1
     if (ret < 0 && ret != AVERROR_STREAM_NOT_FOUND)    // AVERROR_STREAM_NOT_FOUND is not an error
     {
         Logging::error(filename(), "Failed to open video codec (error '%1').", ffmpeg_geterror(ret));
