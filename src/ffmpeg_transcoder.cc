/*
 * Copyright (C) 2017-2020 Norbert Schlia (nschlia@oblivion-software.de)
 *
 * This program is free software; you can redistribute it and/or modify
 * it under the terms of the GNU General Public License as published by
 * the Free Software Foundation; either version 3 of the License, or
 * (at your option) any later version.
 *
 * This program is distributed in the hope that it will be useful,
 * but WITHOUT ANY WARRANTY; without even the implied warranty of
 * MERCHANTABILITY or FITNESS FOR A PARTICULAR PURPOSE.  See the
 * GNU General Public License for more details.
 *
 * You should have received a copy of the GNU General Public License
 * along with this program; if not, write to the Free Software
 * Foundation, Inc., 51 Franklin St, Fifth Floor, Boston, MA 02110-1301, USA.
 *
 * On Debian systems, the complete text of the GNU General Public License
 * Version 3 can be found in `/usr/share/common-licenses/GPL-3'.
 */

/**
 * @file
 * @brief FFmpeg_Transcoder class implementation
 *
 * @ingroup ffmpegfs
 *
 * @author Norbert Schlia (nschlia@oblivion-software.de)
 * @copyright Copyright (C) 2017-2020 Norbert Schlia (nschlia@oblivion-software.de)
 */

#include "ffmpeg_transcoder.h"
#include "transcode.h"
#include "buffer.h"
#include "wave.h"
#include "logging.h"

#include <assert.h>
#include <unistd.h>

// Disable annoying warnings outside our code
#pragma GCC diagnostic push
#pragma GCC diagnostic ignored "-Wconversion"
#pragma GCC diagnostic ignored "-Wsign-conversion"
#ifdef __GNUC__
#  include <features.h>
#  if __GNUC_PREREQ(5,0) || defined(__clang__)
// GCC >= 5.0
#     pragma GCC diagnostic ignored "-Wfloat-conversion"
#  elif __GNUC_PREREQ(4,8)
// GCC >= 4.8
#  else
#     error("GCC < 4.8 not supported");
#  endif
#endif
#ifdef __cplusplus
extern "C" {
#endif
#include <libswscale/swscale.h>
#if LAVR_DEPRECATE
#include <libswresample/swresample.h>
#else
#include <libavresample/avresample.h>
#endif
#include <libavutil/imgutils.h>
#include <libavutil/opt.h>
#include <libavutil/audio_fifo.h>
#include <libavfilter/avfilter.h>
#include <libavfilter/buffersink.h>
#include <libavfilter/buffersrc.h>
#include <libavcodec/avcodec.h>
#ifdef __cplusplus
}
#endif
#pragma GCC diagnostic pop

#define FRAME_SEEK_THRESHOLD    25  /**< @brief Ignore seek if target is within the next n frames */

const FFmpeg_Transcoder::PRORES_BITRATE FFmpeg_Transcoder::m_prores_bitrate[] =
{
    // SD
    {	720,	486,	{ {	24,	0 }                   },	{	10,     23,     34,     50,     75,     113     }	},
    {	720,	486,	{ {	60,	1 },	{   30,	0 }   },	{	12,     29,     42,     63,     94,     141     }	},

    {	720,	576,	{ {	50,	1 },	{   25,	0 }   },	{	12,     28,     41,     61,     92,     138     }	},

    {	960,	720,	{ {	24,	0 }                   },	{	15,     35,     50,     75,     113,	170     }	},
    {	960,	720,	{ {	25,	0 }                   },	{	16,     36,     52,     79,     118,	177     }	},
    {	960,	720,	{ {	30,	0 }                   },	{	19,     44,     63,     94,     141,	212     }	},
    {	960,	720,	{ {	50,	0 }                   },	{	32,     73,     105,	157,	236,	354     }	},
    {	960,	720,	{ {	60,	0 }                   },	{	38,     87,     126,	189,	283,	424     }	},
    // HD
    {	1280,	720,	{ {	24,	0 }                   },	{	18,     41,     59,     88,     132,	198     }	},
    {	1280,	720,	{ {	25,	0 }                   },	{	19,     42,     61,     92,     138,	206     }	},
    {	1280,	720,	{ {	30,	0 }                   },	{	23,     51,     73,     110,	165,	247     }	},
    {	1280,	720,	{ {	50,	0 }                   },	{	38,     84,     122,	184,	275,	413     }	},
    {	1280,	720,	{ {	60,	0 }                   },	{	45,     101,	147,	220,	330,	495     }	},

    {	1280,	1080,	{ {	24,	0 }                   },	{	31,     70,     101,	151,	226,	339     }	},
    {	1280,	1080,	{ {	60,	1 },	{   30,	0 }   },	{	38,     87,     126,	189,	283,	424     }	},

    {	1440,	1080,	{ {	24,	0 }                   },	{	31,     70,     101,	151,	226,	339     }	},
    {	1440,	1080,	{ {	50,	1 },	{   25,	0 }   },	{	32,     73,     105,	157,	236,	354     }	},
    {	1440,	1080,	{ {	60,	1 },	{   30,	0 }   },	{	38,     87,     126,	189,	283,	424     }	},
    // Full HD
    {	1920,	1080,	{ {	24,	0 }                   },	{	36,     82,     117,	176,	264,	396     }	},
    {	1920,	1080,	{ {	50,	1 },	{   25,	0 }   },	{	38,     85,     122,	184,	275,	413     }	},
    {	1920,	1080,	{ {	60,	1 },	{   30,	0 }   },	{	45,     102,	147,	220,	330,	495     }	},
    {	1920,	1080,	{ {	50,	0 }                   },	{	76,     170,	245,	367,	551,	826     }	},
    {	1920,	1080,	{ {	60,	0 }                   },	{	91,     204,	293,	440,	660,	990     }	},
    // 2K
    {	2048,	1080,	{ {	24,	0 }                   },	{	41,     93,     134,	201,	302,	453     }	},
    {	2048,	1080,	{ {	25,	0 }                   },	{	43,     97,     140,	210,	315,	472     }	},
    {	2048,	1080,	{ {	30,	0 }                   },	{	52,     116,	168,	251,	377,	566     }	},
    {	2048,	1080,	{ {	50,	0 }                   },	{	86,     194,	280,	419,	629,	944     }	},
    {	2048,	1080,	{ {	60,	0 }                   },	{	103,	232,	335,	503,	754,	1131	}	},
    // 2K
    {	2048,	1556,	{ {	24,	0 }                   },	{	56,     126,	181,	272,	407,	611     }	},
    {	2048,	1556,	{ {	25,	0 }                   },	{	58,     131,	189,	283,	425,	637     }	},
    {	2048,	1556,	{ {	30,	0 }                   },	{	70,     157,	226,	340,	509,	764     }	},
    {	2048,	1556,	{ {	50,	0 }                   },	{	117,	262,	377,	567,	850,	1275	}	},
    {	2048,	1556,	{ {	60,	0 }                   },	{	140,	314,	452,	679,	1019,	1528	}	},
    // QFHD
    {	3840,	2160,	{ {	24,	0 }                   },	{	145,	328,	471,	707,	1061,	1591	}	},
    {	3840,	2160,	{ {	25,	0 }                   },	{	151,	342,	492,	737,	1106,	1659	}	},
    {	3840,	2160,	{ {	30,	0 }                   },	{	182,	410,	589,	884,	1326,	1989	}	},
    {	3840,	2160,	{ {	50,	0 }                   },	{	303,	684,	983,	1475,	2212,	3318	}	},
    {	3840,	2160,	{ {	60,	0 }                   },	{	363,	821,	1178,	1768,	2652,	3977	}	},
    // 4K
    {	4096,	2160,	{ {	24,	0 }                   },	{	155,	350,	503,	754,	1131,	1697	}	},
    {	4096,	2160,	{ {	25,	0 }                   },	{	162,	365,	524,	786,	1180,	1769	}	},
    {	4096,	2160,	{ {	30,	0 }                   },	{	194,	437,	629,	943,	1414,	2121	}	},
    {	4096,	2160,	{ {	50,	0 }                   },	{	323,	730,	1049,	1573,	2359,	3539	}	},
    {	4096,	2160,	{ {	60,	0 }                   },	{	388,	875,	1257,	1886,	2828,	4242	}	},
    // 5K
    {	5120,	2700,	{ {	24,	0 }                   },	{	243,	547,	786,	1178,	1768,	2652	}	},
    {	5120,	2700,	{ {	25,	0 }                   },	{	253,	570,	819,	1229,	1843,	2765	}	},
    {	5120,	2700,	{ {	30,	0 }                   },	{	304,	684,	982,	1473,	2210,	3314	}	},
    {	5120,	2700,	{ {	50,	0 }                   },	{	507,	1140,	1638,	2458,	3686,	5530	}	},
    {	5120,	2700,	{ {	60,	0 }                   },	{	608,	1367,	1964,	2946,	4419,	6629	}	},
    // 6K
    {	6144,	3240,	{ {	24,	0 }                   },	{	350,	788,	1131,	1697,	2545,	3818	}	},
    {	6144,	3240,	{ {	25,	0 }                   },	{	365,	821,	1180,	1769,	2654,	3981	}	},
    {	6144,	3240,	{ {	30,	0 }                   },	{	437,	985,	1414,	2121,	3182,	4772	}	},
    {	6144,	3240,	{ {	50,	0 }                   },	{	730,	1643,	2359,	3539,	5308,	7962	}	},
    {	6144,	3240,	{ {	60,	0 }                   },	{	875,	1969,	2828,	4242,	6364,	9545	}	},
    // 8K
    {	8192,	4320,	{ {	24,	0 }                   },	{	622,	1400,	2011,	3017,	4525,	6788	}	},
    {	8192,	4320,	{ {	25,	0 }                   },	{	649,	1460,	2097,	3146,	4719,	7078	}	},
    {	8192,	4320,	{ {	30,	0 }                   },	{	778,	1750,	2514,	3771,	5657,	8485	}	},
    {	8192,	4320,	{ {	50,	0 }                   },	{	1298,	2920,	4194,	6291,	9437,	14156	}	},
    {	8192,	4320,	{ {	60,	0 }                   },	{	1556,	3500,	5028,	7542,	11313,	16970	}	},
    // That's it
    {   0,     0,     {                               },	{	0 }	},
};

const FFmpeg_Transcoder::DEVICETYPE_MAP FFmpeg_Transcoder::m_devicetype_map =
{
    { AV_HWDEVICE_TYPE_VAAPI,           AV_PIX_FMT_NV12 },
    { AV_HWDEVICE_TYPE_CUDA,            AV_PIX_FMT_CUDA },          ///< @todo HWACCEL - pix_fmt untested.
    { AV_HWDEVICE_TYPE_VDPAU,           AV_PIX_FMT_YUV420P },       ///< @todo HWACCEL - pix_fmt untested. AV_PIX_FMT_P010 or AV_PIX_FMT_QSV
    { AV_HWDEVICE_TYPE_QSV,             AV_PIX_FMT_OPENCL },
    { AV_HWDEVICE_TYPE_OPENCL,          AV_PIX_FMT_NV12 },
    { AV_HWDEVICE_TYPE_OPENCL,          AV_PIX_FMT_OPENCL },        ///< @todo HWACCEL - pix_fmt untested.
    #if HAVE_VULKAN_HWACCEL
    { AV_HWDEVICE_TYPE_VULKAN,          AV_PIX_FMT_VULKAN },        ///< @todo HWACCEL - pix_fmt untested.
    #endif // HAVE_VULKAN_HWACCEL
    { AV_HWDEVICE_TYPE_DRM,             AV_PIX_FMT_DRM_PRIME },     ///< @todo HWACCEL - pix_fmt untested.
    { AV_HWDEVICE_TYPE_DXVA2,           AV_PIX_FMT_DXVA2_VLD },     ///< @todo HWACCEL - pix_fmt untested.
    { AV_HWDEVICE_TYPE_D3D11VA,         AV_PIX_FMT_D3D11VA_VLD },   ///< @todo HWACCEL - pix_fmt untested.
    { AV_HWDEVICE_TYPE_VIDEOTOOLBOX,    AV_PIX_FMT_VIDEOTOOLBOX },  ///< @todo HWACCEL - pix_fmt untested.
    { AV_HWDEVICE_TYPE_MEDIACODEC,      AV_PIX_FMT_MEDIACODEC }     ///< @todo HWACCEL - pix_fmt untested.
};

#pragma GCC diagnostic push
#pragma GCC diagnostic ignored "-Wmissing-field-initializers"
FFmpeg_Transcoder::FFmpeg_Transcoder()
    : m_fileio(nullptr)
    , m_close_fileio(true)
    , m_last_seek_frame_no(0)
    , m_have_seeked(false)
    , m_skip_next_frame(false)
    , m_is_video(false)
    , m_cur_sample_fmt(AV_SAMPLE_FMT_NONE)
    , m_cur_sample_rate(-1)
    , m_cur_channel_layout(0)
    , m_audio_resample_ctx(nullptr)
    , m_audio_fifo(nullptr)
    , m_sws_ctx(nullptr)
    , m_buffer_sink_context(nullptr)
    , m_buffer_source_context(nullptr)
    , m_filter_graph(nullptr)
    , m_pts(AV_NOPTS_VALUE)
    , m_pos(AV_NOPTS_VALUE)
    , m_current_segment(1)
    , m_copy_audio(false)
    , m_copy_video(false)
    , m_current_format(nullptr)
    , m_buffer(nullptr)
    , m_reset_pts(false)
    , m_fake_frame_no(0)
    , m_hwaccel_enable_enc_buffering(false)
    , m_hwaccel_enable_dec_buffering(false)
    , m_hwaccel_enc_device_ctx(nullptr)
    , m_hwaccel_dec_device_ctx(nullptr)
    , m_enc_hw_pix_fmt(AV_PIX_FMT_NONE)
    , m_dec_hw_pix_fmt(AV_PIX_FMT_NONE)
{
#pragma GCC diagnostic pop
    Logging::trace(nullptr, "FFmpeg trancoder ready to initialise.");

    // Initialise ID3v1.1 tag structure
    init_id3v1(&m_out.m_id3v1);
}

FFmpeg_Transcoder::~FFmpeg_Transcoder()
{
    // Close fifo and resample context
    close();

    Logging::trace(nullptr, "FFmpeg trancoder object destroyed.");
}

bool FFmpeg_Transcoder::is_video() const
{
    bool is_video = false;

    if (m_in.m_video.m_codec_ctx != nullptr && m_in.m_video.m_stream != nullptr)
    {
        if (is_album_art(m_in.m_video.m_codec_ctx->codec_id))
        {
            is_video = false;

            if (m_in.m_video.m_stream->r_frame_rate.den)
            {
                double dbFrameRate = static_cast<double>(m_in.m_video.m_stream->r_frame_rate.num) / m_in.m_video.m_stream->r_frame_rate.den;

                // If frame rate is < 100 fps this should be a video
                if (dbFrameRate < 100)
                {
                    is_video = true;
                }
            }
        }
        else
        {
            // If the source codec is not PNG or JPG we can safely assume it's a video stream
            is_video = true;
        }
    }

    return is_video;
}

bool FFmpeg_Transcoder::is_open() const
{
    return (m_in.m_format_ctx != nullptr);
}


int FFmpeg_Transcoder::open_input_file(LPVIRTUALFILE virtualfile, FileIO *fio)
{
    AVDictionary * opt = nullptr;
    int ret;

    if (virtualfile == nullptr)
    {
        Logging::error(filename(), "INTERNAL ERROR in open_input_file(): virtualfile is NULL.");
        return AVERROR(EINVAL);
    }

    m_virtualfile = virtualfile;

    m_in.m_filename     = m_virtualfile->m_origfile;
    m_mtime             = m_virtualfile->m_st.st_mtime;
    m_current_format    = params.current_format(m_virtualfile);

    if (is_open())
    {
        Logging::warning(filename(), "File is already open.");
        return 0;
    }

    // This allows selecting if the demuxer should consider all streams to be
    // found after the first PMT and add further streams during decoding or if it rather
    // should scan all that are within the analyze-duration and other limits
    ret = av_dict_set_with_check(&opt, "scan_all_pmts", "1", AV_DICT_DONT_OVERWRITE);
    if (ret < 0)
    {
        return ret;
    }

    // avioflags direct: Reduce buffering.
    //ret = av_dict_set_with_check(&opt, "avioflags", "direct", AV_DICT_DONT_OVERWRITE);
    //if (ret < 0)
    //{
    //    return ret;
    //}

    // analyzeduration: Defaults to 5,000,000 microseconds = 5 seconds.
    //ret = av_dict_set_with_check(&opt, "analyzeduration", "5000000", 0);    // <<== honored
    //if (ret < 0)
    //{
    //    return ret;
    //}

    // probesize: 5000000 by default.
    ret = av_dict_set_with_check(&opt, "probesize", "15000000", 0);          // <<== honoured;
    if (ret < 0)
    {
        return ret;
    }

    // using own I/O
    if (fio == nullptr)
    {
        // Open new file io
        m_fileio = FileIO::alloc(m_virtualfile->m_type);
        m_close_fileio = true;  // do not close and delete
    }
    else
    {
        // Use already open file io
        m_fileio = fio;
        m_close_fileio = false; // must not close or delete
    }

    if (m_fileio == nullptr)
    {
        int _errno = errno;
        Logging::error(filename(), "Error opening file: (%1) %2", errno, strerror(errno));
        return AVERROR(_errno);
    }

    ret = m_fileio->open(m_virtualfile);
    if (ret)
    {
        return AVERROR(ret);
    }

    m_in.m_format_ctx = avformat_alloc_context();
    if (m_in.m_format_ctx == nullptr)
    {
        Logging::error(filename(), "Out of memory opening file: Unable to allocate format context.");
        return AVERROR(ENOMEM);
    }

    unsigned char *iobuffer = static_cast<unsigned char *>(::av_malloc(m_fileio->bufsize() + FF_INPUT_BUFFER_PADDING_SIZE));
    if (iobuffer == nullptr)
    {
        Logging::error(filename(), "Out of memory opening file: Unable to allocate I/O buffer.");
        avformat_free_context(m_in.m_format_ctx);
        m_in.m_format_ctx = nullptr;
        return AVERROR(ENOMEM);
    }

    AVIOContext * pb = avio_alloc_context(
                iobuffer,
                static_cast<int>(m_fileio->bufsize()),
                0,
                static_cast<void *>(m_fileio),
                input_read,
                nullptr,    // input_write
                seek);      // input_seek
    m_in.m_format_ctx->pb = pb;

    AVInputFormat * infmt = nullptr;

#ifdef USE_LIBVCD
    if (m_virtualfile->m_type == VIRTUALTYPE_VCD)
    {
        Logging::debug(filename(), "Forcing mpeg format for VCD source to avoid misdetections.");
        infmt = av_find_input_format("mpeg");
    }
#endif // USE_LIBVCD
#ifdef USE_LIBDVD
    if (m_virtualfile->m_type == VIRTUALTYPE_DVD)
    {
        Logging::debug(filename(), "Forcing mpeg format for DVD source to avoid misdetections.");
        infmt = av_find_input_format("mpeg");
    }
#endif // USE_LIBDVD
#ifdef USE_LIBBLURAY
    if (m_virtualfile->m_type == VIRTUALTYPE_BLURAY)
    {
        Logging::debug(filename(), "Forcing mpegts format for Bluray source to avoid misdetections.");
        infmt = av_find_input_format("mpegts");
    }
#endif // USE_LIBBLURAY

    // Open the input file to read from it.
    ret = avformat_open_input(&m_in.m_format_ctx, filename(), infmt, &opt);
    if (ret < 0)
    {
        Logging::error(filename(), "Could not open input file (error '%1').", ffmpeg_geterror(ret).c_str());
        return ret;
    }

    m_in.m_filetype = get_filetype_from_list(m_in.m_format_ctx->iformat->name);

    ret = av_dict_set_with_check(&opt, "scan_all_pmts", nullptr, AV_DICT_MATCH_CASE, filename());
    if (ret < 0)
    {
        return ret;
    }

    AVDictionaryEntry * t = av_dict_get(opt, "", nullptr, AV_DICT_IGNORE_SUFFIX);
    if (t != nullptr)
    {
        Logging::error(filename(), "Option %1 not found.", t->key);
        return (EOF); // Couldn't open file
    }

#if HAVE_AV_FORMAT_INJECT_GLOBAL_SIDE_DATA
    av_format_inject_global_side_data(m_in.m_format_ctx);
#endif

    // Get information on the input file (number of streams etc.).
    ret = avformat_find_stream_info(m_in.m_format_ctx, nullptr);
    if (ret < 0)
    {
        Logging::error(filename(), "Could not find stream info (error '%1').", ffmpeg_geterror(ret).c_str());
        return ret;
    }

#ifdef USE_LIBDVD
    if (m_virtualfile->m_type == VIRTUALTYPE_DVD)
    {
        // FFmpeg API calculcates a wrong duration, so use value from IFO
        m_in.m_format_ctx->duration = m_fileio->duration();
    }
#endif // USE_LIBDVD
#ifdef USE_LIBBLURAY
    if (m_virtualfile->m_type == VIRTUALTYPE_BLURAY)
    {
        // FFmpeg API calculcates a wrong duration, so use value from Bluray directory
        m_in.m_format_ctx->duration = m_fileio->duration();
    }
#endif // USE_LIBBLURAY

    m_virtualfile->m_duration = m_in.m_format_ctx->duration;

    // Open best match video codec
    ret = open_bestmatch_decoder(&m_in.m_video.m_codec_ctx, &m_in.m_video.m_stream_idx, AVMEDIA_TYPE_VIDEO);
    if (ret < 0 && ret != AVERROR_STREAM_NOT_FOUND)    // AVERROR_STREAM_NOT_FOUND is not an error
    {
        Logging::error(filename(), "Failed to open video codec (error '%1').", ffmpeg_geterror(ret).c_str());
        return ret;
    }

    if (m_in.m_video.m_stream_idx >= 0)
    {
        // We have a video stream
        //*** @todo: Do this somewhere else? */
        // Check to see if encoder hardware acceleration is both requested and supported by codec.
        std::string hw_encoder_codec_name;
        if (!get_hw_encoder_name(m_current_format->video_codec_id(), &hw_encoder_codec_name))
        {
            // API supports hardware frame buffers
            m_hwaccel_enable_enc_buffering = (params.m_hwaccel_enc_device_type != AV_HWDEVICE_TYPE_NONE);
        }

        if (m_hwaccel_enable_enc_buffering)
        {
            // Hardware buffers available, enabling encoder hardware accceleration.
            Logging::info(filename(), "Hardware encoder frame buffering %1 enabled.", get_hwaccel_API_text(params.m_hwaccel_enc_API).c_str());
            ret = hwdevice_ctx_create(&m_hwaccel_enc_device_ctx, params.m_hwaccel_enc_device_type, params.m_hwaccel_enc_device);
            if (ret < 0)
            {
                Logging::error(filename(), "Failed to create a %1 device for encoding (error %2).", get_hwaccel_API_text(params.m_hwaccel_enc_API).c_str(), ffmpeg_geterror(ret).c_str());
                return ret;
            }
            Logging::debug(filename(), "Hardware encoder acceleration and frame buffering active using codec '%1'.", hw_encoder_codec_name.c_str());
        }
        else if (params.m_hwaccel_enc_device_type != AV_HWDEVICE_TYPE_NONE)
        {
            // No hardware acceleration, fallback to software,
            Logging::debug(filename(), "Hardware encoder frame buffering %1 not suported by codec '%2'. Falling back to software encoder.", get_hwaccel_API_text(params.m_hwaccel_enc_API).c_str(), get_codec_name(m_in.m_video.m_codec_ctx->codec_id, true));
        }
        else if (!hw_encoder_codec_name.empty())
        {
            // No frame buffering (e.g. OpenMAX or MMAL), but hardware acceleration possible.
            Logging::debug(filename(), "Hardware encoder acceleration active using codec '%1'.", hw_encoder_codec_name.c_str());
        }

        m_in.m_video.m_stream               = m_in.m_format_ctx->streams[m_in.m_video.m_stream_idx];

#ifdef USE_LIBDVD
        if (m_virtualfile->m_type == VIRTUALTYPE_DVD)
        {
            // FFmpeg API calculcates a wrong duration, so use value from IFO
            m_in.m_video.m_stream->duration = av_rescale_q(m_in.m_format_ctx->duration, av_get_time_base_q(), m_in.m_video.m_stream->time_base);
        }
#endif // USE_LIBDVD
#ifdef USE_LIBBLURAY
        if (m_virtualfile->m_type == VIRTUALTYPE_BLURAY)
        {
            // FFmpeg API calculcates a wrong duration, so use value from Bluray
            m_in.m_video.m_stream->duration = av_rescale_q(m_in.m_format_ctx->duration, av_get_time_base_q(), m_in.m_video.m_stream->time_base);
        }
#endif // USE_LIBBLURAY

        video_info(false, m_in.m_format_ctx, m_in.m_video.m_stream);

        m_is_video = is_video();

#ifdef AV_CODEC_CAP_TRUNCATED
        if (m_in.m_video.m_codec_ctx->codec->capabilities & AV_CODEC_CAP_TRUNCATED)
        {
            m_in.m_video.m_codec_ctx->flags|= AV_CODEC_FLAG_TRUNCATED; // we do not send complete frames
        }
#else
#warning "Your FFMPEG distribution is missing AV_CODEC_CAP_TRUNCATED flag. Probably requires fixing!"
#endif
    }

    // Open best match audio codec
    ret = open_bestmatch_decoder(&m_in.m_audio.m_codec_ctx, &m_in.m_audio.m_stream_idx, AVMEDIA_TYPE_AUDIO);
    if (ret < 0 && ret != AVERROR_STREAM_NOT_FOUND)    // AVERROR_STREAM_NOT_FOUND is not an error
    {
        Logging::error(filename(), "Failed to open audio codec (error '%1').", ffmpeg_geterror(ret).c_str());
        return ret;
    }

    if (m_in.m_audio.m_stream_idx >= 0)
    {
        // We have an audio stream
        m_in.m_audio.m_stream = m_in.m_format_ctx->streams[m_in.m_audio.m_stream_idx];

#ifdef USE_LIBDVD
        if (m_virtualfile->m_type == VIRTUALTYPE_DVD)
        {
            // FFmpeg API calculcates a wrong duration, so use value from IFO
            m_in.m_audio.m_stream->duration = av_rescale_q(m_in.m_format_ctx->duration, av_get_time_base_q(), m_in.m_audio.m_stream->time_base);
        }
#endif // USE_LIBDVD
#ifdef USE_LIBBLURAY
        if (m_virtualfile->m_type == VIRTUALTYPE_BLURAY)
        {
            // FFmpeg API calculcates a wrong duration, so use value from Bluray directory
            m_in.m_audio.m_stream->duration = av_rescale_q(m_in.m_format_ctx->duration, av_get_time_base_q(), m_in.m_audio.m_stream->time_base);
        }
#endif // USE_LIBBLURAY

        audio_info(false, m_in.m_format_ctx, m_in.m_audio.m_stream);
    }

    if (m_in.m_audio.m_stream_idx == -1 && m_in.m_video.m_stream_idx == -1)
    {
        Logging::error(filename(), "File contains neither a video nor an audio stream.");
        return AVERROR(EINVAL);
    }

    // Predict size of transcoded file as exact as possible
    m_virtualfile->m_predicted_size = calculate_predicted_filesize();

    // Calculate number or video frames in file based on duration and frame rate
    if (m_in.m_video.m_stream != nullptr && m_in.m_video.m_stream->avg_frame_rate.den)
    {
        // Number of frames: should be quite accurate
        m_virtualfile->m_video_frame_count = static_cast<uint32_t>(av_rescale_q(m_in.m_video.m_stream->duration, m_in.m_video.m_stream->time_base, av_inv_q(m_in.m_video.m_stream->avg_frame_rate)));
    }

    // Make sure this is set, although should already have happened
    m_virtualfile->m_format_idx = params.guess_format_idx(filename());

    // Unfortunately it is too late to do this here, the filename has already been selected and cannot be changed.
    //if (!params.smart_transcode())
    //{
    //    // Not smart encoding: use first format (video file)
    //    m_virtualfile->m_format_idx = 0;
    //}
    //else
    //{
    //    // Smart transcoding
    //    if (m_is_video)
    //    {
    //        // Is a video: use first format (video file)
    //        m_virtualfile->m_format_idx = 0;

    //        Logging::debug(filename(), "Smart transcode: using video format.");
    //    }
    //    else
    //    {
    //        // For audio only, use second format (audio only file)
    //        m_virtualfile->m_format_idx = 1;

    //        Logging::debug(filename(), "Smart transcode: using audio format.");
    //    }
    //}

    // Open album art streams if present and supported by both source and target
    if (!params.m_noalbumarts && m_in.m_audio.m_stream != nullptr &&
            supports_albumart(m_in.m_filetype) && supports_albumart(get_filetype(m_current_format->desttype())))
    {
        Logging::trace(filename(), "Processing album arts.");

        for (int stream_idx = 0; stream_idx < static_cast<int>(m_in.m_format_ctx->nb_streams); stream_idx++)
        {
            AVStream *input_stream = m_in.m_format_ctx->streams[stream_idx];
            AVCodecID codec_id;

            codec_id = CODECPAR(input_stream)->codec_id;

            if (is_album_art(codec_id))
            {
                STREAMREF streamref;
                AVCodecContext * input_codec_ctx;

                ret = open_decoder(&input_codec_ctx, stream_idx, nullptr, AVMEDIA_TYPE_VIDEO);
                if (ret < 0)
                {
                    Logging::error(filename(), "Failed to open album art codec (error '%1').", ffmpeg_geterror(ret).c_str());
                    return ret;
                }

                streamref.m_codec_ctx  = input_codec_ctx;
                streamref.m_stream     = input_stream;
                streamref.m_stream_idx = input_stream->index;

                m_in.m_album_art.push_back(streamref);
            }
        }
    }

    return 0;
}

bool FFmpeg_Transcoder::can_copy_stream(const AVStream *stream) const
{
    if (params.m_autocopy == AUTOCOPY_OFF)
    {
        // Auto copy disabled
        return false;
    }

    if (stream == nullptr)
    {
        // Should normally not happen: Input stream stream unknown, no way to check - no auto copy
        return false;
    }

    if ((params.m_autocopy == AUTOCOPY_MATCH || params.m_autocopy == AUTOCOPY_MATCHLIMIT))
    {
        // Any codec supported by output format OK
        AVOutputFormat* oformat = av_guess_format(nullptr, destname(), nullptr);
        if (oformat->codec_tag == nullptr ||
                av_codec_get_tag(oformat->codec_tag, CODECPAR(stream)->codec_id) <= 0)
        {
            // Codec not supported - no auto copy
            return false;
        }
    }
    else if ((params.m_autocopy == AUTOCOPY_STRICT || params.m_autocopy == AUTOCOPY_STRICTLIMIT))
    {
        // Output codec must strictly match
        if (CODECPAR(stream)->codec_id != m_current_format->audio_codec_id())
        {
            // Different codecs - no auto copy
            return false;
        }
    }

    if (params.m_autocopy == AUTOCOPY_MATCHLIMIT || params.m_autocopy == AUTOCOPY_STRICTLIMIT)
    {
        BITRATE orig_bit_rate = (CODECPAR(stream)->bit_rate != 0) ? CODECPAR(stream)->bit_rate : m_in.m_format_ctx->bit_rate;
        if (get_output_bit_rate(orig_bit_rate, params.m_audiobitrate))
        {
            // Bit rate changed, no auto copy
            Logging::info(destname(), "Bit rate changed, no auto copy possible.");
            return false;
        }
    }

    return true;
}

int FFmpeg_Transcoder::open_output_file(Buffer *buffer)
{
    assert(buffer != nullptr);

    get_destname(&m_out.m_filename, m_in.m_filename);

    m_out.m_filetype    = m_current_format->filetype();

    Logging::debug(destname(), "Opening output file.");

    if (!is_frameset())
    {
        // Not a frame set, open regular buffer
        return open_output(buffer);
    }
    else
    {
        Logging::debug(destname(), "Opening frame set type '%1'.", m_current_format->desttype().c_str());

        // Open frame set buffer
        return open_output_frame_set(buffer);
    }
}

int FFmpeg_Transcoder::open_bestmatch_decoder(AVCodecContext **avctx, int *stream_idx, AVMediaType type)
{
    AVCodec *input_codec = NULL;
    int ret;

    ret = av_find_best_stream(m_in.m_format_ctx, type, INVALID_STREAM, INVALID_STREAM, &input_codec, 0);
    if (ret < 0)
    {
        if (ret != AVERROR_STREAM_NOT_FOUND)    // Not an error
        {
            Logging::error(filename(), "Could not find %1 stream in input file (error '%2').", get_media_type_string(type), ffmpeg_geterror(ret).c_str());
        }
        return ret;
    }

    *stream_idx = ret;

    return open_decoder(avctx, *stream_idx, input_codec, type);
}

AVPixelFormat FFmpeg_Transcoder::get_hw_pix_fmt(AVCodec *codec, AVHWDeviceType dev_type, bool use_frames_ctx) const
{
    AVPixelFormat hw_pix_fmt = AV_PIX_FMT_NONE;
    int method = use_frames_ctx ? AV_CODEC_HW_CONFIG_METHOD_HW_FRAMES_CTX : AV_CODEC_HW_CONFIG_METHOD_HW_DEVICE_CTX;

    if (codec != nullptr)
    {
        for (int i = 0;; i++)
        {
            const AVCodecHWConfig *config = avcodec_get_hw_config(codec, i);
            if (!config)
            {
                Logging::error(filename(), "%1 '%2' does not support device type %3.\n", av_codec_is_encoder(codec) ? "Encoder" : "Decoder", codec->name, hwdevice_get_type_name(dev_type));
                break;
            }

            if ((config->methods & method) && (config->device_type == dev_type))
            {
                hw_pix_fmt = config->pix_fmt;
                Logging::info(filename(), "%1 '%2' requests %3 for device type %4.\n", av_codec_is_encoder(codec) ? "Encoder" : "Decoder", codec->name, av_get_pix_fmt_name(hw_pix_fmt), hwdevice_get_type_name(dev_type));
                break;
            }
        }
    }

    return hw_pix_fmt;
}

int FFmpeg_Transcoder::open_decoder(AVCodecContext **avctx, int stream_idx, AVCodec *input_codec, AVMediaType type)
{
    AVCodecContext *input_codec_ctx     = nullptr;
    AVStream *      input_stream        = nullptr;
    AVDictionary *  opt                 = nullptr;
    AVCodecID       codec_id            = AV_CODEC_ID_NONE;
    int ret;

    input_stream = m_in.m_format_ctx->streams[stream_idx];

    // Init the decoders, with or without reference counting
    // av_dict_set_with_check(&opt, "refcounted_frames", refcount ? "1" : "0", 0);

#if LAVF_DEP_AVSTREAM_CODEC
    // allocate a new decoding context
    input_codec_ctx = avcodec_alloc_context3(nullptr);
    if (input_codec_ctx == nullptr)
    {
        Logging::error(filename(), "Could not allocate a decoding context.");
        return AVERROR(ENOMEM);
    }

    // initialise the stream parameters with demuxer information
    ret = avcodec_parameters_to_context(input_codec_ctx, input_stream->codecpar);
    if (ret < 0)
    {
        return ret;
    }

    codec_id = input_stream->codecpar->codec_id;
#else
    input_codec_ctx = input_stream->codec;

    codec_id = input_codec_ctx->codec_id;
#endif

    if (type == AVMEDIA_TYPE_VIDEO)
    {
        // Decide whether to use a hardware decoder

        // Check to see if decoder hardware acceleration is both requested and supported by codec.
        std::string hw_decoder_codec_name;
        if (!get_hw_decoder_name(input_codec_ctx->codec_id, &hw_decoder_codec_name))
        {
            m_hwaccel_enable_dec_buffering = (params.m_hwaccel_dec_device_type != AV_HWDEVICE_TYPE_NONE);
            /**
              * @todo: HACK! This is probably a stupid way to handle the problem:
              * On my systems, H264 files with "acv1" flavour (Advanced Video Coding)
              * won't decode in hardware. Thus, if a file contains that mark, we have
              * to fall back to software.
              * I suppose that we'd better check back into the capabilities of the
              * underlying hardware and use this information instead, as different
              * hardware may have different capabilities and fail on formats that my
              * system happily decodes...
              */
            if (m_hwaccel_enable_dec_buffering)
            {
                std::string fourcc2str;
                fourcc_make_string(&fourcc2str, input_codec_ctx->codec_tag);
                if (!fourcc2str.compare("avc1"))
                {
                    Logging::info(filename(), "Unable to decode '%1' in hardware. Falling back to software.", fourcc2str.c_str());

                    m_hwaccel_enable_dec_buffering = false;
                }
            }
        }

        if (m_hwaccel_enable_dec_buffering)
        {
            m_dec_hw_pix_fmt = get_hw_pix_fmt(input_codec, params.m_hwaccel_dec_device_type, false);

            // Hardware buffers available, enabling decoder hardware acceleration.
            Logging::info(filename(), "Hardware decoder frame buffering %1 enabled.", get_hwaccel_API_text(params.m_hwaccel_dec_API).c_str());
            ret = hwdevice_ctx_create(&m_hwaccel_dec_device_ctx, params.m_hwaccel_dec_device_type, params.m_hwaccel_dec_device);
            if (ret < 0)
            {
                Logging::error(filename(), "Failed to create a %1 device for decoding (error %2).", get_hwaccel_API_text(params.m_hwaccel_dec_API).c_str(), ffmpeg_geterror(ret).c_str());
                return ret;
            }
            Logging::debug(filename(), "Hardware decoder acceleration and frame buffering active using codec '%1'.", hw_decoder_codec_name.c_str());
        }
        else if (params.m_hwaccel_dec_device_type != AV_HWDEVICE_TYPE_NONE)
        {
            // No hardware acceleration, fallback to software,
            Logging::debug(filename(), "Hardware decoder frame buffering %1 not suported by codec '%2'. Falling back to software decoder.", get_hwaccel_API_text(params.m_hwaccel_dec_API).c_str(), get_codec_name(input_codec_ctx->codec_id, true));
        }
        else if (!hw_decoder_codec_name.empty())
        {
            // No frame buffering (e.g. OpenMAX or MMAL), but hardware acceleration possible.
            Logging::debug(filename(), "Hardware decoder acceleration active using codec '%1'.", hw_decoder_codec_name.c_str());
        }

        if (m_hwaccel_enable_dec_buffering)
        {
            ret = hwdevice_ctx_add_ref(input_codec_ctx);
            if (ret < 0)
            {
                return ret;
            }
        }
    }

    if (input_codec == nullptr)
    {
        // Find a decoder for the stream.
        //std::string codec_name;
        //if (get_hw_decoder_name(codec_id, &codec_name))
        //{
        // find the encoder
        input_codec = avcodec_find_decoder(codec_id);

        if (input_codec == nullptr)
        {
            Logging::error(filename(), "Failed to find %1 input codec '%2'.", get_media_type_string(type), avcodec_get_name(codec_id));
            return AVERROR(EINVAL);
        }
        //}
        //else
        //{
        //    input_codec = avcodec_find_decoder_by_name(codec_name.c_str());

        //    if (input_codec == nullptr)
        //    {
        //        Logging::error(filename(), "Could not find decoder '%1'.", codec_name);
        //        return AVERROR(EINVAL);
        //    }

        //    Logging::info(filename(), "Hardware decoder acceleration enabled. Codec '%1'.", input_codec->name);
        //}
    }

    input_codec_ctx->codec_id = input_codec->id;

    //input_codec_ctx->time_base = input_stream->time_base;

    ret = avcodec_open2(input_codec_ctx, input_codec, &opt);

    av_dict_free(&opt);

    if (ret < 0)
    {
        Logging::error(filename(), "Failed to open %1 input codec for stream #%1 (error '%2').", get_media_type_string(type), input_stream->index, ffmpeg_geterror(ret).c_str());
        return ret;
    }

    Logging::debug(filename(), "Opened input codec for stream #%1: %2", input_stream->index, get_codec_name(codec_id, true));

    *avctx = input_codec_ctx;

    return 0;
}

int FFmpeg_Transcoder::open_output_frame_set(Buffer *buffer)
{
    AVCodec *       output_codec        = nullptr;
    AVCodecContext *output_codec_ctx    = nullptr;
    int ret = 0;

    m_buffer            = buffer;
    {
        std::lock_guard<std::recursive_mutex> lck (m_mutex);
        while (m_seek_to_fifo.size())
        {
            m_seek_to_fifo.pop();
        }
    }
    m_have_seeked       = false;

    output_codec = avcodec_find_encoder(m_current_format->video_codec_id());
    if (output_codec == nullptr)
    {
        Logging::error(destname(), "Codec not found");
        return AVERROR(EINVAL);
    }

    output_codec_ctx = avcodec_alloc_context3(output_codec);
    if (output_codec_ctx == nullptr)
    {
        Logging::error(destname(), "Could not allocate video codec context");
        return AVERROR(ENOMEM);
    }

    output_codec_ctx->bit_rate             = 400000;   /**  @todo Make frame image compression rate command line settable */
    output_codec_ctx->width                = m_in.m_video.m_codec_ctx->width;
    output_codec_ctx->height               = m_in.m_video.m_codec_ctx->height;
    output_codec_ctx->time_base            = {1, 25};

    const AVPixFmtDescriptor *dst_desc = av_pix_fmt_desc_get(m_in.m_video.m_codec_ctx->pix_fmt);
    int loss = 0;

    output_codec_ctx->pix_fmt = avcodec_find_best_pix_fmt_of_list(output_codec->pix_fmts, m_in.m_video.m_codec_ctx->pix_fmt, dst_desc->flags & AV_PIX_FMT_FLAG_ALPHA, &loss);

    if (output_codec_ctx->pix_fmt == AV_PIX_FMT_NONE)
    {
        // No best match found, use default
        switch (m_current_format->video_codec_id())
        {
        case AV_CODEC_ID_MJPEG:
        {
            output_codec_ctx->pix_fmt   = AV_PIX_FMT_YUVJ444P;
            break;
        }
        case AV_CODEC_ID_PNG:
        {
            output_codec_ctx->pix_fmt   = AV_PIX_FMT_RGB24;
            break;
        }
        case AV_CODEC_ID_BMP:
        {
            output_codec_ctx->pix_fmt   = AV_PIX_FMT_BGR24;
            break;
        }
        default:
        {
            assert(false);
            break;
        }
        }
        Logging::debug(destname(), "No best match output pixel format found, using default: %1", get_pix_fmt_name(output_codec_ctx->pix_fmt).c_str());
    }
    else
    {
        Logging::debug(destname(), "Output pixel format: %1", get_pix_fmt_name(output_codec_ctx->pix_fmt).c_str());
    }

    //codec_context->sample_aspect_ratio  = frame->sample_aspect_ratio;
    //codec_context->sample_aspect_ratio  = m_in.m_video.m_codec_ctx->sample_aspect_ratio;

    ret = avcodec_open2(output_codec_ctx, output_codec, nullptr);
    if (ret < 0)
    {
        Logging::error(destname(), "Could not open image codec.");
        return ret;
    }

    // Initialise pixel format conversion and rescaling if necessary
    get_pix_formats(&m_in.m_pix_fmt, &m_out.m_pix_fmt, output_codec_ctx);

    ret = init_rescaler(m_in.m_pix_fmt, CODECPAR(m_in.m_video.m_stream)->width, CODECPAR(m_in.m_video.m_stream)->height, m_out.m_pix_fmt, output_codec_ctx->width, output_codec_ctx->height);
    if (ret < 0)
    {
        return ret;
    }

    if (params.m_deinterlace)
    {
        ret = init_deinterlace_filters(output_codec_ctx, m_in.m_pix_fmt, m_in.m_video.m_stream->avg_frame_rate, m_in.m_video.m_stream->time_base);
        if (ret < 0)
        {
            return ret;
        }
    }

    m_out.m_video.m_codec_ctx               = output_codec_ctx;
    m_out.m_video.m_stream_idx              = -1;
    m_out.m_video.m_stream                  = nullptr;

    // No audio
    m_out.m_audio.m_codec_ctx               = nullptr;
    m_out.m_audio.m_stream_idx              = -1;
    m_out.m_audio.m_stream                  = nullptr;

    // Open for read/write
    if (!buffer->open_file(0, CACHE_FLAG_RW))
    {
        return AVERROR(EPERM);
    }

    // Pre-allocate the predicted file size to reduce memory reallocations
    size_t buffsize = 600 * 1024  * 1024 /*predicted_filesize() * m_video_frame_count*/;
    if (buffer->size() < buffsize && !buffer->reserve(buffsize))
    {
        int _errno = errno;
        Logging::error(filename(), "Error pre-allocating %1 bytes buffer: (%2) %3", buffsize, errno, strerror(errno));
        return AVERROR(_errno);
    }

    return 0;
}

int FFmpeg_Transcoder::open_output(Buffer *buffer)
{
    int ret = 0;

    m_buffer            = buffer;

    if (!m_out.m_video_pts && is_hls())
    {
        m_current_segment = 1;
        Logging::info(destname(), "Starting HLS segment no. %1.", m_current_segment);
    }

    // Open the output file for writing. If buffer == nullptr continue using existing buffer.
    ret = open_output_filestreams(buffer);
    if (ret)
    {
        return ret;
    }

    if (m_out.m_audio.m_stream_idx > -1)
    {
        audio_info(true, m_out.m_format_ctx, m_out.m_audio.m_stream);

        if (m_out.m_audio.m_codec_ctx != nullptr)
        {
            // If not just copying the stream, initialise the FIFO buffer to store audio samples to be encoded.
            ret = init_fifo();
            if (ret)
            {
                return ret;
            }
        }
    }

    if (m_out.m_video.m_stream_idx > -1)
    {
        video_info(true, m_out.m_format_ctx, m_out.m_video.m_stream);
    }

    // Open for read/write
    if (!buffer->open_file(0, CACHE_FLAG_RW))
    {
        return AVERROR(EPERM);
    }

    // Pre-allocate the predicted file size to reduce memory reallocations
    size_t buffsize = predicted_filesize();
    if (buffer->size() < buffsize && !buffer->reserve(buffsize))
    {
        int _errno = errno;
        Logging::error(filename(), "Error pre-allocating %1 bytes buffer: (%2) %3", buffsize, errno, strerror(errno));
        return AVERROR(_errno);
    }

    return process_output();
}

int FFmpeg_Transcoder::process_output()
{
    // Process metadata. The decoder will call the encoder to set appropriate
    // tag values for the output file.
    int ret = process_metadata();
    if (ret)
    {
        return ret;
    }

    // Write the header of the output file container.
    ret = write_output_file_header();
    if (ret)
    {
        return ret;
    }

    // Process album arts: copy all from source file to target.
    return process_albumarts();
}

bool FFmpeg_Transcoder::get_output_sample_rate(int input_sample_rate, int max_sample_rate, int *output_sample_rate /*= nullptr*/)
{
    if (input_sample_rate > max_sample_rate)
    {
        if (output_sample_rate != nullptr)
        {
            *output_sample_rate = max_sample_rate;
        }
        return true;
    }
    else
    {
        if (output_sample_rate != nullptr)
        {
            *output_sample_rate = input_sample_rate;
        }
        return false;
    }
}

bool FFmpeg_Transcoder::get_output_bit_rate(BITRATE input_bit_rate, BITRATE max_bit_rate, BITRATE * output_bit_rate /*= nullptr*/)
{
    if (input_bit_rate > max_bit_rate)
    {
        if (output_bit_rate != nullptr)
        {
            *output_bit_rate = max_bit_rate;
        }
        return true;
    }
    else
    {
        if (output_bit_rate != nullptr)
        {
            *output_bit_rate = input_bit_rate;
        }
        return false;
    }
}

bool FFmpeg_Transcoder::get_aspect_ratio(int width, int height, const AVRational & sar, AVRational *ar) const
{
    // Try to determine display aspect ratio
    AVRational dar;
    ::av_reduce(&dar.num, &dar.den,
                width  * sar.num,
                height * sar.den,
                1024 * 1024);

    ar->num = ar->den = 0;

    if (dar.num && dar.den)
    {
        *ar = dar;
    }

    // If that fails, try sample aspect ratio instead
    if (!ar->den && sar.num != 0 && sar.den != 0)
    {
        *ar = sar;
    }

    // If even that fails, try to use video size
    if (!ar->den && height)
    {
        ar->num = width;
        ar->den = height;
    }

    if (!ar->den)
    {
        // Return false if all above failed
        return false;
    }

    ::av_reduce(&ar->num, &ar->den,
                ar->num,
                ar->den,
                1024 * 1024);

    return true;
}

bool FFmpeg_Transcoder::get_video_size(int *output_width, int *output_height) const
{
    if (!params.m_videowidth && !params.m_videoheight)
    {
        // No options, leave as is
        return false;
    }

    int input_width     = CODECPAR(m_in.m_video.m_stream)->width;
    int input_height    = CODECPAR(m_in.m_video.m_stream)->height;
    AVRational sar      = CODECPAR(m_in.m_video.m_stream)->sample_aspect_ratio;

    if (params.m_videowidth && params.m_videoheight)
    {
        // Both width/source set. May look strange, but this is an order...
        *output_width   = params.m_videowidth;
        *output_height  = params.m_videoheight;
    }
    else if (params.m_videowidth)
    {
        // Only video width
        AVRational ar;

        *output_width      = params.m_videowidth;

        if (!get_aspect_ratio(input_width, input_height, sar, &ar))
        {
            *output_height = input_height;
        }
        else
        {
            *output_height = static_cast<int>(params.m_videowidth / av_q2d(ar));
            *output_height &= ~(static_cast<int>(0x1)); // height must be multiple of 2
        }
    }
    else //if (params.m_videoheight)
    {
        // Only video height
        AVRational ar;

        if (!get_aspect_ratio(input_width, input_height, sar, &ar))
        {
            *output_width  = input_width;
        }
        else
        {
            *output_width  = static_cast<int>(params.m_videoheight / av_q2d(ar));
            *output_width  &= ~(static_cast<int>(0x1)); // width must be multiple of 2
        }
        *output_height     = params.m_videoheight;
    }

    return (input_width > *output_width || input_height > *output_height);
}

int FFmpeg_Transcoder::update_codec(void *opt, LPCPROFILE_OPTION profile_option) const
{
    int ret = 0;

    if (profile_option == nullptr)
    {
        return 0;
    }

    for (LPCPROFILE_OPTION p = profile_option; p->m_key != nullptr; p++)
    {
        if ((m_hwaccel_enable_enc_buffering && p->m_options & OPT_SW_ONLY) || (!m_hwaccel_enable_enc_buffering && p->m_options & OPT_HW_ONLY))
        {
            continue;
        }

        Logging::trace(destname(), "Profile codec option -%1%2%3.", p->m_key, *p->m_value ? " " : "", p->m_value);

        ret = av_opt_set_with_check(opt, p->m_key, p->m_value, p->m_flags, destname());
        if (ret < 0)
        {
            break;
        }
    }
    return ret;
}

int FFmpeg_Transcoder::prepare_codec(void *opt, FILETYPE filetype) const
{
    int ret = 0;

    for (int n = 0; m_profile[n].m_profile != PROFILE_INVALID; n++)
    {
        if (m_profile[n].m_filetype == filetype && m_profile[n].m_profile == params.m_profile)
        {
            ret = update_codec(opt, m_profile[n].m_option_codec);
            break;
        }
    }

    return ret;
}

int FFmpeg_Transcoder::init_rescaler(AVPixelFormat in_pix_fmt, int in_width, int in_height, AVPixelFormat out_pix_fmt, int out_width, int out_height)
{
    if (in_pix_fmt != out_pix_fmt || in_width != out_width || in_height != out_height)
    {
        // Rescale image if required
        if (in_pix_fmt != out_pix_fmt)
        {
            Logging::trace(destname(), "Initialising pixel format conversion from %1 to %2.", get_pix_fmt_name(in_pix_fmt).c_str(), get_pix_fmt_name(out_pix_fmt).c_str());
        }

        if (in_width != out_width || in_height != out_height)
        {
            Logging::debug(destname(), "Rescaling video size from %1:%2 to %3:%4.",
                           in_width, in_height,
                           out_width, out_height);
        }

        m_sws_ctx = sws_getContext(
                    // Source settings
                    in_width,               // width
                    in_height,              // height
                    in_pix_fmt,             // format
                    // Target settings
                    out_width,              // width
                    out_height,             // height
                    out_pix_fmt,            // format
                    SWS_FAST_BILINEAR, nullptr, nullptr, nullptr);    // Maybe SWS_LANCZOS | SWS_ACCURATE_RND
        if (m_sws_ctx == nullptr)
        {
            Logging::error(destname(), "Could not allocate scaling/conversion context.");
            return AVERROR(ENOMEM);
        }
    }

    return 0;
}

int FFmpeg_Transcoder::add_stream(AVCodecID codec_id)
{
    AVCodecContext *output_codec_ctx    = nullptr;
    AVStream *      output_stream       = nullptr;
    AVCodec *       output_codec        = nullptr;
    AVDictionary *  opt                 = nullptr;
    int ret;

    std::string codec_name;

    if (get_hw_encoder_name(codec_id, &codec_name))
    {
        // find the encoder
        output_codec = avcodec_find_encoder(codec_id);

        if (output_codec == nullptr)
        {
            Logging::error(destname(), "Could not find encoder '%1'.", avcodec_get_name(codec_id));
            return AVERROR(EINVAL);
        }
    }
    else
    {
        output_codec = avcodec_find_encoder_by_name(codec_name.c_str());

        if (output_codec == nullptr)
        {
            Logging::error(destname(), "Could not find encoder '%1'.", codec_name.c_str());
            return AVERROR(EINVAL);
        }

        Logging::info(destname(), "Hardware encoder acceleration enabled. Codec '%1'.", output_codec->name);
    }

    output_stream = avformat_new_stream(m_out.m_format_ctx, output_codec);
    if (output_stream == nullptr)
    {
        Logging::error(destname(), "Could not allocate stream for encoder '%1'.",  avcodec_get_name(codec_id));
        return AVERROR(ENOMEM);
    }
    output_stream->id = static_cast<int>(m_out.m_format_ctx->nb_streams - 1);

#if FFMPEG_VERSION3 // Check for FFmpeg 3
    output_codec_ctx = avcodec_alloc_context3(output_codec);
    if (output_codec_ctx == nullptr)
    {
        Logging::error(destname(), "Could not alloc an encoding context.");
        return AVERROR(ENOMEM);
    }
#else
    output_codec_ctx = output_stream->codec;
#endif

    switch (output_codec->type)
    {
    case AVMEDIA_TYPE_AUDIO:
    {
        BITRATE orig_bit_rate;
        int orig_sample_rate;

        // Set the basic encoder parameters
        orig_bit_rate = (CODECPAR(m_in.m_audio.m_stream)->bit_rate != 0) ? CODECPAR(m_in.m_audio.m_stream)->bit_rate : m_in.m_format_ctx->bit_rate;
        if (get_output_bit_rate(orig_bit_rate, params.m_audiobitrate, &output_codec_ctx->bit_rate))
        {
            // Limit bit rate
            Logging::trace(destname(), "Limiting audio bit rate from %1 to %2.",
                           format_bitrate(orig_bit_rate).c_str(),
                           format_bitrate(output_codec_ctx->bit_rate).c_str());
        }

        if (params.m_audiochannels > 0 && m_in.m_audio.m_codec_ctx->channels > params.m_audiochannels)
        {
            Logging::trace(destname(), "Limiting audio channels from %1 to %2.",
                           m_in.m_audio.m_codec_ctx->channels,
                           params.m_audiochannels);
            output_codec_ctx->channels         = params.m_audiochannels;
        }
        else
        {
            output_codec_ctx->channels          = m_in.m_audio.m_codec_ctx->channels;
        }

        output_codec_ctx->channel_layout        = static_cast<uint64_t>(av_get_default_channel_layout(output_codec_ctx->channels));
        output_codec_ctx->sample_rate           = m_in.m_audio.m_codec_ctx->sample_rate;
        orig_sample_rate                        = m_in.m_audio.m_codec_ctx->sample_rate;
        if (get_output_sample_rate(CODECPAR(m_in.m_audio.m_stream)->sample_rate, params.m_audiosamplerate, &output_codec_ctx->sample_rate))
        {
            // Limit sample rate
            Logging::trace(destname(), "Limiting audio sample rate from %1 to %2.",
                           format_samplerate(orig_sample_rate).c_str(),
                           format_samplerate(output_codec_ctx->sample_rate).c_str());
            orig_sample_rate = output_codec_ctx->sample_rate;
        }

        if (output_codec->supported_samplerates != nullptr)
        {
            // Go through supported sample rates and adjust if necessary
            bool supported = false;

            for (int n = 0; output_codec->supported_samplerates[n] != 0; n++)
            {
                if (output_codec->supported_samplerates[n] == output_codec_ctx->sample_rate)
                {
                    // Is supported
                    supported = true;
                    break;
                }
            }

            if (!supported)
            {
                int min_samplerate = 0;
                int max_samplerate = INT_MAX;

                // Find next lower sample rate in probably unsorted list
                for (int n = 0; output_codec->supported_samplerates[n] != 0; n++)
                {
                    if (min_samplerate <= output_codec->supported_samplerates[n] && output_codec_ctx->sample_rate >= output_codec->supported_samplerates[n])
                    {
                        min_samplerate = output_codec->supported_samplerates[n];
                    }
                }

                // Find next higher sample rate in probably unsorted list
                for (int n = 0; output_codec->supported_samplerates[n] != 0; n++)
                {
                    if (max_samplerate >= output_codec->supported_samplerates[n] && output_codec_ctx->sample_rate <= output_codec->supported_samplerates[n])
                    {
                        max_samplerate = output_codec->supported_samplerates[n];
                    }
                }

                if (min_samplerate != 0 && max_samplerate != INT_MAX)
                {
                    // set to nearest value
                    if (output_codec_ctx->sample_rate - min_samplerate < max_samplerate - output_codec_ctx->sample_rate)
                    {
                        output_codec_ctx->sample_rate = min_samplerate;
                    }
                    else
                    {
                        output_codec_ctx->sample_rate = max_samplerate;
                    }
                }
                else if (min_samplerate != 0)
                {
                    // No higher sample rate, use next lower
                    output_codec_ctx->sample_rate = min_samplerate;
                }
                else if (max_samplerate != INT_MAX)
                {
                    // No lower sample rate, use higher lower
                    output_codec_ctx->sample_rate = max_samplerate;
                }
                else
                {
                    // Should never happen... There must at least be one.
                    Logging::error(destname(), "Audio sample rate to %1 not supported by codec.", format_samplerate(output_codec_ctx->sample_rate).c_str());
                    return AVERROR(EINVAL);
                }

                Logging::debug(destname(), "Changed audio sample rate from %1 to %2 because requested value is not supported by codec.",
                               format_samplerate(orig_sample_rate).c_str(),
                               format_samplerate(output_codec_ctx->sample_rate).c_str());
            }
        }

        if (output_codec->sample_fmts != nullptr)
        {
            // Check if input sample format is supported and if so, use it (avoiding resampling)
            AVSampleFormat input_fmt_planar = av_get_planar_sample_fmt(m_in.m_audio.m_codec_ctx->sample_fmt);

            output_codec_ctx->sample_fmt        = AV_SAMPLE_FMT_NONE;

            for (const AVSampleFormat *sample_fmt = output_codec->sample_fmts; *sample_fmt != -1; sample_fmt++)
            {
                AVSampleFormat output_fmt_planar = av_get_planar_sample_fmt(*sample_fmt);

                if (*sample_fmt == m_in.m_audio.m_codec_ctx->sample_fmt ||
                        (input_fmt_planar != AV_SAMPLE_FMT_NONE &&
                         input_fmt_planar == output_fmt_planar))
                {
                    output_codec_ctx->sample_fmt    = *sample_fmt;
                    break;
                }
            }

            // If none of the supported formats match use the first supported
            if (output_codec_ctx->sample_fmt == AV_SAMPLE_FMT_NONE)
            {
                output_codec_ctx->sample_fmt    = output_codec->sample_fmts[0];
            }
        }
        else
        {
            // If suppported sample formats are unknown simply take input format and cross our fingers it works...
            output_codec_ctx->sample_fmt        = m_in.m_audio.m_codec_ctx->sample_fmt;
        }

        // Set the sample rate for the container.
        output_stream->time_base.den            = output_codec_ctx->sample_rate;
        output_stream->time_base.num            = 1;
        output_codec_ctx->time_base             = output_stream->time_base;

        //#if !FFMPEG_VERSION3 // Check for FFmpeg 3
        // set -strict -2 for aac (required for FFmpeg 2)
        av_dict_set_with_check(&opt, "strict", "-2", 0);

        // Allow the use of the experimental AAC encoder
        output_codec_ctx->strict_std_compliance = FF_COMPLIANCE_EXPERIMENTAL;
        //#endif

        // Set duration as hint for muxer
        if (m_in.m_audio.m_stream->duration != AV_NOPTS_VALUE)
        {
            output_stream->duration             = av_rescale_q(m_in.m_audio.m_stream->duration, m_in.m_audio.m_stream->time_base, output_stream->time_base);
        }
        else if (m_in.m_format_ctx->duration != AV_NOPTS_VALUE)
        {
            output_stream->duration             = av_rescale_q(m_in.m_format_ctx->duration, av_get_time_base_q(), output_stream->time_base);
        }

        //av_dict_set_int(&output_stream->metadata, "DURATION", output_stream->duration, AV_DICT_IGNORE_SUFFIX);

        // Save the encoder context for easier access later.
        m_out.m_audio.m_codec_ctx               = output_codec_ctx;
        // Save the stream index
        m_out.m_audio.m_stream_idx              = output_stream->index;
        // Save output audio stream for faster reference
        m_out.m_audio.m_stream                  = output_stream;
        break;
    }
    case AVMEDIA_TYPE_VIDEO:
    {
        BITRATE orig_bit_rate;

        if (m_hwaccel_enable_enc_buffering && m_hwaccel_enc_device_ctx != nullptr)
        {
            Logging::debug(destname(), "Hardware encoder init: Creating new hardware frame context for %1 encoder.", get_hwaccel_API_text(params.m_hwaccel_enc_API).c_str());

            m_enc_hw_pix_fmt = get_hw_pix_fmt(output_codec, params.m_hwaccel_enc_device_type, true);

            ret = hwframe_ctx_set(output_codec_ctx, m_in.m_video.m_codec_ctx, m_hwaccel_enc_device_ctx);
            if (ret < 0)
            {
                return ret;
            }
        }

        output_codec_ctx->codec_id = codec_id;

        // Set the basic encoder parameters
        orig_bit_rate = (CODECPAR(m_in.m_video.m_stream)->bit_rate != 0) ? CODECPAR(m_in.m_video.m_stream)->bit_rate : m_in.m_format_ctx->bit_rate;
        if (get_output_bit_rate(orig_bit_rate, params.m_videobitrate, &output_codec_ctx->bit_rate))
        {
            // Limit sample rate
            Logging::trace(destname(), "Limiting video bit rate from %1 to %2.",
                           format_bitrate(orig_bit_rate).c_str(),
                           format_bitrate(output_codec_ctx->bit_rate).c_str());
        }

        // output_codec_ctx->rc_min_rate = output_codec_ctx->bit_rate * 75 / 100;
        // output_codec_ctx->rc_max_rate = output_codec_ctx->bit_rate * 125 / 100;

        // output_codec_ctx->qmin = 1;
        // output_codec_ctx->qmax = 31;

        int width = 0;
        int height = 0;
        if (get_video_size(&width, &height))
        {
            Logging::trace(destname(), "Changing video size from %1/%2 to %3/%4.", output_codec_ctx->width, output_codec_ctx->height, width, height);
            output_codec_ctx->width             = width;
            output_codec_ctx->height            = height;
        }
        else
        {
            output_codec_ctx->width             = CODECPAR(m_in.m_video.m_stream)->width;
            output_codec_ctx->height            = CODECPAR(m_in.m_video.m_stream)->height;
        }

#if LAVF_DEP_AVSTREAM_CODEC
        video_stream_setup(output_codec_ctx, output_stream, m_in.m_video.m_codec_ctx, m_in.m_video.m_stream->avg_frame_rate, m_enc_hw_pix_fmt);
#else
        video_stream_setup(output_codec_ctx, output_stream, m_in.m_video.m_codec_ctx, m_in.m_video.m_stream->codec->framerate, m_enc_hw_pix_fmt);
#endif

        AVRational sample_aspect_ratio                      = CODECPAR(m_in.m_video.m_stream)->sample_aspect_ratio;

        if (output_codec_ctx->codec_id != AV_CODEC_ID_VP9)
        {
            output_codec_ctx->sample_aspect_ratio           = sample_aspect_ratio;
            CODECPAR(output_stream)->sample_aspect_ratio    = sample_aspect_ratio;
        }

        else
        {
            // WebM does not respect the aspect ratio and always uses 1:1 so we need to rescale "manually".
            /** @todo FFmpeg actually *can* transcode while presevering the SAR. Need to find out what I am doing wrong here... */

            output_codec_ctx->sample_aspect_ratio           = { 1, 1 };
            CODECPAR(output_stream)->sample_aspect_ratio    = { 1, 1 };

            // Make sure we do not zero width
            if (sample_aspect_ratio.num && sample_aspect_ratio.den)
            {
                output_codec_ctx->width                       = output_codec_ctx->width * sample_aspect_ratio.num / sample_aspect_ratio.den;
            }
            //output_codec_ctx->height                        *= sample_aspect_ratio.den;
        }

        // Set up optimisations
        switch (output_codec_ctx->codec_id)
        {
        case AV_CODEC_ID_H264:
        {
            ret = prepare_codec(output_codec_ctx->priv_data, m_out.m_filetype);
            if (ret < 0)
            {
                Logging::error(destname(), "Could not set profile for %1 output codec %2 (error '%3').", get_media_type_string(output_codec->type), get_codec_name(codec_id, false), ffmpeg_geterror(ret).c_str());
                return ret;
            }

            // Set constant rate factor to avoid getting huge result files
            // The default is 23, but values between 30..40 create properly sized results. Possible values are 0 (lossless) to 51 (very small but ugly results).
            //ret = av_opt_set(output_codec_ctx->priv_data, "crf", "36", AV_OPT_SEARCH_CHILDREN);
            //if (ret < 0)
            //{
            //    Logging::error(destname(), "Could not set 'crf' for %1 output codec %2 (error '%3').", get_media_type_string(output_codec->type), get_codec_name(codec_id, false), ffmpeg_geterror(ret).c_str());
            // 	return ret;
            //}

            if (m_hwaccel_enable_enc_buffering)
            {
                // From libavcodec/vaapi_encode.c:
                //
                // Rate control mode selection:
                // * If the user has set a mode explicitly with the rc_mode option,
                //   use it and fail if it is not available.
                // * If an explicit QP option has been set, use CQP.
                // * If the codec is CQ-only, use CQP.
                // * If the QSCALE avcodec option is set, use CQP.
                // * If bitrate and quality are both set, try QVBR.
                // * If quality is set, try ICQ, then CQP.
                // * If bitrate and maxrate are set and have the same value, try CBR.
                // * If a bitrate is set, try AVBR, then VBR, then CBR.
                // * If no bitrate is set, try ICQ, then CQP.

                //ret = av_opt_set(output_codec_ctx->priv_data, "rc_mode", "CQP", AV_OPT_SEARCH_CHILDREN);
                //if (ret < 0)
                //{
                //    Logging::error(destname(), "Could not set 'rc_mode=CQP' for %1 output codec %2 (error '%3').", get_media_type_string(output_codec->type), get_codec_name(codec_id, false), ffmpeg_geterror(ret).c_str());
                //    return ret;
                //}
                //ret = av_opt_set(output_codec_ctx->priv_data, "qp", "23", AV_OPT_SEARCH_CHILDREN);
                //if (ret < 0)
                //{
                //    Logging::error(destname(), "Could not set 'qp' for %1 output codec %2 (error '%3').", get_media_type_string(output_codec->type), get_codec_name(codec_id, false), ffmpeg_geterror(ret).c_str());
                //    return ret;
                //}
                output_codec_ctx->global_quality = 34;
            }

            // Avoid mismatches for H264 and profile
            uint8_t   *out_val;
            ret = av_opt_get(output_codec_ctx->priv_data, "profile", 0, &out_val);
            if (!ret)
            {
                if (!strcasecmp(reinterpret_cast<const char *>(out_val), "high"))
                {
                    switch (output_codec_ctx->pix_fmt)
                    {
                    case AV_PIX_FMT_YUYV422:
                    case AV_PIX_FMT_YUV422P:
                    case AV_PIX_FMT_YUVJ422P:
                    case AV_PIX_FMT_UYVY422:
                    case AV_PIX_FMT_YUV422P16LE:
                    case AV_PIX_FMT_YUV422P16BE:
                    case AV_PIX_FMT_YUV422P10BE:
                    case AV_PIX_FMT_YUV422P10LE:
                    case AV_PIX_FMT_YUV422P9BE:
                    case AV_PIX_FMT_YUV422P9LE:
                    case AV_PIX_FMT_YUVA422P9BE:
                    case AV_PIX_FMT_YUVA422P9LE:
                    case AV_PIX_FMT_YUVA422P10BE:
                    case AV_PIX_FMT_YUVA422P10LE:
                    case AV_PIX_FMT_YUVA422P16BE:
                    case AV_PIX_FMT_YUVA422P16LE:
                    case AV_PIX_FMT_NV16:
                    case AV_PIX_FMT_NV20LE:
                    case AV_PIX_FMT_NV20BE:
                    case AV_PIX_FMT_YVYU422:
                    case AV_PIX_FMT_YUVA422P:
                    case AV_PIX_FMT_YUV422P12BE:
                    case AV_PIX_FMT_YUV422P12LE:
                    case AV_PIX_FMT_YUV422P14BE:
                    case AV_PIX_FMT_YUV422P14LE:
                    {
                        ret = av_opt_set(output_codec_ctx->priv_data, "profile", "high422", 0);
                        if (ret < 0)
                        {
                            Logging::error(destname(), "Could not set profile=high422 for %1 output codec %2 (error '%3').", get_media_type_string(output_codec->type), get_codec_name(codec_id, false), ffmpeg_geterror(ret).c_str());
                            return ret;
                        }
                        break;
                    }
                    case AV_PIX_FMT_YUV444P:
                    case AV_PIX_FMT_YUVJ444P:
                    case AV_PIX_FMT_YUV444P16LE:
                    case AV_PIX_FMT_YUV444P16BE:
                    case AV_PIX_FMT_RGB444LE:
                    case AV_PIX_FMT_RGB444BE:
                    case AV_PIX_FMT_BGR444LE:
                    case AV_PIX_FMT_BGR444BE:
                    case AV_PIX_FMT_YUV444P9BE:
                    case AV_PIX_FMT_YUV444P9LE:
                    case AV_PIX_FMT_YUV444P10BE:
                    case AV_PIX_FMT_YUV444P10LE:
                    case AV_PIX_FMT_GBRP:
                    case AV_PIX_FMT_GBRP9BE:
                    case AV_PIX_FMT_GBRP9LE:
                    case AV_PIX_FMT_GBRP10BE:
                    case AV_PIX_FMT_GBRP10LE:
                    case AV_PIX_FMT_GBRP16BE:
                    case AV_PIX_FMT_GBRP16LE:
                    case AV_PIX_FMT_YUVA444P9BE:
                    case AV_PIX_FMT_YUVA444P9LE:
                    case AV_PIX_FMT_YUVA444P10BE:
                    case AV_PIX_FMT_YUVA444P10LE:
                    case AV_PIX_FMT_YUVA444P16BE:
                    case AV_PIX_FMT_YUVA444P16LE:
                    case AV_PIX_FMT_XYZ12LE:
                    case AV_PIX_FMT_XYZ12BE:
                    case AV_PIX_FMT_YUVA444P:
                    case AV_PIX_FMT_GBRAP:
                    case AV_PIX_FMT_GBRAP16BE:
                    case AV_PIX_FMT_GBRAP16LE:
                    case AV_PIX_FMT_YUV444P12BE:
                    case AV_PIX_FMT_YUV444P12LE:
                    case AV_PIX_FMT_YUV444P14BE:
                    case AV_PIX_FMT_YUV444P14LE:
                    case AV_PIX_FMT_GBRP12BE:
                    case AV_PIX_FMT_GBRP12LE:
                    case AV_PIX_FMT_GBRP14BE:
                    case AV_PIX_FMT_GBRP14LE:
                    case AV_PIX_FMT_AYUV64LE:
                    case AV_PIX_FMT_AYUV64BE:
                    {
                        ret = av_opt_set(output_codec_ctx->priv_data, "profile", "high444", 0);
                        if (ret < 0)
                        {
                            Logging::error(destname(), "Could not set profile=high444 for %1 output codec %2 (error '%3').", get_media_type_string(output_codec->type), get_codec_name(codec_id, false), ffmpeg_geterror(ret).c_str());
                            return ret;
                        }
                        break;
                    }
                    default:
                    {
                        break;
                    }
                    }
                }
                av_free(out_val);
            }
            break;
        }
        case AV_CODEC_ID_VP9:
        {
            ret = prepare_codec(output_codec_ctx->priv_data, FILETYPE_WEBM);
            if (ret < 0)
            {
                Logging::error(destname(), "Could not set profile for %1 output codec %2 (error '%3').", get_media_type_string(output_codec->type), get_codec_name(codec_id, false), ffmpeg_geterror(ret).c_str());
                return ret;
            }
            break;
        }
        case AV_CODEC_ID_PRORES:
        {
            ret = prepare_codec(output_codec_ctx->priv_data, FILETYPE_PRORES);
            if (ret < 0)
            {
                Logging::error(destname(), "Could not set profile for %1 output codec %2 (error '%3').", get_media_type_string(output_codec->type), get_codec_name(codec_id, false), ffmpeg_geterror(ret).c_str());
                return ret;
            }

            // 0 = ‘proxy’,
            // 1 = ‘lt’,
            // 2 = ‘standard’,
            // 3 = ‘hq’
            output_codec_ctx->profile = params.m_level;
            break;
        }
        case AV_CODEC_ID_ALAC:
        {
            ret = prepare_codec(output_codec_ctx->priv_data, FILETYPE_ALAC);
            if (ret < 0)
            {
                Logging::error(destname(), "Could not set profile for %1 output codec %2 (error '%3').", get_media_type_string(output_codec->type), get_codec_name(codec_id, false), ffmpeg_geterror(ret).c_str());
                return ret;
            }
            break;
        }
        default:
        {
            break;
        }
        }

        // Initialise pixel format conversion and rescaling if necessary
        get_pix_formats(&m_in.m_pix_fmt, &m_out.m_pix_fmt, output_codec_ctx);

        ret = init_rescaler(m_in.m_pix_fmt, CODECPAR(m_in.m_video.m_stream)->width, CODECPAR(m_in.m_video.m_stream)->height, m_out.m_pix_fmt, output_codec_ctx->width, output_codec_ctx->height);
        if (ret < 0)
        {
            return ret;
        }

#ifdef _DEBUG
        print_stream_info(output_stream);
#endif // _DEBUG

        // Set duration as hint for muxer
        if (m_in.m_video.m_stream->duration != AV_NOPTS_VALUE)
        {
            output_stream->duration             = av_rescale_q(m_in.m_video.m_stream->duration, m_in.m_video.m_stream->time_base, output_stream->time_base);
        }
        else if (m_in.m_format_ctx->duration != AV_NOPTS_VALUE)
        {
            output_stream->duration             = av_rescale_q(m_in.m_format_ctx->duration, av_get_time_base_q(), output_stream->time_base);
        }

        //av_dict_set_int(&output_stream->metadata, "DURATION", output_stream->duration, AV_DICT_IGNORE_SUFFIX);

        // Save the encoder context for easier access later.
        m_out.m_video.m_codec_ctx               = output_codec_ctx;
        // Save the stream index
        m_out.m_video.m_stream_idx              = output_stream->index;
        // Save output video stream for faster reference
        m_out.m_video.m_stream                  = output_stream;
        break;
    }
    default:
        break;
    }

    // Although docs state this is "Demuxing only", this is actually used by encoders like Matroska/WebM, so we need to set this here.
    m_out.m_format_ctx->duration = m_in.m_format_ctx->duration;

    av_dict_set_int(&m_out.m_format_ctx->metadata, "DURATION", m_out.m_format_ctx->duration, AV_DICT_IGNORE_SUFFIX);

    // Some formats want stream headers to be separate.
    if (m_out.m_format_ctx->oformat->flags & AVFMT_GLOBALHEADER)
    {
        output_codec_ctx->flags |= AV_CODEC_FLAG_GLOBAL_HEADER;
    }

    if (!av_dict_get(opt, "threads", nullptr, 0))
    {
        Logging::trace(destname(), "Setting threads to auto for codec %1.", get_codec_name(output_codec_ctx->codec_id, false));
        av_dict_set_with_check(&opt, "threads", "auto", 0, destname());
    }

    // Open the encoder for the stream to use it later.
    ret = avcodec_open2(output_codec_ctx, output_codec, &opt);
    if (ret < 0)
    {
        Logging::error(destname(), "Could not open %1 output codec %2 (error '%3').", get_media_type_string(output_codec->type), get_codec_name(codec_id, false), ffmpeg_geterror(ret).c_str());
        return ret;
    }

    Logging::debug(destname(), "Opened %1 output codec %2 for stream #%3.", get_media_type_string(output_codec->type), get_codec_name(codec_id, true), output_stream->index);

#if FFMPEG_VERSION3 // Check for FFmpeg 3
    ret = avcodec_parameters_from_context(output_stream->codecpar, output_codec_ctx);
    if (ret < 0)
    {
        Logging::error(destname(), "Could not initialise stream parameters (error '%1').", ffmpeg_geterror(ret).c_str());
        return ret;
    }
#endif

    return 0;
}

int FFmpeg_Transcoder::add_stream_copy(AVCodecID codec_id, AVMediaType codec_type)
{
    AVStream *      output_stream       = nullptr;
    int ret;

    output_stream = avformat_new_stream(m_out.m_format_ctx, nullptr);
    if (output_stream == nullptr)
    {
        Logging::error(destname(), "Could not allocate stream for encoder '%1'.",  avcodec_get_name(codec_id));
        return AVERROR(ENOMEM);
    }
    output_stream->id = static_cast<int>(m_out.m_format_ctx->nb_streams - 1);

    switch (codec_type)
    {
    case AVMEDIA_TYPE_AUDIO:
    {
#if FFMPEG_VERSION3 // Check for FFmpeg 3

        ret = avcodec_parameters_copy(output_stream->codecpar, m_in.m_audio.m_stream->codecpar);
        if (ret < 0)
        {
            Logging::error(destname(), "Could not alloc an encoding context (error '%2').", ffmpeg_geterror(ret).c_str());
            return ret;
        }
#else
        AVCodecContext *output_codec_ctx = output_stream->codec;

        ret = avcodec_copy_context(output_codec_ctx /*output_stream->codec*/, m_in.m_audio.m_stream->codec);
        if (ret != 0)
        {
            return ret;
        }
#endif

        // Set the sample rate for the container.
        output_stream->time_base                = m_in.m_audio.m_stream->time_base;

        // Set duration as hint for muxer
        output_stream->duration                 = av_rescale_q(m_in.m_audio.m_stream->duration, m_in.m_audio.m_stream->time_base, output_stream->time_base);

        // Save the encoder context for easier access later.
        m_out.m_audio.m_codec_ctx               = nullptr;
        // Save the stream index
        m_out.m_audio.m_stream_idx              = output_stream->index;
        // Save output audio stream for faster reference
        m_out.m_audio.m_stream                  = output_stream;
        break;
    }
    case AVMEDIA_TYPE_VIDEO:
    {
#if FFMPEG_VERSION3 // Check for FFmpeg 3

        ret = avcodec_parameters_copy(output_stream->codecpar, m_in.m_video.m_stream->codecpar);
        if (ret < 0)
        {
            Logging::error(destname(), "Could not alloc an encoding context (error '%2').", ffmpeg_geterror(ret).c_str());
            return ret;
        }
#else
        AVCodecContext *output_codec_ctx = output_stream->codec;

        ret = avcodec_copy_context(output_codec_ctx /*output_stream->codec*/, m_in.m_video.m_stream->codec);
        if (ret != 0)
        {
            return ret;
        }
#endif
        output_stream->time_base                = m_in.m_video.m_stream->time_base;

#ifdef _DEBUG
        print_stream_info(output_stream);
#endif // _DEBUG

        // Set duration as hint for muxer
        output_stream->duration                 = av_rescale_q(m_in.m_video.m_stream->duration, m_in.m_video.m_stream->time_base, output_stream->time_base);

        // Save the encoder context for easier access later.
        m_out.m_video.m_codec_ctx               = nullptr;
        // Save the stream index
        m_out.m_video.m_stream_idx              = output_stream->index;
        // Save output video stream for faster reference
        m_out.m_video.m_stream                  = output_stream;

        break;
    }
    default:
        break;
    }

    CODECPAR(output_stream)->codec_tag = 0;

    return 0;
}

int FFmpeg_Transcoder::add_albumart_stream(const AVCodecContext * input_codec_ctx)
{
    AVCodecContext * output_codec_ctx   = nullptr;
    AVStream * output_stream            = nullptr;
    const AVCodec * input_codec         = input_codec_ctx->codec;
    const AVCodec * output_codec        = nullptr;
    AVDictionary *  opt                 = nullptr;
    int ret;

    // find the encoder
    output_codec = avcodec_find_encoder(input_codec->id);
    if (output_codec == nullptr)
    {
        Logging::error(destname(), "Could not find encoder '%1'.", avcodec_get_name(input_codec->id));
        return AVERROR(EINVAL);
    }

    // Must be a video codec
    if (output_codec->type != AVMEDIA_TYPE_VIDEO)
    {
        Logging::error(destname(), "INTERNAL TROUBLE! Encoder '%1' is not a video codec.", avcodec_get_name(input_codec->id));
        return AVERROR(EINVAL);
    }

    output_stream = avformat_new_stream(m_out.m_format_ctx, output_codec);
    if (output_stream == nullptr)
    {
        Logging::error(destname(), "Could not allocate stream for encoder '%1'.", avcodec_get_name(input_codec->id));
        return AVERROR(ENOMEM);
    }
    output_stream->id = static_cast<int>(m_out.m_format_ctx->nb_streams - 1);

#if FFMPEG_VERSION3 // Check for FFmpeg 3
    output_codec_ctx = avcodec_alloc_context3(output_codec);
    if (output_codec_ctx == nullptr)
    {
        Logging::error(destname(), "Could not alloc an encoding context.");
        return AVERROR(ENOMEM);
    }
#else
    output_codec_ctx = output_stream->codec;
#endif

    // Ignore missing width/height when adding album arts
    m_out.m_format_ctx->oformat->flags |= AVFMT_NODIMENSIONS;

    // This is required for some reason (let encoder decide?)
    // If not set, write header will fail!
    //output_codec_ctx->codec_tag = 0; //av_codec_get_tag(of->codec_tag, codec->codec_id);

    //output_stream->codec->framerate = { 1, 0 };

    /** @todo Support album arts */
    // mp4 album arts do not work with ipod profile. Set mp4.
    //if (m_out.m_format_ctx->oformat->mime_type != nullptr && (!strcmp(m_out.m_format_ctx->oformat->mime_type, "application/mp4") || !strcmp(m_out.m_format_ctx->oformat->mime_type, "video/mp4")))
    //{
    //    m_out.m_format_ctx->oformat->name = "mp4";
    //    m_out.m_format_ctx->oformat->mime_type = "application/mp4";
    //}

    // copy disposition
    // output_stream->disposition = input_stream->disposition;
    output_stream->disposition = AV_DISPOSITION_ATTACHED_PIC;

    // copy estimated duration as a hint to the muxer
    if (output_stream->duration <= 0 && m_in.m_audio.m_stream->duration > 0)
    {
        output_stream->duration = av_rescale_q(m_in.m_audio.m_stream->duration, m_in.m_audio.m_stream->time_base, output_stream->time_base);
    }

    output_codec_ctx->time_base = { 1, 90000 };
    output_stream->time_base    = { 1, 90000 };

    output_codec_ctx->pix_fmt   = input_codec_ctx->pix_fmt;
    output_codec_ctx->width     = input_codec_ctx->width;
    output_codec_ctx->height    = input_codec_ctx->height;

    // Some formats want stream headers to be separate.
    if (m_out.m_format_ctx->oformat->flags & AVFMT_GLOBALHEADER)
    {
        output_codec_ctx->flags |= AV_CODEC_FLAG_GLOBAL_HEADER;
    }

    // Open the encoder for the stream to use it later.
    ret = avcodec_open2(output_codec_ctx, output_codec, &opt);
    if (ret < 0)
    {
        Logging::error(destname(), "Could not open %1 output codec %2 for stream #%3 (error '%4').", get_media_type_string(output_codec->type), get_codec_name(input_codec->id, false), output_stream->index, ffmpeg_geterror(ret).c_str());
        return ret;
    }

    Logging::debug(destname(), "Opened album art output codec %1 for stream #%2 (dimensions %3x%4).", get_codec_name(input_codec->id, true), output_stream->index, output_codec_ctx->width, output_codec_ctx->height);

#if FFMPEG_VERSION3 // Check for FFmpeg 3
    ret = avcodec_parameters_from_context(output_stream->codecpar, output_codec_ctx);
    if (ret < 0)
    {
        Logging::error(destname(), "Could not initialise stream parameters stream #%1 (error '%2').", output_stream->index, ffmpeg_geterror(ret).c_str());
        return ret;
    }
#endif

    STREAMREF stream;

    stream.m_codec_ctx     = output_codec_ctx;
    stream.m_stream        = output_stream;
    stream.m_stream_idx    = output_stream->index;

    m_out.m_album_art.push_back(stream);

    return 0;
}

int FFmpeg_Transcoder::add_albumart_frame(AVStream *output_stream, AVPacket *pkt_in)
{
    AVPacket *tmp_pkt;
    int ret = 0;

#if LAVF_DEP_AV_COPY_PACKET
    tmp_pkt = av_packet_clone(pkt_in);
    if (tmp_pkt == nullptr)
    {
        ret = AVERROR(ENOMEM);
        Logging::error(destname(), "Could not write album art packet (error '%1').", ffmpeg_geterror(ret).c_str());
        return ret;
    }
#else
    AVPacket pkt;

    tmp_pkt = &pkt;

    ret = av_copy_packet(tmp_pkt, pkt_in);
    if (ret < 0)
    {
        Logging::error(destname(), "Could not write album art packet (error '%1').", ffmpeg_geterror(ret).c_str());
        return ret;
    }
#endif

    Logging::trace(destname(), "Adding album art stream #%u.", output_stream->index);

    tmp_pkt->stream_index = output_stream->index;
    tmp_pkt->flags |= AV_PKT_FLAG_KEY;
    tmp_pkt->pos = 0;
    tmp_pkt->dts = 0;

    ret = store_packet(tmp_pkt, "album art");

#if LAVF_DEP_AV_COPY_PACKET
    av_packet_unref(tmp_pkt);
#else
    av_free_packet(tmp_pkt);
#endif

    return ret;
}

int FFmpeg_Transcoder::open_output_filestreams(Buffer *buffer)
{
    int             ret = 0;

    m_out.m_filetype = m_current_format->filetype();

    Logging::debug(destname(), "Opening format type '%1'.", m_current_format->desttype().c_str());

    // Check if we can copy audio or video.
    m_copy_audio = can_copy_stream(m_in.m_audio.m_stream);
    m_copy_video = can_copy_stream(m_in.m_video.m_stream);

    // Create a new format context for the output container format.
    if (m_current_format->format_name() != "m4a")
    {
        avformat_alloc_output_context2(&m_out.m_format_ctx, nullptr, m_current_format->format_name().c_str(), nullptr);
    }
    else
    {
        avformat_alloc_output_context2(&m_out.m_format_ctx, nullptr, nullptr, ".m4a");
    }

    if (m_out.m_format_ctx == nullptr)
    {
        Logging::error(destname(), "Could not allocate output format context.");
        return AVERROR(ENOMEM);
    }

    if (!m_is_video)
    {
        m_in.m_video.m_stream_idx = INVALID_STREAM;
    }

    //video_codec_id = m_out.m_format_ctx->oformat->video_codec;

    if (m_in.m_video.m_stream_idx != INVALID_STREAM && m_current_format->video_codec_id() != AV_CODEC_ID_NONE)
    {
        if (!m_copy_video)
        {
            ret = add_stream(m_current_format->video_codec_id());
            if (ret < 0)
            {
                return ret;
            }

            if (params.m_deinterlace)
            {
                // Init deinterlace filters
<<<<<<< HEAD
                ret = init_deinterlace_filters(m_in.m_video.m_codec_ctx, m_in.m_pix_fmt, m_in.m_video.m_stream->avg_frame_rate, m_in.m_video.m_stream->time_base);
=======
                AVPixelFormat in_pix_fmt;
                AVPixelFormat out_pix_fmt;

                get_pix_formats(&in_pix_fmt, &out_pix_fmt);

                /** @todo out_pix_fmt verabeiten */
                ret = init_deinterlace_filters(m_in.m_video.m_codec_ctx, in_pix_fmt, m_in.m_video.m_stream->avg_frame_rate, m_in.m_video.m_stream->time_base);
>>>>>>> ec81cb15
                if (ret < 0)
                {
                    return ret;
                }
            }
        }
        else
        {
            Logging::info(filename(), "Copying video stream.");

            ret = add_stream_copy(m_current_format->video_codec_id(), AVMEDIA_TYPE_VIDEO);
            if (ret < 0)
            {
                return ret;
            }
        }
    }

    if (m_in.m_audio.m_stream_idx != INVALID_STREAM && m_current_format->audio_codec_id() != AV_CODEC_ID_NONE)
    {
        if (!m_copy_audio)
        {
            ret = add_stream(m_current_format->audio_codec_id());
            if (ret < 0)
            {
                return ret;
            }
        }
        else
        {
            Logging::info(filename(), "Copying audio stream.");

            ret = add_stream_copy(m_current_format->audio_codec_id(), AVMEDIA_TYPE_AUDIO);
            if (ret < 0)
            {
                return ret;
            }
        }
    }

    if (!params.m_noalbumarts)
    {
        for (size_t n = 0; n < m_in.m_album_art.size(); n++)
        {
            //ret = add_albumart_stream(codec_id, m_in.m_aAlbumArt.at(n).m_codec_ctx->pix_fmt);
            ret = add_albumart_stream(m_in.m_album_art.at(n).m_codec_ctx);
            if (ret < 0)
            {
                return ret;
            }
        }
    }

    const int buf_size = 5*1024*1024;
    unsigned char *iobuffer = static_cast<unsigned char *>(av_malloc(buf_size + FF_INPUT_BUFFER_PADDING_SIZE));
    if (iobuffer== nullptr)
    {
        Logging::error(filename(), "Out of memory opening output file: Unable to allocate I/O buffer.");
        return AVERROR(ENOMEM);
    }

    // open the output file
    m_out.m_format_ctx->pb = avio_alloc_context(
                iobuffer,
                buf_size,
                1,
                static_cast<void *>(buffer),
                nullptr,        // read not required
                output_write,   // write
                (m_current_format->audio_codec_id() != AV_CODEC_ID_OPUS) ? seek : nullptr);          // seek

    m_out.m_audio_pts         = m_in.m_audio.m_stream != nullptr ? m_in.m_audio.m_stream->start_time : 0;
    m_out.m_video_pts         = m_in.m_video.m_stream != nullptr ? m_in.m_video.m_stream->start_time : 0;
    m_out.m_last_mux_dts      = AV_NOPTS_VALUE;

    return 0;
}

int FFmpeg_Transcoder::init_resampler()
{
    // Fail save: if channel layout not known assume mono or stereo
    if (!m_in.m_audio.m_codec_ctx->channel_layout)
    {
        m_in.m_audio.m_codec_ctx->channel_layout = static_cast<uint64_t>(av_get_default_channel_layout(m_in.m_audio.m_codec_ctx->channels));
    }
    if (!m_in.m_audio.m_codec_ctx->channel_layout)
    {
        m_in.m_audio.m_codec_ctx->channel_layout = AV_CH_LAYOUT_STEREO;
    }
    // Only initialise the resampler if it is necessary, i.e.,
    // if and only if the sample formats differ.
    if (m_in.m_audio.m_codec_ctx->sample_fmt == m_out.m_audio.m_codec_ctx->sample_fmt &&
            m_in.m_audio.m_codec_ctx->sample_rate == m_out.m_audio.m_codec_ctx->sample_rate &&
            m_in.m_audio.m_codec_ctx->channel_layout == m_out.m_audio.m_codec_ctx->channel_layout)

    {
        // Formats are same
        close_resample();
        return 0;
    }

    if (m_audio_resample_ctx == nullptr ||
            m_cur_sample_fmt != m_in.m_audio.m_codec_ctx->sample_fmt ||
            m_cur_sample_rate != m_in.m_audio.m_codec_ctx->sample_rate ||
            m_cur_channel_layout != m_in.m_audio.m_codec_ctx->channel_layout)
    {
        int ret;

        Logging::debug(destname(), "Creating audio resampler: %1 -> %2 / %3 -> %4 / %5 -> %6.",
                       get_sample_fmt_name(m_in.m_audio.m_codec_ctx->sample_fmt).c_str(),
                       get_sample_fmt_name(m_out.m_audio.m_codec_ctx->sample_fmt).c_str(),
                       format_samplerate(m_in.m_audio.m_codec_ctx->sample_rate).c_str(),
                       format_samplerate(m_out.m_audio.m_codec_ctx->sample_rate).c_str(),
                       get_channel_layout_name(m_in.m_audio.m_codec_ctx->channels, m_in.m_audio.m_codec_ctx->channel_layout).c_str(),
                       get_channel_layout_name(m_out.m_audio.m_codec_ctx->channels, m_out.m_audio.m_codec_ctx->channel_layout).c_str());

        close_resample();

        m_cur_sample_fmt        = m_in.m_audio.m_codec_ctx->sample_fmt;
        m_cur_sample_rate       = m_in.m_audio.m_codec_ctx->sample_rate;
        m_cur_channel_layout    = m_in.m_audio.m_codec_ctx->channel_layout;

        // Create a resampler context for the conversion.
        // Set the conversion parameters.
#if LAVR_DEPRECATE
        m_audio_resample_ctx = swr_alloc_set_opts(nullptr,
                                                  static_cast<int64_t>(m_out.m_audio.m_codec_ctx->channel_layout),
                                                  m_out.m_audio.m_codec_ctx->sample_fmt,
                                                  m_out.m_audio.m_codec_ctx->sample_rate,
                                                  static_cast<int64_t>(m_in.m_audio.m_codec_ctx->channel_layout),
                                                  m_in.m_audio.m_codec_ctx->sample_fmt,
                                                  m_in.m_audio.m_codec_ctx->sample_rate,
                                                  0, nullptr);
        if (m_audio_resample_ctx == nullptr)
        {
            Logging::error(destname(), "Could not allocate resample context.");
            return AVERROR(ENOMEM);
        }

        // Open the resampler with the specified parameters.
        ret = swr_init(m_audio_resample_ctx);
        if (ret < 0)
        {
            Logging::error(destname(), "Could not open resampler context (error '%1').", ffmpeg_geterror(ret).c_str());
            swr_free(&m_audio_resample_ctx);
            m_audio_resample_ctx = nullptr;
            return ret;
        }
#else
        // Create a resampler context for the conversion.
        m_audio_resample_ctx = avresample_alloc_context();
        if (m_audio_resample_ctx == nullptr)
        {
            Logging::error(destname(), "Could not allocate resample context.");
            return AVERROR(ENOMEM);
        }

        // Set the conversion parameters.
        // Default channel layouts based on the number of channels
        // are assumed for simplicity (they are sometimes not detected
        // properly by the demuxer and/or decoder).

        av_opt_set_int(m_audio_resample_ctx, "in_channel_layout", av_get_default_channel_layout(m_in.m_audio.m_codec_ctx->channels), 0);
        av_opt_set_int(m_audio_resample_ctx, "out_channel_layout", av_get_default_channel_layout(m_out.m_audio.m_codec_ctx->channels), 0);
        av_opt_set_int(m_audio_resample_ctx, "in_sample_rate", m_in.m_audio.m_codec_ctx->sample_rate, 0);
        av_opt_set_int(m_audio_resample_ctx, "out_sample_rate", m_out.m_audio.m_codec_ctx->sample_rate, 0);
        av_opt_set_int(m_audio_resample_ctx, "in_sample_fmt", m_in.m_audio.m_codec_ctx->sample_fmt, 0);
        av_opt_set_int(m_audio_resample_ctx, "out_sample_fmt", m_out.m_audio.m_codec_ctx->sample_fmt, 0);

        // Open the resampler with the specified parameters.
        ret = avresample_open(m_audio_resample_ctx);
        if (ret < 0)
        {
            Logging::error(destname(), "Could not open resampler context (error '%1').", ffmpeg_geterror(ret).c_str());
            avresample_free(&m_audio_resample_ctx);
            m_audio_resample_ctx = nullptr;
            return ret;
        }
#endif
    }
    return 0;
}

int FFmpeg_Transcoder::init_fifo()
{
    // Create the FIFO buffer based on the specified output sample format.
    m_audio_fifo = av_audio_fifo_alloc(m_out.m_audio.m_codec_ctx->sample_fmt, m_out.m_audio.m_codec_ctx->channels, 1);
    if (m_audio_fifo == nullptr)
    {
        Logging::error(destname(), "Could not allocate FIFO.");
        return AVERROR(ENOMEM);
    }
    return 0;
}

int FFmpeg_Transcoder::update_format(AVDictionary** dict, LPCPROFILE_OPTION option) const
{
    int ret = 0;

    if (option == nullptr)
    {
        return 0;
    }

    for (LPCPROFILE_OPTION p = option; p->m_key != nullptr; p++)
    {
        if ((p->m_options & OPT_AUDIO) && m_out.m_video.m_stream_idx != INVALID_STREAM)
        {
            // Option for audio only, but file contains video stream
            continue;
        }

        if ((p->m_options & OPT_VIDEO) && m_out.m_video.m_stream_idx == INVALID_STREAM)
        {
            // Option for video, but file contains no video stream
            continue;
        }

        Logging::trace(destname(), "Profile format option -%1%2%3.",  p->m_key, *p->m_value ? " " : "", p->m_value);

        ret = av_dict_set_with_check(dict, p->m_key, p->m_value, p->m_flags, destname());
        if (ret < 0)
        {
            break;
        }
    }
    return ret;
}

int FFmpeg_Transcoder::prepare_format(AVDictionary** dict, FILETYPE filetype) const
{
    int ret = 0;

    for (int n = 0; m_profile[n].m_profile != PROFILE_INVALID; n++)
    {
        if (m_profile[n].m_filetype == filetype && m_profile[n].m_profile == params.m_profile)
        {
            ret = update_format(dict, m_profile[n].m_option_format);
            break;
        }
    }

    if (filetype == FILETYPE_MP4 || filetype == FILETYPE_PRORES || filetype == FILETYPE_TS || filetype == FILETYPE_HLS)
    {
        // All
        av_dict_set_with_check(dict, "flags:a", "+global_header", 0, destname());
        av_dict_set_with_check(dict, "flags:v", "+global_header", 0, destname());
    }

    return ret;
}

int FFmpeg_Transcoder::write_output_file_header()
{
    AVDictionary* dict = nullptr;
    int ret;

    ret = prepare_format(&dict, m_out.m_filetype);
    if (ret < 0)
    {
        return ret;
    }

    ret = avformat_write_header(m_out.m_format_ctx, &dict);
    if (ret < 0)
    {
        Logging::error(destname(), "Could not write output file header (error '%1').", ffmpeg_geterror(ret).c_str());
        return ret;
    }

    if (m_out.m_filetype == FILETYPE_WAV)
    {
        // Insert fake WAV header (fill in size fields with estimated values instead of setting to -1)
        AVIOContext * output_io_context = static_cast<AVIOContext *>(m_out.m_format_ctx->pb);
        Buffer *buffer = static_cast<Buffer *>(output_io_context->opaque);
        size_t pos = buffer->tell();
        WAV_HEADER wav_header;
        WAV_LIST_HEADER list_header;
        WAV_DATA_HEADER data_header;

        buffer->copy(reinterpret_cast<uint8_t*>(&wav_header), 0, sizeof(WAV_HEADER));
        buffer->copy(reinterpret_cast<uint8_t*>(&list_header), sizeof(WAV_HEADER), sizeof(WAV_LIST_HEADER));
        buffer->copy(reinterpret_cast<uint8_t*>(&data_header), sizeof(WAV_HEADER) + sizeof(WAV_LIST_HEADER) + list_header.m_data_bytes - 4, sizeof(WAV_DATA_HEADER));

        wav_header.m_wav_size = static_cast<unsigned int>(predicted_filesize() - 8);
        data_header.m_data_bytes = static_cast<unsigned int>(predicted_filesize() - (sizeof(WAV_HEADER) + sizeof(WAV_LIST_HEADER) + sizeof(WAV_DATA_HEADER) + list_header.m_data_bytes - 4));

        buffer->seek(0, SEEK_SET);
        buffer->write(reinterpret_cast<uint8_t*>(&wav_header), sizeof(WAV_HEADER));
        buffer->seek(static_cast<long>(sizeof(WAV_HEADER) + sizeof(WAV_LIST_HEADER) + list_header.m_data_bytes - 4), SEEK_SET);
        buffer->write(reinterpret_cast<uint8_t*>(&data_header), sizeof(WAV_DATA_HEADER));
        buffer->seek(static_cast<long>(pos), SEEK_SET);
    }

    return 0;
}

AVFrame *FFmpeg_Transcoder::alloc_picture(AVPixelFormat pix_fmt, int width, int height)
{
    AVFrame *picture;
    int ret;

    picture = av_frame_alloc();
    if (picture == nullptr)
    {
        return nullptr;
    }

    picture->format = pix_fmt;
    picture->width  = width;
    picture->height = height;

    // allocate the buffers for the frame data
    ret = av_frame_get_buffer(picture, 32);
    if (ret < 0)
    {
        Logging::error(destname(), "Could not allocate frame data.");
        av_frame_free(&picture);
        return nullptr;
    }

    return picture;
}

#if LAVC_NEW_PACKET_INTERFACE
int FFmpeg_Transcoder::decode(AVCodecContext *avctx, AVFrame *frame, int *got_frame, const AVPacket *pkt) const
{
    int ret;

    *got_frame = 0;

    if (pkt != nullptr)
    {
        ret = avcodec_send_packet(avctx, pkt);
        // In particular, we don't expect AVERROR(EAGAIN), because we read all
        // decoded frames with avcodec_receive_frame() until done.
        if (ret < 0 && ret != AVERROR_EOF)
        {
            if (pkt->stream_index == m_in.m_audio.m_stream_idx && m_out.m_audio.m_stream_idx > -1)
            {
                Logging::error(filename(), "Could not send audio packet at PTS=%1 to decoder (error '%2').", av_rescale_q(pkt->pts, m_in.m_audio.m_stream->time_base, av_get_time_base_q()), ffmpeg_geterror(ret).c_str());
            }
            else if (pkt->stream_index == m_in.m_video.m_stream_idx && m_out.m_video.m_stream_idx > -1)
            {
                Logging::error(filename(), "Could not send video packet at PTS=%1 to decoder (error '%2').", av_rescale_q(pkt->pts, m_in.m_video.m_stream->time_base, av_get_time_base_q()), ffmpeg_geterror(ret).c_str());
            }
            else
            {
                // Should never come here, but what the heck...
                Logging::error(filename(), "Could not send packet at PTS=%1 to decoder (error '%2').", pkt->pts, ffmpeg_geterror(ret).c_str());
            }
            return ret;
        }
    }

    ret = avcodec_receive_frame(avctx, frame);
    if (ret < 0 && ret != AVERROR(EAGAIN) && ret != AVERROR_EOF)
    {
        Logging::error(filename(), "Could not receive packet from decoder (error '%1').", ffmpeg_geterror(ret).c_str());
    }

    /**
      * @note Only after the first hardware decoded video packet arrived we have a
      * @note hardware frame context.
      * @note We should create the output stream now, open a codec etc. and call
      * @note hwframe_ctx_set.
      */

    *got_frame = (ret >= 0) ? 1 : 0;

    return ret;
}
#endif

int FFmpeg_Transcoder::decode_audio_frame(AVPacket *pkt, int *decoded)
{
    int data_present = 0;
    int ret = 0;

    *decoded = 0;

    // Decode the audio frame stored in the temporary packet.
    // The input audio stream decoder is used to do this.
    // If we are at the end of the file, pass an empty packet to the decoder
    // to flush it.

    // Since FFMpeg version >= 3.2 this is deprecated
#if  !LAVC_NEW_PACKET_INTERFACE
    // Temporary storage of the input samples of the frame read from the file.
    AVFrame *frame = nullptr;

    // Initialise temporary storage for one input frame.
    ret = init_frame(&frame, filename());
    if (ret < 0)
    {
        return ret;
    }

    ret = avcodec_decode_audio4(m_in.m_audio.m_codec_ctx, frame, &data_present, pkt);

    if (ret < 0 && ret != AVERROR(EINVAL))
    {
        Logging::error(filename(), "Could not decode audio frame (error '%1').", ffmpeg_geterror(ret).c_str());
        // unused frame
        av_frame_free(&frame);
        return ret;
    }

    *decoded = ret;
    ret = 0;

    {
#else
    bool again = false;

    data_present = 0;

    // read all the output frames (in general there may be any number of them)
    while (ret >= 0)
    {
        AVFrame *frame = nullptr;

        // Initialise temporary storage for one input frame.
        ret = init_frame(&frame, filename());
        if (ret < 0)
        {
            return ret;
        }

        ret = decode(m_in.m_audio.m_codec_ctx, frame, &data_present, again ? nullptr : pkt);
        if (!data_present)
        {
            // unused frame
            av_frame_free(&frame);
            break;
        }

        if (ret < 0)
        {
            // Anything else is an error, report it!
            Logging::error(filename(), "Could not decode audio frame (error '%1').", ffmpeg_geterror(ret).c_str());
            // unused frame
            av_frame_free(&frame);
            break;
        }

        again = true;

        *decoded += pkt->size;
#endif
        // If there is decoded data, convert and store it
        if (data_present && frame->nb_samples)
        {
            // Temporary storage for the converted input samples.
            uint8_t **converted_input_samples = nullptr;
            int nb_output_samples;
#if LAVR_DEPRECATE
            nb_output_samples = (m_audio_resample_ctx != nullptr) ? swr_get_out_samples(m_audio_resample_ctx, frame->nb_samples) : frame->nb_samples;
#else
            nb_output_samples = (m_audio_resample_ctx != nullptr) ? avresample_get_out_samples(m_audio_resample_ctx, frame->nb_samples) : frame->nb_samples;
#endif

            try
            {
                // Initialise the resampler to be able to convert audio sample formats.
                ret = init_resampler();
                if (ret)
                {
                    throw ret;
                }

                // Store audio frame
                // Initialise the temporary storage for the converted input samples.
                ret = init_converted_samples(&converted_input_samples, nb_output_samples);
                if (ret < 0)
                {
                    throw ret;
                }

                // Convert the input samples to the desired output sample format.
                // This requires a temporary storage provided by converted_input_samples.
                ret = convert_samples(frame->extended_data, frame->nb_samples, converted_input_samples, &nb_output_samples);
                if (ret < 0)
                {
                    throw ret;
                }

                // Add the converted input samples to the FIFO buffer for later processing.
                ret = add_samples_to_fifo(converted_input_samples, nb_output_samples);
                if (ret < 0)
                {
                    throw ret;
                }
                ret = 0;
            }
            catch (int _ret)
            {
                ret = _ret;
            }

            if (converted_input_samples != nullptr)
            {
                av_freep(&converted_input_samples[0]);
                av_free(converted_input_samples);
            }
        }
        av_frame_free(&frame);
    }
    return ret;
}

int FFmpeg_Transcoder::decode_video_frame(AVPacket *pkt, int *decoded)
{
    int data_present;
    int ret = 0;

    *decoded = 0;

    // NOTE1: some codecs are stream based (mpegvideo, mpegaudio)
    // and this is the only method to use them because you cannot
    // know the compressed data size before analysing it.

    // BUT some other codecs (msmpeg4, mpeg4) are inherently frame
    // based, so you must call them with all the data for one
    // frame exactly. You must also initialise 'width' and
    // 'height' before initialising them.

    // NOTE2: some codecs allow the raw parameters (frame size,
    // sample rate) to be changed at any frame. We handle this, so
    // you should also take care of it

    // Since FFMpeg version >= 3.2 this is deprecated
#if !LAVC_NEW_PACKET_INTERFACE
    // Temporary storage of the input samples of the frame read from the file.
    AVFrame *frame = nullptr;

    // Initialise temporary storage for one input frame.
    ret = init_frame(&frame, filename());
    if (ret < 0)
    {
        return ret;
    }

    ret = avcodec_decode_video2(m_in.m_video.m_codec_ctx, frame, &data_present, pkt);

    if (ret < 0 && ret != AVERROR(EINVAL))
    {
        Logging::error(filename(), "Could not decode video frame (error '%1').", ffmpeg_geterror(ret).c_str());
        // unused frame
        av_frame_free(&frame);
        return ret;
    }

    *decoded = ret;
    ret = 0;

    {
#else
    bool again = false;

    data_present = 0;

    // read all the output frames (in general there may be any number of them)
    while (ret >= 0)
    {
        AVFrame *frame = nullptr;

        // Initialise temporary storage for one input frame.
        ret = init_frame(&frame, filename());
        if (ret < 0)
        {
            return ret;
        }

        ret = decode(m_in.m_video.m_codec_ctx, frame, &data_present, again ? nullptr : pkt);
        if (!data_present)
        {
            // unused frame
            av_frame_free(&frame);
            break;
        }

        if (ret < 0)
        {
            // Anything else is an error, report it!
            Logging::error(filename(), "Could not decode video frame (error '%1').", ffmpeg_geterror(ret).c_str());
            // unused frame
            av_frame_free(&frame);
            break;
        }

        if (m_hwaccel_enable_dec_buffering && frame != nullptr)
        {
            AVFrame *sw_frame;

            // If decoding is done in hardware, the resulting frame data needs to be copied to software memory
            //ret = hwframe_copy_from_hw(m_in.m_video.m_codec_ctx, &sw_frame, frame);

            sw_frame = av_frame_alloc();
            if (sw_frame == nullptr)
            {
                ret = AVERROR(ENOMEM);
                Logging::error(filename(), "Can not alloc frame (error '%1').", ffmpeg_geterror(ret).c_str());
                break;
            }

            // retrieve data from GPU to CPU
            ret = av_hwframe_transfer_data(sw_frame, frame, 0); // hwframe_copy_from_hw
            // Free unused frame
            av_frame_free(&frame);
            if (ret < 0)
            {
                Logging::error(filename(), "Error transferring the data to system memory (error '%1').", ffmpeg_geterror(ret).c_str());
                break;
            }
            frame = sw_frame;
        }

        again = true;
        *decoded += pkt->size;
#endif

        // Sometimes only a few packets contain valid dts/pts/pos data, so we keep it
        if (pkt->dts != AV_NOPTS_VALUE)
        {
            int64_t pts = pkt->dts;
            if (pts > m_pts)
            {
                m_pts = pts;
            }
        }
        else if (pkt->pts != AV_NOPTS_VALUE)
        {
            int64_t pts = pkt->pts;
            if (pts > m_pts)
            {
                m_pts = pts;
            }
        }

        if (pkt->pos > -1)
        {
            m_pos = pkt->pos;
        }

        if (data_present && !(frame->flags & AV_FRAME_FLAG_CORRUPT || frame->flags & AV_FRAME_FLAG_DISCARD))
        {
            frame = send_filters(frame, ret);
            if (ret)
            {
                return ret;
            }

            if (m_sws_ctx != nullptr)
            {
                AVCodecContext *output_codec_ctx = m_out.m_video.m_codec_ctx;

                AVFrame * tmp_frame = alloc_picture(m_out.m_pix_fmt, output_codec_ctx->width, output_codec_ctx->height);
                if (tmp_frame == nullptr)
                {
                    return AVERROR(ENOMEM);
                }

                sws_scale(m_sws_ctx,
                          static_cast<const uint8_t * const *>(frame->data), frame->linesize,
                          0, frame->height,
                          tmp_frame->data, tmp_frame->linesize);

                tmp_frame->pts = frame->pts;
                tmp_frame->best_effort_timestamp = frame->best_effort_timestamp;

                av_frame_free(&frame);

                frame = tmp_frame;
            }

#if LAVF_DEP_AVSTREAM_CODEC
            int64_t best_effort_timestamp = frame->best_effort_timestamp;
#else
            int64_t best_effort_timestamp = av_frame_get_best_effort_timestamp(frame);
#endif

            if (best_effort_timestamp != AV_NOPTS_VALUE)
            {
                frame->pts = best_effort_timestamp;
            }

            if (frame->pts == AV_NOPTS_VALUE)
            {
                frame->pts = m_pts;
            }

            if (m_out.m_video.m_stream != nullptr)
            {
                // Rescale to our time base, but only if nessessary
                if (frame->pts != AV_NOPTS_VALUE && (m_in.m_video.m_stream->time_base.den != m_out.m_video.m_stream->time_base.den || m_in.m_video.m_stream->time_base.num != m_out.m_video.m_stream->time_base.num))
                {
                    frame->pts = av_rescale_q_rnd(frame->pts, m_in.m_video.m_stream->time_base, m_out.m_video.m_stream->time_base, static_cast<AVRounding>(AV_ROUND_NEAR_INF | AV_ROUND_PASS_MINMAX));
                }

                frame->quality = m_out.m_video.m_codec_ctx->global_quality;
            }

            if (m_out.m_video.m_stream != nullptr)
            {
                // Fix for issue #46: bitrate too high.
                // Solution found here https://stackoverflow.com/questions/11466184/setting-video-bit-rate-through-ffmpeg-api-is-ignored-for-libx264-codec
                // This is permanently used in the current ffmpeg.c code (see commit: e3fb9af6f1353f30855eaa1cbd5befaf06e303b8 Date:Wed Jan 22 15:52:10 2020 +0100)
                frame->pts = av_rescale_q(frame->pts, m_out.m_video.m_stream->time_base, m_out.m_video.m_codec_ctx->time_base);
            }

            frame->pict_type = AV_PICTURE_TYPE_NONE;	// other than AV_PICTURE_TYPE_NONE causes warnings
            m_video_fifo.push(frame);
        }
        else
        {
            // unused frame
            av_frame_free(&frame);
        }
    }

    return ret;
}

int FFmpeg_Transcoder::store_packet(AVPacket *pkt, const char *type)
{
    int ret = av_interleaved_write_frame(m_out.m_format_ctx, pkt);

    if (ret < 0)
    {
        Logging::error(destname(), "Could not write %1 frame (error '%2').", type, ffmpeg_geterror(ret).c_str());
    }

    return ret;
}

int FFmpeg_Transcoder::decode_frame(AVPacket *pkt)
{
    int ret = 0;

    if (pkt->stream_index == m_in.m_audio.m_stream_idx && m_out.m_audio.m_stream_idx > -1)
    {
        if (m_reset_pts && pkt->pts != AV_NOPTS_VALUE)
        {
            int64_t pts = av_rescale_q(pkt->pts, m_in.m_audio.m_stream->time_base, av_get_time_base_q());
            m_reset_pts = false;

            m_out.m_audio_pts = av_rescale_q(pts, av_get_time_base_q(), m_out.m_audio.m_stream->time_base);
            if (m_out.m_video.m_stream != nullptr)
            {
                m_out.m_video_pts = av_rescale_q(pts, av_get_time_base_q(), m_out.m_video.m_stream->time_base);
            }
        }

        if (!m_copy_audio)
        {
            int decoded = 0;
            ret = decode_audio_frame(pkt, &decoded);
        }
        else
        {
            pkt->stream_index   = m_out.m_audio.m_stream_idx;
            if (pkt->pts != AV_NOPTS_VALUE)
            {
                pkt->pts            = av_rescale_q_rnd(pkt->pts, m_in.m_audio.m_stream->time_base, m_out.m_audio.m_stream->time_base, static_cast<AVRounding>(AV_ROUND_NEAR_INF|AV_ROUND_PASS_MINMAX));
            }
            if (pkt->dts != AV_NOPTS_VALUE)
            {
                pkt->dts            = av_rescale_q_rnd(pkt->dts, m_in.m_audio.m_stream->time_base, m_out.m_audio.m_stream->time_base, static_cast<AVRounding>(AV_ROUND_NEAR_INF|AV_ROUND_PASS_MINMAX));
            }
            if (pkt->duration)
            {
                pkt->duration       = static_cast<int>(av_rescale_q(pkt->duration, m_in.m_audio.m_stream->time_base, m_out.m_audio.m_stream->time_base));
            }
            pkt->pos            = -1;

            ret = store_packet(pkt, "audio");
        }
    }
    else if (pkt->stream_index == m_in.m_video.m_stream_idx && (m_out.m_video.m_stream_idx > -1 || is_frameset()))
    {
        if (m_reset_pts && pkt->pts != AV_NOPTS_VALUE)
        {
            int64_t pts = av_rescale_q(pkt->pts, m_in.m_video.m_stream->time_base, av_get_time_base_q());
            m_reset_pts = false;

            if (m_out.m_audio.m_stream != nullptr)
            {
                m_out.m_audio_pts = av_rescale_q(pts, av_get_time_base_q(), m_out.m_audio.m_stream->time_base);
            }
            m_out.m_video_pts = av_rescale_q(pts, av_get_time_base_q(), m_out.m_video.m_stream->time_base);
        }

        if (!m_copy_video)
        {
            int decoded = 0;
            // Mit Fix: DVD OK, einige Blurays (Phil Collins) nicht
            // Ohne Fix: alle DVDs kacka, Blurays dafür OK
#ifndef USE_LIBDVD
            ret = decode_video_frame(pkt, &decoded);
#else //USE_LIBDVD
            if (m_virtualfile->m_type != VIRTUALTYPE_DVD)
            {
                ret = decode_video_frame(pkt, &decoded);
            }
            else
            {
#if LAVC_NEW_PACKET_INTERFACE
                int lastret = 0;
#endif
                // Can someone tell me why this seems required??? If this is not done some videos become garbled.
                do
                {
                    // Decode one frame.
                    ret = decode_video_frame(pkt, &decoded);

#if LAVC_NEW_PACKET_INTERFACE
                    if ((ret == AVERROR(EAGAIN) && ret == lastret) || ret == AVERROR_EOF)
                    {
                        // If EAGAIN reported twice or stream at EOF
                        // quit loop, but this is not an error
                        // (must process all streams).
                        break;
                    }

                    if (ret < 0 && ret != AVERROR(EAGAIN))
                    {
                        Logging::error(filename(), "Could not decode frame (error '%1').", ffmpeg_geterror(ret).c_str());
                        return ret;
                    }

                    lastret = ret;
#else
                    if (ret < 0)
                    {
                        Logging::error(filename(), "Could not decode frame (error '%1').", ffmpeg_geterror(ret).c_str());
                        return ret;
                    }
#endif
                    pkt->data += decoded;
                    pkt->size -= decoded;
                }
#if LAVC_NEW_PACKET_INTERFACE
                while (pkt->size > 0 && (ret == 0 || ret == AVERROR(EAGAIN)));
#else
                while (pkt->size > 0);
#endif
                ret = 0;
            }
#endif // USE_LIBDVD
        }
        else
        {
            pkt->stream_index   = m_out.m_video.m_stream_idx;
            av_packet_rescale_ts(pkt, m_in.m_video.m_stream->time_base, m_out.m_video.m_stream->time_base);
            pkt->pos            = -1;

            ret = store_packet(pkt, "video");
        }
    }
    else
    {
        for (size_t n = 0; n < m_in.m_album_art.size(); n++)
        {
            AVStream *input_stream = m_in.m_album_art.at(n).m_stream;

            // AV_DISPOSITION_ATTACHED_PIC streams already processed in process_albumarts()
            if (pkt->stream_index == input_stream->index && !(input_stream->disposition & AV_DISPOSITION_ATTACHED_PIC))
            {
                AVStream *output_stream = m_out.m_album_art.at(n).m_stream;

                ret = add_albumart_frame(output_stream, pkt);
                break;
            }
        }
    }

    if (!params.m_decoding_errors && ret < 0 && ret != AVERROR(EAGAIN))
    {
        ret = 0;
    }

    return ret;
}

int FFmpeg_Transcoder::init_converted_samples(uint8_t ***converted_input_samples, int frame_size)
{
    int ret;

    // Allocate as many pointers as there are audio channels.
    // Each pointer will later point to the audio samples of the corresponding
    // channels (although it may be nullptr for interleaved formats).

    *converted_input_samples = static_cast<uint8_t **>(av_calloc(static_cast<size_t>(m_out.m_audio.m_codec_ctx->channels), sizeof(**converted_input_samples)));

    if (*converted_input_samples == nullptr)
    {
        Logging::error(destname(), "Could not allocate converted input sample pointers.");
        return AVERROR(ENOMEM);
    }

    // Allocate memory for the samples of all channels in one consecutive
    // block for convenience.
    ret = av_samples_alloc(*converted_input_samples, nullptr,
                           m_out.m_audio.m_codec_ctx->channels,
                           frame_size,
                           m_out.m_audio.m_codec_ctx->sample_fmt, 0);
    if (ret < 0)
    {
        Logging::error(destname(), "Could not allocate converted input samples (error '%1').", ffmpeg_geterror(ret).c_str());
        av_freep(&(*converted_input_samples)[0]);
        av_free(*converted_input_samples);
        return ret;
    }
    return 0;
}

#if LAVR_DEPRECATE
int FFmpeg_Transcoder::convert_samples(uint8_t **input_data, int in_samples, uint8_t **converted_data, int *out_samples)
{
    if (m_audio_resample_ctx != nullptr)
    {
        int ret;

        // Convert the samples using the resampler.
        ret = swr_convert(m_audio_resample_ctx, converted_data, *out_samples, const_cast<const uint8_t **>(input_data), in_samples);
        if (ret  < 0)
        {
            Logging::error(destname(), "Could not convert input samples (error '%1').", ffmpeg_geterror(ret).c_str());
            return ret;
        }

        *out_samples = ret;
    }
    else
    {
        // No resampling, just copy samples
        if (!av_sample_fmt_is_planar(m_in.m_audio.m_codec_ctx->sample_fmt))
        {
            memcpy(converted_data[0], input_data[0], static_cast<size_t>(in_samples * av_get_bytes_per_sample(m_out.m_audio.m_codec_ctx->sample_fmt) * m_in.m_audio.m_codec_ctx->channels));
        }
        else
        {
            size_t samples = static_cast<size_t>(in_samples * av_get_bytes_per_sample(m_out.m_audio.m_codec_ctx->sample_fmt));
            for (int n = 0; n < m_in.m_audio.m_codec_ctx->channels; n++)
            {
                memcpy(converted_data[n], input_data[n], samples);
            }
        }
    }
    return 0;
}
#else
int FFmpeg_Transcoder::convert_samples(uint8_t **input_data, const int in_samples, uint8_t **converted_data, int *out_samples)
{
    if (m_audio_resample_ctx != nullptr)
    {
        int ret;

        // Convert the samples using the resampler.
        ret = avresample_convert(m_audio_resample_ctx, converted_data, 0, *out_samples, input_data, 0, in_samples);
        if (ret < 0)
        {
            Logging::error(destname(), "Could not convert input samples (error '%1').", ffmpeg_geterror(ret).c_str());
            return ret;
        }

        *out_samples = ret;

        // Perform a sanity check so that the number of converted samples is
        // not greater than the number of samples to be converted.
        // If the sample rates differ, this case has to be handled differently

        if (avresample_available(m_audio_resample_ctx))
        {
            Logging::error(destname(), "Converted samples left over.");
            return AVERROR_EXIT;
        }
    }
    else
    {
        // No resampling, just copy samples
        if (!av_sample_fmt_is_planar(m_in.m_audio.m_codec_ctx->sample_fmt))
        {
            memcpy(converted_data[0], input_data[0], in_samples * av_get_bytes_per_sample(m_out.m_audio.m_codec_ctx->sample_fmt) * m_in.m_audio.m_codec_ctx->channels);
        }
        else
        {
            for (int n = 0; n < m_in.m_audio.m_codec_ctx->channels; n++)
            {
                memcpy(converted_data[n], input_data[n], in_samples * av_get_bytes_per_sample(m_out.m_audio.m_codec_ctx->sample_fmt));
            }
        }
    }
    return 0;
}
#endif

int FFmpeg_Transcoder::add_samples_to_fifo(uint8_t **converted_input_samples, int frame_size)
{
    int ret;

    // Make the FIFO as large as it needs to be to hold both,
    // the old and the new samples.

    ret = av_audio_fifo_realloc(m_audio_fifo, av_audio_fifo_size(m_audio_fifo) + frame_size);
    if (ret < 0)
    {
        Logging::error(destname(), "Could not reallocate FIFO.");
        return ret;
    }

    // Store the new samples in the FIFO buffer.
    ret = av_audio_fifo_write(m_audio_fifo, reinterpret_cast<void **>(converted_input_samples), frame_size);
    if (ret < frame_size)
    {
        if (ret < 0)
        {
            Logging::error(destname(), "Could not write data to FIFO (error '%1').", ffmpeg_geterror(ret).c_str());
        }
        else
        {
            Logging::error(destname(), "Could not write data to FIFO.");
            ret = AVERROR_EXIT;
        }
        return AVERROR_EXIT;
    }

    return 0;
}

int FFmpeg_Transcoder::flush_frames_all(bool use_flush_packet)
{
    int ret = 0;

    if (m_in.m_audio.m_codec_ctx != nullptr)
    {
        int ret2 = flush_frames_single(m_in.m_audio.m_stream_idx, use_flush_packet);
        if (ret2 < 0)
        {
            ret = ret2;
        }
    }

    if (m_in.m_video.m_codec_ctx != nullptr)
    {
        int ret2 = flush_frames_single(m_in.m_video.m_stream_idx, use_flush_packet);
        if (ret2 < 0)
        {
            ret = ret2;
        }
    }

    return ret;
}

int FFmpeg_Transcoder::flush_frames_single(int stream_index, bool use_flush_packet)
{
    int ret = 0;

    if (stream_index > INVALID_STREAM)
    {
        int (FFmpeg_Transcoder::*decode_frame_ptr)(AVPacket *pkt, int *decoded) = nullptr;

        if (!m_copy_audio && stream_index == m_in.m_audio.m_stream_idx && m_out.m_audio.m_stream_idx > -1)
        {
            decode_frame_ptr = &FFmpeg_Transcoder::decode_audio_frame;
        }
        else if (!m_copy_video && stream_index == m_in.m_video.m_stream_idx && (m_out.m_video.m_stream_idx > -1 || is_frameset()))
        {
            decode_frame_ptr = &FFmpeg_Transcoder::decode_video_frame;
        }

        if (decode_frame_ptr != nullptr)
        {
            AVPacket pkt;
            AVPacket *flush_packet = nullptr;
            int decoded = 0;

            if (use_flush_packet)
            {
                flush_packet = &pkt;

                init_packet(flush_packet);

                flush_packet->data = nullptr;
                flush_packet->size = 0;
                flush_packet->stream_index = stream_index;
            }

            do
            {
                ret = (this->*decode_frame_ptr)(flush_packet, &decoded);
                if (ret < 0 && ret != AVERROR(EAGAIN))
                {
                    break;
                }
            }
            while (decoded);

            if (flush_packet != nullptr)
            {
                av_packet_unref(flush_packet);
            }
        }
    }

    return ret;
}

int FFmpeg_Transcoder::read_decode_convert_and_store(int *finished)
{
    // Packet used for temporary storage.
    AVPacket pkt;
    int ret = 0;

    try
    {
        // Read one frame from the input file into a temporary packet.
        ret = av_read_frame(m_in.m_format_ctx, &pkt);
        if (ret < 0)
        {
            if (ret == AVERROR_EOF)
            {
                // If we are the the end of the file, flush the decoder below.
                *finished = 1;
                Logging::trace(destname(), "Read to EOF.");
            }
            else
            {
                Logging::error(destname(), "Could not read frame (error '%1').", ffmpeg_geterror(ret).c_str());
                throw ret;
            }
        }

        if (!*finished)
        {
            // Decode one packet, at least with the old API (!LAV_NEW_PACKET_INTERFACE)
            // it seems a packet can contain more than one frame so loop around it
            // if necessary...
            ret = decode_frame(&pkt);

            if (ret < 0 && ret != AVERROR(EAGAIN))
            {
                throw ret;
            }
        }
        else
        {
            // Flush cached frames, ignoring any errors
            flush_frames_all(true);
        }

        ret = 0;    // Errors will be reported by exception
    }
    catch (int _ret)
    {
        ret = _ret;
    }

    av_packet_unref(&pkt);

    return ret;
}

int FFmpeg_Transcoder::init_audio_output_frame(AVFrame **frame, int frame_size)
{
    int ret;

    // Create a new frame to store the audio samples.
    *frame = av_frame_alloc();
    if (*frame == nullptr)
    {
        Logging::error(destname(), "Could not allocate output frame.");
        return AVERROR_EXIT;
    }

    //
    // Set the frame's parameters, especially its size and format.
    // av_frame_get_buffer needs this to allocate memory for the
    // audio samples of the frame.
    // Default channel layouts based on the number of channels
    // are assumed for simplicity.

    (*frame)->nb_samples     = frame_size;
    (*frame)->channel_layout = m_out.m_audio.m_codec_ctx->channel_layout;
    (*frame)->format         = m_out.m_audio.m_codec_ctx->sample_fmt;

    // Allocate the samples of the created frame. This call will make
    // sure that the audio frame can hold as many samples as specified.

    ret = av_frame_get_buffer(*frame, 32);
    if (ret < 0)
    {
        Logging::error(destname(), "Could allocate output frame samples (error '%1').", ffmpeg_geterror(ret).c_str());
        av_frame_free(frame);
        return ret;
    }

    return 0;
}

void FFmpeg_Transcoder::produce_audio_dts(AVPacket *pkt)
{
    //if ((pkt->pts == 0 || pkt->pts == AV_NOPTS_VALUE) && pkt->dts == AV_NOPTS_VALUE)
    {
        int64_t duration;
        // Some encoders to not produce dts/pts.
        // So we make some up.
        if (pkt->duration)
        {
            duration = pkt->duration;

            if (m_out.m_audio.m_codec_ctx->codec_id == AV_CODEC_ID_OPUS || m_current_format->filetype() == FILETYPE_TS || m_current_format->filetype() == FILETYPE_HLS)
            {
                /** @todo Is this a FFmpeg bug or am I too stupid?
                 * OPUS is a bit strange. Whatever we feed into the encoder, the result will always be floating point planar
                 * at 48 K sampling rate.
                 * For some reason the duration calculated by the FFMpeg API is wrong. We have to rescale it to the correct value.
                 * Same applies to mpegts, so let's rescale.
                 */
                if (duration > 0 && CODECPAR(m_out.m_audio.m_stream)->sample_rate > 0)
                {
                    pkt->duration = duration = static_cast<int>(av_rescale(duration, static_cast<int64_t>(m_out.m_audio.m_stream->time_base.den) * m_out.m_audio.m_codec_ctx->ticks_per_frame, CODECPAR(m_out.m_audio.m_stream)->sample_rate * static_cast<int64_t>(m_out.m_audio.m_stream->time_base.num)));
                }
            }
        }
        else
        {
            duration = 1;
        }

        pkt->dts = m_out.m_audio_pts - 1;
        pkt->pts = m_out.m_audio_pts;

        m_out.m_audio_pts += duration;
    }
}

int FFmpeg_Transcoder::encode_audio_frame(const AVFrame *frame, int *data_present)
{
    // Packet used for temporary storage.
    AVPacket pkt;
    int ret;

    init_packet(&pkt);

    // Encode the audio frame and store it in the temporary packet.
    // The output audio stream encoder is used to do this.
#if !LAVC_NEW_PACKET_INTERFACE
    ret = avcodec_encode_audio2(m_out.m_audio.m_codec_ctx, &pkt, frame, data_present);

    if (ret < 0)
    {
        Logging::error(destname(), "Could not encode audio frame (error '%1').", ffmpeg_geterror(ret).c_str());
        av_packet_unref(&pkt);
        return ret;
    }

    {
#else
    *data_present = 0;

    // send the frame for encoding
    ret = avcodec_send_frame(m_out.m_audio.m_codec_ctx, frame);
    if (ret < 0 && ret != AVERROR_EOF)
    {
        Logging::error(destname(), "Could not encode audio frame at PTS=%1 (error %2').", av_rescale_q(frame->pts, m_in.m_audio.m_stream->time_base, av_get_time_base_q()), ffmpeg_geterror(ret).c_str());
        av_packet_unref(&pkt);
        return ret;
    }

    // read all the available output packets (in general there may be any number of them)
    while (ret >= 0)
    {
        *data_present = 0;

        ret = avcodec_receive_packet(m_out.m_audio.m_codec_ctx, &pkt);
        if (ret == AVERROR(EAGAIN) || ret == AVERROR_EOF)
        {
            av_packet_unref(&pkt);
            return ret;
        }
        else if (ret < 0)
        {
            Logging::error(destname(), "Could not encode audio frame (error '%1').", ffmpeg_geterror(ret).c_str());
            av_packet_unref(&pkt);
            return ret;
        }

        *data_present = 1;
#endif
        // Write one audio frame from the temporary packet to the output buffer.
        if (*data_present)
        {
            pkt.stream_index = m_out.m_audio.m_stream_idx;

            produce_audio_dts(&pkt);

            ret = store_packet(&pkt, "audio");
            if (ret < 0)
            {
                av_packet_unref(&pkt);
                return ret;
            }
        }

        av_packet_unref(&pkt);
    }

    return 0;
}

int FFmpeg_Transcoder::encode_image_frame(const AVFrame *frame, int *data_present)
{
    *data_present = 0;

    if (frame == nullptr || m_skip_next_frame)
    {
        // This called internally to flush frames. We do not have a cache to flush, so simply ignore that.
        // After seek oprations we need to skip the first frame.
        m_skip_next_frame = false;
        return 0;
    }

    if (m_current_format == nullptr)
    {
        Logging::error(destname(), "Internal - missing format.");
        return AVERROR(EINVAL);
    }

    if (m_buffer == nullptr)
    {
        Logging::error(destname(), "Internal - cache not open.");
        return AVERROR(EINVAL);
    }

    AVPacket pkt;
    AVFrame *cloned_frame = av_frame_clone(frame);  // Clone frame. Does not copy data but references it, only the properties are copied. Not a big memory impact.
    int ret = 0;
    try
    {
        init_packet(&pkt);

        uint32_t frame_no = pts_to_frame(m_in.m_video.m_stream, frame->pts);

        if (m_current_format->video_codec_id() == AV_CODEC_ID_MJPEG)
        {
            // The MJEPG codec requires monotonically growing PTS values so we fake some to avoid them going backwards after seeks
            cloned_frame->pts = frame_to_pts(m_in.m_video.m_stream, ++m_fake_frame_no);
        }

#if !LAVC_NEW_PACKET_INTERFACE
        ret = avcodec_encode_video2(m_out.m_video.m_codec_ctx, &pkt, frame, data_present);
        if (ret < 0)
        {
            Logging::error(destname(), "Could not encode image frame (error '%1').", ffmpeg_geterror(ret).c_str());
            av_packet_unref(&pkt);
            throw ret;
        }

        {
#else
        *data_present = 0;

        // send the frame for encoding
        ret = avcodec_send_frame(m_out.m_video.m_codec_ctx, cloned_frame);
        if (ret < 0 && ret != AVERROR_EOF)
        {
            Logging::error(destname(), "Could not encode image frame (error '%1').", ffmpeg_geterror(ret).c_str());
            throw ret;
        }

        // read all the available output packets (in general there may be any number of them
        while (ret >= 0)
        {
            *data_present = 0;

            ret = avcodec_receive_packet(m_out.m_video.m_codec_ctx, &pkt);
            if (ret == AVERROR(EAGAIN) || ret == AVERROR_EOF)
            {
                av_packet_unref(&pkt);
                break;
            }
            else if (ret < 0)
            {
                Logging::error(destname(), "Could not encode image frame (error '%1').", ffmpeg_geterror(ret).c_str());
                throw ret;
            }

            *data_present = 1;
#endif
            // Write one video frame from the temporary packet to the output buffer.
            if (*data_present)
            {
                // Store current video PTS
                if (pkt.pts != AV_NOPTS_VALUE)
                {
                    m_out.m_video_pts = pkt.pts;
                }

                m_buffer->write_frame(pkt.data, static_cast<size_t>(pkt.size), frame_no);

                if (m_last_seek_frame_no == frame_no)    // Skip frames until seek pos
                {
                    m_last_seek_frame_no = 0;
                }
            }

            av_frame_free(&cloned_frame);
            av_packet_unref(&pkt);
        }
    }
    catch (int _ret)
    {
        av_frame_free(&cloned_frame);
        av_packet_unref(&pkt);
        ret = _ret;
    }

    return ret;
}

int FFmpeg_Transcoder::encode_video_frame(const AVFrame *frame, int *data_present)
{
    // Packet used for temporary storage.
    if (frame != nullptr)
    {
#if LAVF_DEP_AVSTREAM_CODEC
        if (frame->interlaced_frame)
        {
            if (m_out.m_video.m_codec_ctx->codec->id == AV_CODEC_ID_MJPEG)
            {
                m_out.m_video.m_stream->codecpar->field_order = frame->top_field_first ? AV_FIELD_TT:AV_FIELD_BB;
            }
            else
            {
                m_out.m_video.m_stream->codecpar->field_order = frame->top_field_first ? AV_FIELD_TB:AV_FIELD_BT;
            }
        }
        else
        {
            m_out.m_video.m_stream->codecpar->field_order = AV_FIELD_PROGRESSIVE;
        }
#endif
    }

    AVPacket pkt;
    AVFrame *hw_frame = nullptr;
    int ret = 0;

    try
    {
        if (m_hwaccel_enable_enc_buffering && frame != nullptr)
        {
            // If encoding is done in hardware, the resulting frame data needs to be copied to hardware
            ret = hwframe_copy_to_hw(m_out.m_video.m_codec_ctx, &hw_frame, frame);
            if (ret < 0)
            {
                throw ret;
            }
            frame = hw_frame;
        }

        init_packet(&pkt);

        // Encode the video frame and store it in the temporary packet.
        // The output video stream encoder is used to do this.
#if !LAVC_NEW_PACKET_INTERFACE
        ret = avcodec_encode_video2(m_out.m_video.m_codec_ctx, &pkt, frame, data_present);

        if (ret < 0)
        {
            Logging::error(destname(), "Could not encode video frame (error '%1').", ffmpeg_geterror(ret).c_str());
            av_packet_unref(&pkt);
            throw ret;
        }

        {
#else
        *data_present = 0;

        // send the frame for encoding
        ret = avcodec_send_frame(m_out.m_video.m_codec_ctx, frame);
        if (ret < 0 && ret != AVERROR_EOF)
        {
            Logging::error(destname(), "Could not encode video frame at PTS=%1 (error %2').", av_rescale_q(frame->pts, m_in.m_video.m_stream->time_base, av_get_time_base_q()), ffmpeg_geterror(ret).c_str());
            throw ret;
        }

        // read all the available output packets (in general there may be any number of them
        while (ret >= 0)
        {
            *data_present = 0;

            ret = avcodec_receive_packet(m_out.m_video.m_codec_ctx, &pkt);
            if (ret == AVERROR(EAGAIN) || ret == AVERROR_EOF)
            {
                av_packet_unref(&pkt);
                break;
            }
            else if (ret < 0)
            {
                Logging::error(destname(), "Could not encode video frame (error '%1').", ffmpeg_geterror(ret).c_str());
                throw ret;
            }

            *data_present = 1;
#endif

            // Write one video frame from the temporary packet to the output buffer.
            if (*data_present)
            {
                // Fix for issue #46: bitrate too high.
                av_packet_rescale_ts(&pkt, m_out.m_video.m_codec_ctx->time_base, m_out.m_video.m_stream->time_base);

                if (!(m_out.m_format_ctx->oformat->flags & AVFMT_NOTIMESTAMPS))
                {
                    if (pkt.dts != AV_NOPTS_VALUE &&
                            pkt.pts != AV_NOPTS_VALUE &&
                            pkt.dts > pkt.pts &&
                            m_out.m_last_mux_dts != AV_NOPTS_VALUE)
                    {

                        Logging::warning(destname(), "Invalid DTS: %1 PTS: %2 in video output, replacing by guess.", pkt.dts, pkt.pts);

                        pkt.pts =
                                pkt.dts = pkt.pts + pkt.dts + m_out.m_last_mux_dts + 1
                                - FFMIN3(pkt.pts, pkt.dts, m_out.m_last_mux_dts + 1)
                                - FFMAX3(pkt.pts, pkt.dts, m_out.m_last_mux_dts + 1);
                    }

                    if (pkt.dts != AV_NOPTS_VALUE && m_out.m_last_mux_dts != AV_NOPTS_VALUE)
                    {
                        int64_t max = m_out.m_last_mux_dts + !(m_out.m_format_ctx->oformat->flags & AVFMT_TS_NONSTRICT);
                        // AVRational avg_frame_rate = { m_out.m_video.m_stream->avg_frame_rate.den, m_out.m_video.m_stream->avg_frame_rate.num };
                        // int64_t max = m_out.m_last_mux_dts + av_rescale_q(1, avg_frame_rate, m_out.m_video.m_stream->time_base);

                        if (pkt.dts < max)
                        {
                            Logging::trace(destname(), "Non-monotonous DTS in video output stream; previous: %1, current: %2; changing to %3. This may result in incorrect timestamps in the output.", m_out.m_last_mux_dts, pkt.dts, max);

                            if (pkt.pts >= pkt.dts)
                            {
                                pkt.pts = FFMAX(pkt.pts, max);
                            }
                            pkt.dts = max;
                        }
                    }
                }

                if (pkt.pts != AV_NOPTS_VALUE)
                {
                    m_out.m_video_pts       = pkt.pts;
                    m_out.m_last_mux_dts    = (pkt.dts != AV_NOPTS_VALUE) ? pkt.dts : (pkt.pts - pkt.duration);
                }

                if (frame != nullptr && !pkt.duration)
                {
                    pkt.duration = frame->pkt_duration;
                }

                // Write packet to buffer
                ret = store_packet(&pkt, "video");
                if (ret < 0)
                {
                    throw ret;
                }
            }

            av_packet_unref(&pkt);
        }
    }
    catch (int _ret)
    {
        av_packet_unref(&pkt);
        ret = _ret;
    }

    // If we copied the frame from RAM to hardware we need to free the hardware frame
    if (hw_frame != nullptr)
    {
        av_frame_free(&hw_frame);
    }

    return ret;
}

int FFmpeg_Transcoder::load_encode_and_write(int frame_size)
{
    // Temporary storage of the output samples of the frame written to the file.
    AVFrame *output_frame;
    int ret = 0;

    // Use the maximum number of possible samples per frame.
    // If there is less than the maximum possible frame size in the FIFO
    // buffer use this number. Otherwise, use the maximum possible frame size

    frame_size = FFMIN(av_audio_fifo_size(m_audio_fifo), frame_size);
    int data_written;

    // Initialise temporary storage for one output frame.
    ret = init_audio_output_frame(&output_frame, frame_size);
    if (ret < 0)
    {
        return ret;
    }

    // Read as many samples from the FIFO buffer as required to fill the frame.
    // The samples are stored in the frame temporarily.

    ret = av_audio_fifo_read(m_audio_fifo, reinterpret_cast<void **>(output_frame->data), frame_size);
    if (ret < frame_size)
    {
        if (ret < 0)
        {
            Logging::error(destname(), "Could not read data from FIFO (error '%1').", ffmpeg_geterror(ret).c_str());
        }
        else
        {
            Logging::error(destname(), "Could not read data from FIFO.");
            ret = AVERROR_EXIT;
        }
        av_frame_free(&output_frame);
        return ret;
    }

    // Encode one frame worth of audio samples.
    ret = encode_audio_frame(output_frame, &data_written);
#if !LAVC_NEW_PACKET_INTERFACE
    if (ret < 0)
#else
    if (ret < 0 && ret != AVERROR(EAGAIN))
#endif
    {
        av_frame_free(&output_frame);
        return ret;
    }
    av_frame_free(&output_frame);
    return 0;
}

int FFmpeg_Transcoder::write_output_file_trailer()
{
    int ret;

    ret = av_write_trailer(m_out.m_format_ctx);
    if (ret < 0)
    {
        Logging::error(destname(), "Could not write output file trailer (error '%1').", ffmpeg_geterror(ret).c_str());
        return ret;
    }

    return 0;
}

time_t FFmpeg_Transcoder::mtime() const
{
    return m_mtime;
}

#define tagcpy(dst, src)    \
    for (char *p1 = (dst), *pend = p1 + sizeof(dst), *p2 = (src); *p2 && p1 < pend; p1++, p2++) \
    *p1 = *p2      /**< @brief Save copy from FFmpeg tag dictionary to IDv3 tag */

void FFmpeg_Transcoder::copy_metadata(AVDictionary **metadata_out, const AVDictionary *metadata_in)
{
    AVDictionaryEntry *tag = nullptr;

    while ((tag = av_dict_get(metadata_in, "", tag, AV_DICT_IGNORE_SUFFIX)))
    {
        av_dict_set_with_check(metadata_out, tag->key, tag->value, 0, destname());

        if (m_out.m_filetype == FILETYPE_MP3)
        {
            // For MP3 fill in ID3v1 structure
            if (!strcasecmp(tag->key, "ARTIST"))
            {
                tagcpy(m_out.m_id3v1.m_artist, tag->value);
            }
            else if (!strcasecmp(tag->key, "TITLE"))
            {
                tagcpy(m_out.m_id3v1.m_title, tag->value);
            }
            else if (!strcasecmp(tag->key, "ALBUM"))
            {
                tagcpy(m_out.m_id3v1.m_album, tag->value);
            }
            else if (!strcasecmp(tag->key, "COMMENT"))
            {
                tagcpy(m_out.m_id3v1.m_comment, tag->value);
            }
            else if (!strcasecmp(tag->key, "YEAR") || !strcasecmp(tag->key, "DATE"))
            {
                tagcpy(m_out.m_id3v1.m_year, tag->value);
            }
            else if (!strcasecmp(tag->key, "TRACK"))
            {
                m_out.m_id3v1.m_title_no = static_cast<char>(atoi(tag->value));
            }
        }
    }
}

int FFmpeg_Transcoder::process_metadata()
{
    Logging::trace(destname(), "Processing metadata.");

    if (m_in.m_audio.m_stream != nullptr && CODECPAR(m_in.m_audio.m_stream)->codec_id == AV_CODEC_ID_VORBIS)
    {
        // For some formats (namely ogg) FFmpeg returns the tags, odd enough, with streams...
        copy_metadata(&m_out.m_format_ctx->metadata, m_in.m_audio.m_stream->metadata);
    }

    copy_metadata(&m_out.m_format_ctx->metadata, m_in.m_format_ctx->metadata);

    if (m_out.m_audio.m_stream != nullptr && m_in.m_audio.m_stream != nullptr)
    {
        // Copy audio stream meta data
        copy_metadata(&m_out.m_audio.m_stream->metadata, m_in.m_audio.m_stream->metadata);
    }

    if (m_out.m_video.m_stream != nullptr && m_in.m_video.m_stream != nullptr)
    {
        // Copy video stream meta data
        copy_metadata(&m_out.m_video.m_stream->metadata, m_in.m_video.m_stream->metadata);
    }

    // Also copy album art meta tags
    for (size_t n = 0; n < m_in.m_album_art.size(); n++)
    {
        AVStream *input_stream = m_in.m_album_art.at(n).m_stream;
        AVStream *output_stream = m_out.m_album_art.at(n).m_stream;

        copy_metadata(&output_stream->metadata, input_stream->metadata);
    }

    return 0;
}

int FFmpeg_Transcoder::process_albumarts()
{
    int ret = 0;

    for (size_t n = 0; n < m_in.m_album_art.size(); n++)
    {
        AVStream *input_stream = m_in.m_album_art.at(n).m_stream;

        if (input_stream->disposition & AV_DISPOSITION_ATTACHED_PIC)
        {
            AVStream *output_stream = m_out.m_album_art.at(n).m_stream;

            ret = add_albumart_frame(output_stream, &input_stream->attached_pic);
            if (ret < 0)
            {
                break;
            }
        }
    }

    return ret;
}

void FFmpeg_Transcoder::flush_buffers()
{
    if (m_in.m_audio.m_codec_ctx != nullptr)
    {
        avcodec_flush_buffers(m_in.m_audio.m_codec_ctx);
    }
    if (m_in.m_video.m_codec_ctx != nullptr)
    {
        avcodec_flush_buffers(m_in.m_video.m_codec_ctx);
    }
}

int FFmpeg_Transcoder::do_seek_frame(uint32_t frame_no)
{
    m_have_seeked           = true;     // Note that we have seeked, thus skipped frames. We need to start transcoding over to fill any gaps.

    //m_skip_next_frame = true; /**< @todo Take deinterlace into account */

    if (m_skip_next_frame)
    {
        --frame_no;
    }

    int64_t pts = frame_to_pts(m_in.m_video.m_stream, frame_no);

    if (m_in.m_video.m_stream->start_time != AV_NOPTS_VALUE)
    {
        pts += m_in.m_video.m_stream->start_time;
    }

    return av_seek_frame(m_in.m_format_ctx, m_in.m_video.m_stream_idx, pts, AVSEEK_FLAG_BACKWARD);
}

int FFmpeg_Transcoder::skip_decoded_frames(uint32_t frame_no, bool forced_seek)
{
    int ret = 0;
    uint32_t next_frame_no = frame_no;
    // Seek next undecoded frame
    for (; m_buffer->have_frame(next_frame_no); next_frame_no++)
    {
        sleep(0);
    }

    if (next_frame_no > m_virtualfile->m_video_frame_count)
    {
        // Reached end of file
        // Set PTS to end of file
        m_out.m_video_pts = m_in.m_video.m_stream->duration;
        if (m_in.m_video.m_stream->start_time != AV_NOPTS_VALUE)
        {
            m_out.m_video_pts += m_in.m_video.m_stream->start_time;
        }
        // Seek to end of file to force AVERROR_EOF from next av_read_frame() call.
        ret = av_seek_frame(m_in.m_format_ctx, m_in.m_video.m_stream_idx, m_out.m_video_pts, AVSEEK_FLAG_ANY);
        return 0;
    }

    uint32_t last_frame_no = pts_to_frame(m_in.m_video.m_stream, m_out.m_video_pts);

    // Ignore seek if target is within the next FRAME_SEEK_THRESHOLD frames
    if (next_frame_no >= last_frame_no /*+ 1*/ && next_frame_no <= last_frame_no + FRAME_SEEK_THRESHOLD)
    {
        return 0;
    }

    if (forced_seek || (frame_no != next_frame_no && next_frame_no > 1))
    {
        // If frame changed, skip to it
        ret = do_seek_frame(next_frame_no);

        if (ret < 0)
        {
            Logging::error(destname(), "Could not encode audio frame: Seek to frame #%1 failed (error '%2').", next_frame_no, ffmpeg_geterror(ret).c_str());
        }
    }

    return ret;
}

int FFmpeg_Transcoder::process_single_fr(int &status)
{
    int finished = 0;
    int ret = 0;

    status = 0;

    try
    {
        if (m_in.m_video.m_stream != nullptr && is_frameset())
        {
            // Direct access handling for frame sets: seek to frame if requested.
            if (!m_last_seek_frame_no)
            {
                // No current seek frame, check if new seek frame was stacked.
                {
                    std::lock_guard<std::recursive_mutex> lck (m_mutex);

                    while (!m_seek_to_fifo.empty())
                    {
                        uint32_t frame_no = m_seek_to_fifo.front();
                        m_seek_to_fifo.pop();

                        if (!m_buffer->have_frame(frame_no))
                        {
                            // Frame not yet decoded, so skip to it.
                            m_last_seek_frame_no = frame_no;
                            break;
                        }
                    }
                }

                if (m_last_seek_frame_no)
                {
                    // The first frame that FFmpeg API returns after av_seek_frame is wrong (the last frame before seek).
                    // We are unable to detect that because the pts seems correct (the one that we requested).
                    // So we position before the frame requested, and simply throw the first away.

                    //#define PRESCAN_FRAMES  3
#ifdef PRESCAN_FRAMES
                    int64_t seek_frame_no = m_last_seek_frame_noX;
                    if (seek_frame_no > PRESCAN_FRAMES)
                    {
                        seek_frame_no -= PRESCAN_FRAMES;
                        //m_skip_next_frame = true; /**< @todo Take deinterlace into account */
                    }
                    else
                    {
                        seek_frame_no = 1;
                    }

                    ret = skip_decoded_frames(seek_frame_no, true);
#else
                    ret = skip_decoded_frames(m_last_seek_frame_no, true);
#endif

                    if (ret == AVERROR_EOF)
                    {
                        status = 1;
                        return 0;
                    }

                    if (ret < 0)
                    {
                        throw ret;
                    }
                }
            }
        }

        if (!m_copy_audio && m_out.m_audio.m_stream_idx > -1)
        {
            int output_frame_size;

            if (m_out.m_audio.m_codec_ctx->codec->capabilities & AV_CODEC_CAP_VARIABLE_FRAME_SIZE)
            {
                // Encode supports variable frame size, use an arbitrary value
                output_frame_size =  10000;
            }
            else
            {
                // Use the encoder's desired frame size for processing.
                output_frame_size = m_out.m_audio.m_codec_ctx->frame_size;
            }

            // Make sure that there is one frame worth of samples in the FIFO
            // buffer so that the encoder can do its work.
            // Since the decoder's and the encoder's frame size may differ, we
            // need to FIFO buffer to store as many frames worth of input samples
            // that they make up at least one frame worth of output samples.

            while (av_audio_fifo_size(m_audio_fifo) < output_frame_size)
            {
                // Decode one frame worth of audio samples, convert it to the
                // output sample format and put it into the FIFO buffer.

                ret = read_decode_convert_and_store(&finished);
                if (ret < 0)
                {
                    throw ret;
                }

                // If we are at the end of the input file, we continue
                // encoding the remaining audio samples to the output file.

                if (finished)
                {
                    break;
                }
            }

            // If we have enough samples for the encoder, we encode them.
            // At the end of the file, we pass the remaining samples to
            // the encoder.

            while (av_audio_fifo_size(m_audio_fifo) >= output_frame_size || (finished && av_audio_fifo_size(m_audio_fifo) > 0))
            {
                // Take one frame worth of audio samples from the FIFO buffer,
                // encode it and write it to the output file.

                ret = load_encode_and_write(output_frame_size);
                if (ret < 0)
                {
                    throw ret;
                }
            }

            // If we are at the end of the input file and have encoded
            // all remaining samples, we can exit this loop and finish.

            if (finished)
            {
                if (m_out.m_audio.m_codec_ctx != nullptr)
                {
                    // Flush the encoder as it may have delayed frames.
                    int data_written = 0;
                    do
                    {
                        ret = encode_audio_frame(nullptr, &data_written);
#if LAVC_NEW_PACKET_INTERFACE
                        if (ret == AVERROR_EOF)
                        {
                            // Not an error
                            break;
                        }

                        if (ret < 0 && ret != AVERROR(EAGAIN))
                        {
                            Logging::error(destname(), "Could not encode audio frame (error '%1').", ffmpeg_geterror(ret).c_str());
                            throw ret;
                        }
#else
                        if (ret < 0)
                        {
                            Logging::error(destname(), "Could not encode audio frame (error '%1').", ffmpeg_geterror(ret).c_str());
                            throw ret;
                        }
#endif
                    }
                    while (data_written);
                }

                status = 1;
            }
        }
        else
        {
            // If we have no audio stream, we'll only get video data
            // or we simply copy audio and/or video frames into the packet queue
            ret = read_decode_convert_and_store(&finished);
            if (ret < 0)
            {
                throw ret;
            }

            if (finished)
            {
                status = 1;
            }
        }

        if (!m_copy_video)
        {
            while (!m_video_fifo.empty())
            {
                AVFrame *output_frame = m_video_fifo.front();
                m_video_fifo.pop();

                // Encode one video frame.
                int data_written = 0;
                output_frame->key_frame = 0;    // Leave that decision to encoder
                output_frame->pict_type = AV_PICTURE_TYPE_NONE;

                if (!is_frameset())
                {
                    ret = encode_video_frame(output_frame, &data_written);
                }
                else
                {
                    ret = encode_image_frame(output_frame, &data_written);
                }
#if !LAVC_NEW_PACKET_INTERFACE
                if (ret < 0)
#else
                if (ret < 0 && ret != AVERROR(EAGAIN))
#endif
                {
                    av_frame_free(&output_frame);
                    throw ret;
                }
                av_frame_free(&output_frame);
            }

#if LAVC_NEW_PACKET_INTERFACE
            ret = 0;    // May be AVERROR(EAGAIN)
#endif

            // If we are at the end of the input file and have encoded
            // all remaining samples, we can exit this loop and finish.

            if (finished)
            {
                if (m_out.m_video.m_codec_ctx != nullptr)
                {
                    // Flush the encoder as it may have delayed frames.
                    int data_written = 0;
                    do
                    {
                        if (!is_frameset())
                        {
                            // Encode regluar frame
                            ret = encode_video_frame(nullptr, &data_written);
                        }
                        else
                        {
                            // Encode seperate image frame
                            ret = encode_image_frame(nullptr, &data_written);
                        }
#if LAVC_NEW_PACKET_INTERFACE
                        if (ret == AVERROR_EOF)
                        {
                            // Not an error
                            break;
                        }
                        if (ret < 0 && ret != AVERROR(EAGAIN))
                        {
                            Logging::error(destname(), "Could not encode video frame (error '%1').", ffmpeg_geterror(ret).c_str());
                            throw ret;
                        }
#else
                        if (ret < 0)
                        {
                            throw ret;
                        }
#endif
                    }
                    while (data_written);
                }

                status = 1;
            }
        }

        if (is_hls())
        {
            uint32_t next_segment;
            int64_t pos = 0;
            if (m_out.m_video_pts && m_in.m_video.m_stream != nullptr && m_out.m_video.m_stream != nullptr)
            {
                int64_t pts = m_out.m_video_pts;

                if (m_in.m_video.m_stream->start_time != AV_NOPTS_VALUE)
                {
                    pts -= m_in.m_video.m_stream->start_time;
                }

                pos = av_rescale_q(pts, m_out.m_video.m_stream->time_base, av_get_time_base_q());
            }
            else if (m_out.m_audio_pts && m_in.m_audio.m_stream != nullptr && m_out.m_audio.m_stream != nullptr)
            {
                int64_t pts = m_out.m_audio_pts;

                if (m_in.m_audio.m_stream->start_time != AV_NOPTS_VALUE)
                {
                    pts -= m_in.m_audio.m_stream->start_time;
                }
                pos = av_rescale_q(pts, m_out.m_audio.m_stream->time_base, av_get_time_base_q());
            }

            next_segment = static_cast<uint32_t>(pos / params.m_segment_duration + 1); // ????

            if (next_segment > m_virtualfile->get_segment_count())
            {
                Logging::error(destname(), "Reached targetted EOF at %1 (avoid creating too short last segment).", format_duration(pos).c_str());
                throw AVERROR_EOF;
            }
            else if (next_segment == m_current_segment + 1)
            {
                bool opened = false;

                encode_finish();

                // Go to next requested segment
                while (!m_seek_to_fifo.empty())
                {
                    uint32_t segment_no = m_seek_to_fifo.front();
                    m_seek_to_fifo.pop();

                    if (!m_buffer->segment_exists(segment_no) || !m_buffer->tell(segment_no)) // NOT EXISTS or NO DATA YET
                    {
                        m_reset_pts    = true;      // Note that we have to reset audio/video pts to the new position
                        m_have_seeked   = true;     // Note that we have seeked, thus skipped frames. We need to start transcoding over to fill any gaps.

                        int64_t pos = (segment_no - 1) * params.m_segment_duration;

                        if (m_in.m_video.m_stream_idx && m_out.m_video.m_stream_idx > -1)
                        {
                            int64_t pts = av_rescale_q(pos, av_get_time_base_q(), m_in.m_video.m_stream->time_base);

                            if (m_in.m_video.m_stream->start_time != AV_NOPTS_VALUE)
                            {
                                pts += m_in.m_video.m_stream->start_time;
                            }

                            ret = av_seek_frame(m_in.m_format_ctx, m_in.m_video.m_stream_idx, pts, AVSEEK_FLAG_BACKWARD);
                        }
                        else // if (m_out.m_audio.m_stream_idx > -1)
                        {
                            int64_t pts = av_rescale_q(pos, av_get_time_base_q(), m_in.m_audio.m_stream->time_base);

                            if (m_in.m_audio.m_stream->start_time != AV_NOPTS_VALUE)
                            {
                                pts += m_in.m_audio.m_stream->start_time;
                            }

                            ret = av_seek_frame(m_in.m_format_ctx, m_in.m_audio.m_stream_idx, pts, AVSEEK_FLAG_BACKWARD);
                        }

                        if (ret < 0)
                        {
                            Logging::error(destname(), "Seek failed on input file (error '%1').", ffmpeg_geterror(ret).c_str());
                            throw ret;
                        }

                        if (m_in.m_audio.m_codec_ctx != nullptr)
                        {
                            avcodec_flush_buffers(m_in.m_audio.m_codec_ctx);
                        }

                        if (m_in.m_video.m_codec_ctx != nullptr)
                        {
                            avcodec_flush_buffers(m_in.m_video.m_codec_ctx);
                        }

                        close_output_file();

                        ret = open_output(m_buffer);
                        if (ret < 0)
                        {
                            throw ret;
                        }

                        next_segment = segment_no;

                        opened = true;

                        break;
                    }
                }

                m_current_segment = next_segment;

                Logging::info(destname(), "Starting HLS segment no. %1.", m_current_segment);

                if (!m_buffer->set_segment(m_current_segment))
                {
                    throw AVERROR(errno);
                }

                if (!opened)
                {
                    // Process output file, already done by open_output() if file has been newly opened.
                    ret = process_output();
                    if (ret)
                    {
                        throw ret;
                    }
                }
            }
        }
    }
    catch (int _ret)
    {
        status = (_ret != AVERROR_EOF ? -1 : 1);   // If _ret == AVERROR_EOF, simply signal EOF
        return _ret;
    }

    return 0;
}

BITRATE FFmpeg_Transcoder::get_prores_bitrate(int width, int height, const AVRational &framerate, int interleaved, int profile)
{
    unsigned int mindist;
    int match = -1;

    // Find best match resolution
    mindist = UINT_MAX;
    for (int i = 0; m_prores_bitrate[i].m_width; i++)
    {
        unsigned int x = static_cast<unsigned int>(width - m_prores_bitrate[i].m_width);
        unsigned int y = static_cast<unsigned int>(height - m_prores_bitrate[i].m_height);
        unsigned int dist = (x * x) + (y * y);

        if (dist < mindist)
        {
            mindist = dist;
            match = i;
        }

        if (!dist)
        {
            // Exact match, won't find a better one.
            break;
        }
    }

    width   = m_prores_bitrate[match].m_width;
    height  = m_prores_bitrate[match].m_height;

    // Find best match framerate
    double framerateX = av_q2d(framerate);
    mindist = UINT_MAX;
    for (int i = match; width == m_prores_bitrate[i].m_width && height == m_prores_bitrate[i].m_height; i++)
    {
        unsigned int dist = UINT_MAX;
        for (int j = 0; j < MAX_PRORES_FRAMERATE && m_prores_bitrate[i].m_framerate[j].m_framerate; j++)
        {
            unsigned int x = static_cast<unsigned int>(framerateX - m_prores_bitrate[i].m_framerate[j].m_framerate);
            unsigned int y = static_cast<unsigned int>(interleaved - m_prores_bitrate[i].m_framerate[j].m_interleaved);

            dist = (x * x) + (y * y);

            if (dist < mindist)
            {
                mindist = dist;
                match = i;
            }

            if (!dist)
            {
                // Exact match, won't find a better one.
                break;
            }
        }

        if (!dist)
        {
            // Exact match, won't find a better one.
            break;
        }
    }

    if (match < 0)
    {
        return 0;
    }

    return m_prores_bitrate[match].m_bitrate[profile] * (1000 * 1000);
}

bool FFmpeg_Transcoder::audio_size(size_t *filesize, AVCodecID codec_id, BITRATE bit_rate, int64_t duration, int channels, int sample_rate)
{
    BITRATE output_audio_bit_rate;
    int output_sample_rate;
    bool success = true;

    get_output_bit_rate(bit_rate, params.m_audiobitrate, &output_audio_bit_rate);
    get_output_sample_rate(sample_rate, params.m_audiosamplerate, &output_sample_rate);

    switch (codec_id)
    {
    case AV_CODEC_ID_AAC:
    {
        // Try to predict the size of the AAC stream (this is fairly accurate, sometimes a bit larger, sometimes a bit too small
        *filesize += static_cast<size_t>(duration * output_audio_bit_rate / (8LL * AV_TIME_BASE));
        *filesize = static_cast<size_t>(1025 * (*filesize) / 1000); // add 2.5% for overhead
        break;
    }
    case AV_CODEC_ID_MP3:
    {
        // Kbps = bits per second / 8 = Bytes per second x 60 seconds = Bytes per minute x 60 minutes = Bytes per hour
        // This is the sum of the size of
        // ID3v2, ID3v1, and raw MP3 data. This is theoretically only approximate
        // but in practice gives excellent answers, usually exactly correct.
        // Cast to 64-bit int to avoid overflow.

        *filesize += static_cast<size_t>(duration * output_audio_bit_rate / (8LL * AV_TIME_BASE)) + ID3V1_TAG_LENGTH;
        break;
    }
    case AV_CODEC_ID_PCM_S16LE:
    case AV_CODEC_ID_PCM_S16BE:
    {
        //        bits_per_sample = av_get_bits_per_sample(ctx->codec_id);
        //        bit_rate = bits_per_sample ? ctx->sample_rate * (int64_t)ctx->channels * bits_per_sample : ctx->bit_rate;

        int bytes_per_sample    = av_get_bytes_per_sample(AV_SAMPLE_FMT_S16);

        // File size:
        // file duration * sample rate (HZ) * channels * bytes per sample
        // + WAV_HEADER + DATA_HEADER + (with FFMpeg always) LIST_HEADER
        // The real size of the list header is unkown as we don't know the contents (meta tags)
        *filesize += static_cast<size_t>(duration * sample_rate * (channels > 2 ? 2 : 1) * bytes_per_sample / AV_TIME_BASE) + sizeof(WAV_HEADER) + sizeof(WAV_LIST_HEADER) + sizeof(WAV_DATA_HEADER);
        break;
    }
    case AV_CODEC_ID_VORBIS:
    {
        // Kbps = bits per second / 8 = Bytes per second x 60 seconds = Bytes per minute x 60 minutes = Bytes per hour
        *filesize += static_cast<size_t>(duration * output_audio_bit_rate / (8LL * AV_TIME_BASE));
        *filesize = static_cast<size_t>(1025 * (*filesize) / 1000); // add 2.5% for overhead
        break;
    }
    case AV_CODEC_ID_OPUS:
    {
        // Kbps = bits per second / 8 = Bytes per second x 60 seconds = Bytes per minute x 60 minutes = Bytes per hour
        *filesize += static_cast<size_t>(duration * output_audio_bit_rate / (8LL * AV_TIME_BASE));
        *filesize = static_cast<size_t>(1150 * (*filesize) / 1000); // add 15% for overhead
        break;
    }
    case AV_CODEC_ID_ALAC:
    {
        int bytes_per_sample    = av_get_bytes_per_sample(AV_SAMPLE_FMT_S16);

        // File size:
        // Apple Lossless Audio Coding promises a compression rate of 60-70%. We estimate 65 % of the original WAV size.
        *filesize += static_cast<size_t>(duration * sample_rate * (channels > 2 ? 2 : 1) * bytes_per_sample / AV_TIME_BASE) * 100 / 65;
        break;
    }
    case AV_CODEC_ID_AC3:
    {
        // Kbps = bits per second / 8 = Bytes per second x 60 seconds = Bytes per minute x 60 minutes = Bytes per hour
        *filesize += static_cast<size_t>(duration * output_audio_bit_rate / (8LL * AV_TIME_BASE));
        *filesize = static_cast<size_t>(1150 * (*filesize) / 1000); // add 15% for overhead
        break;
    }
    case AV_CODEC_ID_NONE:
    {
        break;
    }
    default:
    {
        success = false;
        break;
    }
    }
    return success;
}

bool FFmpeg_Transcoder::video_size(size_t *filesize, AVCodecID codec_id, BITRATE bit_rate, int64_t duration, int width, int height, int interleaved, const AVRational &framerate)
{
    BITRATE out_video_bit_rate;
    bool success = true;

    get_output_bit_rate(bit_rate, params.m_videobitrate, &out_video_bit_rate);

    switch (codec_id)
    {
    case AV_CODEC_ID_H264:
    {
        *filesize += static_cast<size_t>(duration * out_video_bit_rate / (8LL * AV_TIME_BASE));
        *filesize = static_cast<size_t>(1100 * (*filesize) / 1000); // add 10.0% for overhead
        break;
    }
    case AV_CODEC_ID_THEORA:
    {
        *filesize += static_cast<size_t>(duration * out_video_bit_rate / (8LL * AV_TIME_BASE));
        *filesize = static_cast<size_t>(1025 * (*filesize) / 1000); // add 2.5% for overhead
        break;
    }
    case AV_CODEC_ID_VP9:
    {
        *filesize += static_cast<size_t>(duration * out_video_bit_rate / (8LL * AV_TIME_BASE));
        *filesize = static_cast<size_t>(1150 * (*filesize) / 1000); // add 15% for overhead
        break;
    }
    case AV_CODEC_ID_PRORES:
    {
        *filesize += static_cast<size_t>(duration * get_prores_bitrate(width, height, framerate, interleaved, params.m_level) / (8LL * AV_TIME_BASE));
        break;
    }
    case AV_CODEC_ID_PNG:
    case AV_CODEC_ID_BMP:
    case AV_CODEC_ID_MJPEG:
    {
        *filesize += static_cast<size_t>(width * height * 24 / 8);   // Get the max. size
        break;
    }
    case AV_CODEC_ID_NONE:
    {
        break;
    }
    default:
    {
        success = false;
        break;
    }
    }
    return success;
}

size_t FFmpeg_Transcoder::calculate_predicted_filesize() const
{
    if (m_in.m_format_ctx == nullptr)
    {
        return 0;
    }

    if (m_current_format == nullptr)
    {
        // Should ever happen, but better check this to avoid crashes.
        return 0;
    }

    size_t filesize = 0;

    int64_t duration = m_in.m_format_ctx->duration != AV_NOPTS_VALUE ? m_in.m_format_ctx->duration : 0;
    BITRATE input_audio_bit_rate = 0;
    int input_sample_rate = 0;
    BITRATE input_video_bit_rate = 0;

    if (m_fileio->duration() != AV_NOPTS_VALUE)
    {
        duration = m_fileio->duration();
    }

    if (m_in.m_audio.m_stream_idx > -1)
    {
        input_sample_rate = CODECPAR(m_in.m_audio.m_stream)->sample_rate;
        input_audio_bit_rate = (CODECPAR(m_in.m_audio.m_stream)->bit_rate != 0) ? CODECPAR(m_in.m_audio.m_stream)->bit_rate : m_in.m_format_ctx->bit_rate;
    }

    if (m_in.m_video.m_stream_idx > -1)
    {
        input_video_bit_rate = (CODECPAR(m_in.m_video.m_stream)->bit_rate != 0) ? CODECPAR(m_in.m_video.m_stream)->bit_rate : m_in.m_format_ctx->bit_rate;
    }

    if (input_audio_bit_rate)
    {
        int channels = m_in.m_audio.m_codec_ctx->channels;

        if (!audio_size(&filesize, m_current_format->audio_codec_id(), input_audio_bit_rate, duration, channels, input_sample_rate))
        {
            Logging::warning(filename(), "Unsupported audio codec '%1' for format %2.", get_codec_name(m_current_format->audio_codec_id(), 0), m_current_format->desttype().c_str());
        }
    }

    if (input_video_bit_rate)
    {
        if (m_is_video)
        {
            int width = CODECPAR(m_in.m_video.m_stream)->width;
            int height = CODECPAR(m_in.m_video.m_stream)->height;
            int interleaved = params.m_deinterlace ? 0 : (CODECPAR(m_in.m_video.m_stream)->field_order != AV_FIELD_PROGRESSIVE);    // Deinterlace only if source is interlaced
#if LAVF_DEP_AVSTREAM_CODEC
            AVRational framerate = m_in.m_video.m_stream->avg_frame_rate;
#else
            AVRational framerate = m_in.m_video.m_stream->codec->framerate;
#endif
            if (!video_size(&filesize, m_current_format->video_codec_id(), input_video_bit_rate, duration, width, height, interleaved, framerate))
            {
                Logging::warning(filename(), "Unsupported video codec '%1' for format %2.", get_codec_name(m_current_format->video_codec_id(), 0), m_current_format->desttype().c_str());
            }
        }
        // else      /** @todo Feature #2260: Add picture size */
        // {
        // }
    }

    return filesize;
}

int64_t FFmpeg_Transcoder::duration()
{
    if (m_virtualfile != nullptr)
    {
        return m_virtualfile->m_duration;
    }
    else
    {
        return 0;
    }
}

size_t FFmpeg_Transcoder::predicted_filesize()
{
    if (m_virtualfile != nullptr)
    {
        return m_virtualfile->m_predicted_size;
    }
    else
    {
        return 0;
    }
}

uint32_t FFmpeg_Transcoder::video_frame_count() const
{
    if (m_virtualfile != nullptr)
    {
        return m_virtualfile->m_video_frame_count;
    }
    else
    {
        return 0;
    }
}

uint32_t FFmpeg_Transcoder::segment_count() const
{
    if (m_virtualfile != nullptr)
    {
        return m_virtualfile->get_segment_count();
    }
    else
    {
        return 0;
    }
}

int FFmpeg_Transcoder::encode_finish()
{
    int ret = 0;
    if (!is_frameset())
    {
        // If not a frame set, write trailer

        // Write the trailer of the output file container.
        ret = write_output_file_trailer();
    }

    if (is_hls())
    {
        m_buffer->finished_segment();

        // Get segment VIRTUALFILE object
        std::string filename(m_buffer->virtualfile()->m_origfile + "/" + make_filename(m_current_segment, params.current_format(m_buffer->virtualfile())->fileext()));
        LPVIRTUALFILE virtualfile = find_file(filename.c_str());

        if (virtualfile != nullptr)
        {
            virtualfile->m_predicted_size   = m_buffer->buffer_watermark(m_current_segment);
#if defined __x86_64__ || !defined __USE_FILE_OFFSET64
            virtualfile->m_st.st_size       = static_cast<__off_t>(virtualfile->m_predicted_size);
#else
            virtualfile->m_st.st_size       = static_cast<__off64_t>(virtualfile->m_predicted_size);
#endif
            virtualfile->m_st.st_blocks     = (virtualfile->m_st.st_size + 512 - 1) / 512;
        }
    }

    return ret;
}

const ID3v1 * FFmpeg_Transcoder::id3v1tag() const
{
    return &m_out.m_id3v1;
}

int FFmpeg_Transcoder::input_read(void * opaque, unsigned char * data, int size)
{
    FileIO * io = static_cast<FileIO *>(opaque);

    if (io == nullptr)
    {
        Logging::error(nullptr, "input_read(): Internal error: FileIO is NULL!");
        return AVERROR(EINVAL);
    }

    if (io->eof())
    {
        // At EOF
        return AVERROR_EOF;
    }

    int read = static_cast<int>(io->read(reinterpret_cast<char *>(data), static_cast<size_t>(size)));

    if (read != size && io->error())
    {
        // Read failed
        return AVERROR(io->error());
    }

    return read;
}

int FFmpeg_Transcoder::output_write(void * opaque, unsigned char * data, int size)
{
    Buffer * buffer = static_cast<Buffer *>(opaque);

    if (buffer == nullptr)
    {
        Logging::error(nullptr, "input_write(): Internal error: FileIO is NULL!");
        return AVERROR(EINVAL);
    }

    int written = static_cast<int>(buffer->write(static_cast<const uint8_t*>(data), static_cast<size_t>(size)));
    if (written != size)
    {
        // Write error
        return (AVERROR(errno));
    }
    return written;
}

int64_t FFmpeg_Transcoder::seek(void * opaque, int64_t offset, int whence)
{
    FileIO * io = static_cast<FileIO *>(opaque);
    int64_t res_offset = 0;

    if (io == nullptr)
    {
        Logging::error(nullptr, "seek(): Internal error: FileIO is NULL!");
        return AVERROR(EINVAL);
    }

    if (whence & AVSEEK_SIZE)
    {
        // Return file size
        res_offset = static_cast<int64_t>(io->size());
    }
    else
    {
        whence &= ~(AVSEEK_SIZE | AVSEEK_FORCE);

        if (!io->seek(offset, whence))
        {
            // OK: Return position
            res_offset = offset;
        }
        else
        {
            // Error
            res_offset = AVERROR(errno);
        }
    }

    return res_offset;
}

bool FFmpeg_Transcoder::close_resample()
{
    if (m_audio_resample_ctx)
    {
#if LAVR_DEPRECATE
        swr_free(&m_audio_resample_ctx);
#else
        avresample_close(m_audio_resample_ctx);
        avresample_free(&m_audio_resample_ctx);
#endif
        m_audio_resample_ctx = nullptr;
        return true;
    }

    return false;
}

void FFmpeg_Transcoder::purge_fifos()
{
    std::string outfile;
    int audio_samples_left = 0;
    size_t video_frames_left = 0;

    if (m_audio_fifo != nullptr)
    {
        audio_samples_left = av_audio_fifo_size(m_audio_fifo);
        av_audio_fifo_free(m_audio_fifo);
        m_audio_fifo = nullptr;
    }

    video_frames_left = m_video_fifo.size();

    while (m_video_fifo.size())
    {
        AVFrame *output_frame = m_video_fifo.front();
        m_video_fifo.pop();

        av_frame_free(&output_frame);
    }

    if (m_out.m_format_ctx != nullptr)
    {
#if LAVF_DEP_FILENAME
        if (m_out.m_format_ctx->url != nullptr)
        {
            outfile = m_out.m_format_ctx->url;
        }
#else
        // lavf 58.7.100 - avformat.h - deprecated
        outfile = m_out.m_format_ctx->filename;
#endif
    }

    const char *p = outfile.empty() ? nullptr : outfile.c_str();
    if (audio_samples_left)
    {
        Logging::warning(p, "%1 audio samples left in buffer and not written to target file!", audio_samples_left);
    }

    if (video_frames_left)
    {
        Logging::warning(p, "%1 video frames left in buffer and not written to target file!", video_frames_left);
    }
}

bool FFmpeg_Transcoder::close_output_file()
{
    bool closed = false;

    purge_fifos();

    if (close_resample())
    {
        closed = true;
    }

    if (m_sws_ctx != nullptr)
    {
        sws_freeContext(m_sws_ctx);
        m_sws_ctx = nullptr;
        closed = true;
    }

    // Close output file
#if !LAVF_DEP_AVSTREAM_CODEC
    if (m_out.m_audio.m_codec_ctx)
    {
        avcodec_close(m_out.m_audio.m_codec_ctx);
        m_out.m_audio.m_codec_ctx = nullptr;
        closed = true;
    }

    if (m_out.m_video.m_codec_ctx)
    {
        avcodec_close(m_out.m_video.m_codec_ctx);
        m_out.m_video.m_codec_ctx = nullptr;
        closed = true;
    }
#else
    if (m_out.m_audio.m_codec_ctx)
    {
        avcodec_free_context(&m_out.m_audio.m_codec_ctx);
        m_out.m_audio.m_codec_ctx = nullptr;
        closed = true;
    }

    if (m_out.m_video.m_codec_ctx)
    {
        avcodec_free_context(&m_out.m_video.m_codec_ctx);
        m_out.m_video.m_codec_ctx = nullptr;
        closed = true;
    }
#endif

    while (m_out.m_album_art.size())
    {
        AVCodecContext *codec_ctx = m_out.m_album_art.back().m_codec_ctx;
        m_out.m_album_art.pop_back();
        if (codec_ctx != nullptr)
        {
#if !LAVF_DEP_AVSTREAM_CODEC
            avcodec_close(codec_ctx);
#else
            avcodec_free_context(&codec_ctx);
#endif
            closed = true;
        }
    }

    if (m_out.m_format_ctx != nullptr)
    {
        if (m_out.m_format_ctx->pb != nullptr)
        {
            // 2017-09-01 - xxxxxxx - lavf 57.80.100 / 57.11.0 - avio.h
            //  Add avio_context_free(). From now on it must be used for freeing AVIOContext.
#if (LIBAVFORMAT_VERSION_INT >= AV_VERSION_INT(57, 80, 0))
            av_freep(&m_out.m_format_ctx->pb->buffer);
            avio_context_free(&m_out.m_format_ctx->pb);
#else
            av_freep(m_out.m_format_ctx->pb);
#endif
            m_out.m_format_ctx->pb = nullptr;
        }

        avformat_free_context(m_out.m_format_ctx);

        m_out.m_format_ctx = nullptr;
        closed = true;
    }

    return closed;
}

bool FFmpeg_Transcoder::close_input_file()
{
    bool closed = false;

#if !LAVF_DEP_AVSTREAM_CODEC
    if (m_in.m_audio.m_codec_ctx)
    {
        avcodec_close(m_in.m_audio.m_codec_ctx);
        m_in.m_audio.m_codec_ctx = nullptr;
        closed = true;
    }

    if (m_in.m_video.m_codec_ctx)
    {
        avcodec_close(m_in.m_video.m_codec_ctx);
        m_in.m_video.m_codec_ctx = nullptr;
        closed = true;
    }
#else
    if (m_in.m_audio.m_codec_ctx)
    {
        avcodec_free_context(&m_in.m_audio.m_codec_ctx);
        m_in.m_audio.m_codec_ctx = nullptr;
        closed = true;
    }

    if (m_in.m_video.m_codec_ctx)
    {
        avcodec_free_context(&m_in.m_video.m_codec_ctx);
        m_in.m_video.m_codec_ctx = nullptr;
        closed = true;
    }
#endif

    while (m_in.m_album_art.size())
    {
        AVCodecContext *codec_ctx = m_in.m_album_art.back().m_codec_ctx;
        m_in.m_album_art.pop_back();
        if (codec_ctx != nullptr)
        {
#if !LAVF_DEP_AVSTREAM_CODEC
            avcodec_close(codec_ctx);
#else
            avcodec_free_context(&codec_ctx);
#endif
            closed = true;
        }
    }

    if (m_in.m_format_ctx != nullptr)
    {
        //if (!(m_in.m_format_ctx->oformat->flags & AVFMT_NOFILE))
        {
            if (m_close_fileio && m_fileio != nullptr)
            {
                m_fileio->close();
                delete m_fileio;
                m_fileio = nullptr;
            }

            if (m_in.m_format_ctx->pb != nullptr)
            {
                // 2017-09-01 - xxxxxxx - lavf 57.80.100 / 57.11.0 - avio.h
                //  Add avio_context_free(). From now on it must be used for freeing AVIOContext.
#if (LIBAVFORMAT_VERSION_INT >= AV_VERSION_INT(57, 80, 0))
                avio_context_free(&m_in.m_format_ctx->pb);
#else
                av_freep(m_in.m_format_ctx->pb);
#endif
                m_in.m_format_ctx->pb = nullptr;
            }
        }

        avformat_close_input(&m_in.m_format_ctx);
        m_in.m_format_ctx = nullptr;
        closed = true;
    }

    free_filters();

    return closed;
}

void FFmpeg_Transcoder::close()
{
    bool closed = false;

    // Close input file
    closed |= close_input_file();

    // Close output file
    closed |= close_output_file();

    // Free hardware device contexts if open
    hwdevice_ctx_free(&m_hwaccel_dec_device_ctx);
    hwdevice_ctx_free(&m_hwaccel_enc_device_ctx);

    if (closed)
    {
        // Closed anything (anything had been open to be closed in the first place)...
        Logging::trace(nullptr, "FFmpeg transcoder closed.");
    }
}

const char *FFmpeg_Transcoder::filename() const
{
    return m_in.m_filename.c_str();
}

const char *FFmpeg_Transcoder::destname() const
{
    return m_out.m_filename.c_str();
}

// create
int FFmpeg_Transcoder::init_deinterlace_filters(AVCodecContext *codec_context, AVPixelFormat pix_fmt, const AVRational & avg_frame_rate, const AVRational & time_base)
{
    const char * filters;
    char args[1024];
    const AVFilter * buffer_src     = avfilter_get_by_name("buffer");
    const AVFilter * buffer_sink    = avfilter_get_by_name("buffersink");
    AVFilterInOut * outputs         = avfilter_inout_alloc();
    AVFilterInOut * inputs          = avfilter_inout_alloc();
    //enum AVPixelFormat pix_fmts[] = { AV_PIX_FMT_GRAY8, AV_PIX_FMT_NONE };
    int ret = 0;

    m_buffer_sink_context = nullptr;
    m_buffer_source_context = nullptr;
    m_filter_graph = nullptr;

    try
    {
        if (!avg_frame_rate.den && !avg_frame_rate.num)
        {
            // No framerate, so this video "stream" has only one picture
            throw static_cast<int>(AVERROR(EINVAL));
        }

        m_filter_graph = avfilter_graph_alloc();

        AVBufferSinkParams buffer_sink_params;
        enum AVPixelFormat pixel_fmts[3];

        if (outputs == nullptr || inputs == nullptr || m_filter_graph == nullptr)
        {
            throw static_cast<int>(AVERROR(ENOMEM));
        }

        // buffer video source: the decoded frames from the decoder will be inserted here.
        snprintf(args, sizeof(args), "video_size=%dx%d:pix_fmt=%d:time_base=%d/%d:pixel_aspect=%d/%d",
                 codec_context->width, codec_context->height, pix_fmt,
                 time_base.num, time_base.den,
                 codec_context->sample_aspect_ratio.num, FFMAX(codec_context->sample_aspect_ratio.den, 1));

        //AVRational fr = av_guess_frame_rate(m_m_out.m_format_ctx, m_pVideoStream, nullptr);
        //if (fr.num && fr.den)
        //{
        //    av_strlcatf(buffersrc_args, sizeof(buffersrc_args), ":framerate=%d/%d", fr.num, fr.den);
        //}
        //
        //args.snprintf("%d:%d:%d:%d:%d", m_pCodecContext->width, m_pCodecContext->height, m_pCodecContext->format, 0, 0); //  0, 0 ok?

        ret = avfilter_graph_create_filter(&m_buffer_source_context, buffer_src, "in", args, nullptr, m_filter_graph);
        if (ret < 0)
        {
            Logging::error(destname(), "Cannot create buffer source (error '%1').", ffmpeg_geterror(ret).c_str());
            throw  ret;
        }

        //av_opt_set(m_pBufferSourceContext, "thread_type", "slice", AV_OPT_SEARCH_CHILDREN);
        //av_opt_set_int(m_pBufferSourceContext, "threads", FFMAX(1, av_cpu_count()), AV_OPT_SEARCH_CHILDREN);
        //av_opt_set_int(m_pBufferSourceContext, "threads", 16, AV_OPT_SEARCH_CHILDREN);

        // buffer video sink: to terminate the filter chain.

        pixel_fmts[0] = pix_fmt;
        pixel_fmts[1] = AV_PIX_FMT_NONE;

        buffer_sink_params.pixel_fmts = pixel_fmts;

        ret = avfilter_graph_create_filter(&m_buffer_sink_context, buffer_sink, "out", nullptr, &buffer_sink_params, m_filter_graph);

        if (ret < 0)
        {
            Logging::error(destname(), "Cannot create buffer sink (error '%1').", ffmpeg_geterror(ret).c_str());
            throw  ret;
        }

        // Cannot change FFmpeg's API, so we hide this warning
#pragma GCC diagnostic push
#pragma GCC diagnostic ignored "-Wconversion"
#pragma GCC diagnostic ignored "-Wsign-conversion"
        ret = av_opt_set_int_list(m_buffer_sink_context, "pix_fmts", pixel_fmts, AV_PIX_FMT_NONE, AV_OPT_SEARCH_CHILDREN);
#pragma GCC diagnostic pop

        if (ret < 0)
        {
            Logging::error(nullptr, "Cannot set output pixel format (error '%1').", ffmpeg_geterror(ret).c_str());
            throw  ret;
        }

        // Endpoints for the filter graph.
        outputs->name          = av_strdup("in");
        outputs->filter_ctx    = m_buffer_source_context;
        outputs->pad_idx       = 0;
        outputs->next          = nullptr;
        inputs->name           = av_strdup("out");
        inputs->filter_ctx     = m_buffer_sink_context;
        inputs->pad_idx        = 0;
        inputs->next           = nullptr;

        // args "null"      passthrough (dummy) filter for video
        // args "anull"     passthrough (dummy) filter for audio

        // https://stackoverflow.com/questions/31163120/c-applying-filter-in-ffmpeg
        //filters = "yadif=mode=send_frame:parity=auto:deint=interlaced";
        filters = "yadif=mode=send_frame:parity=auto:deint=all";
        //filters = "yadif=0:-1:0";
        //filters = "bwdif=mode=send_frame:parity=auto:deint=all";
        //filters = "kerndeint=thresh=10:map=0:order=0:sharp=1:twoway=1";
        //filters = "zoompan=z='min(max(zoom,pzoom)+0.0015,1.5)':d=1:x='iw/2-(iw/zoom/2)':y='ih/2-(ih/zoom/2)'";

        // vaapi_deinterlace=rate=field
        // format=nv12,hwupload,deinterlace_vaapi,hwdownload,format=nv12
        // deinterlace_vaapi,scale_vaapi=w=1280:h=720,hwdownload,format=nv12

        ret = avfilter_graph_parse_ptr(m_filter_graph, filters, &inputs, &outputs, nullptr);
        if (ret < 0)
        {
            Logging::error(destname(), "avfilter_graph_parse_ptr failed (error '%1').", ffmpeg_geterror(ret).c_str());
            throw  ret;
        }

        ret = avfilter_graph_config(m_filter_graph, nullptr);
        if (ret < 0)
        {
            Logging::error(destname(), "avfilter_graph_config failed (error '%1').", ffmpeg_geterror(ret).c_str());
            throw  ret;
        }

        Logging::debug(destname(), "Deinterlacing initialised with filters '%1'.", filters);
    }
    catch (int _ret)
    {
        ret = _ret;
    }

    if (inputs != nullptr)
    {
        avfilter_inout_free(&inputs);
    }
    if (outputs != nullptr)
    {
        avfilter_inout_free(&outputs);
    }

    return ret;
}

AVFrame *FFmpeg_Transcoder::send_filters(AVFrame * srcframe, int & ret)
{
    AVFrame *tgtframe = srcframe;

    ret = 0;

    if (m_buffer_source_context != nullptr /*&& srcframe->interlaced_frame*/)
    {
        try
        {
            AVFrame * filterframe   = nullptr;

            //pFrame->pts = av_frame_get_best_effort_timestamp(pFrame);
            // push the decoded frame into the filtergraph

            if ((ret = ::av_buffersrc_add_frame_flags(m_buffer_source_context, srcframe, AV_BUFFERSRC_FLAG_KEEP_REF)) < 0)
            {
                Logging::warning(destname(), "Error while feeding the frame to filtergraph (error '%1').", ffmpeg_geterror(ret).c_str());
                throw ret;
            }

            filterframe = ::av_frame_alloc();
            if (filterframe == nullptr)
            {
                ret = AVERROR(ENOMEM);
                Logging::error(destname(), "Unable to allocate filter frame (error '%1').", ffmpeg_geterror(ret).c_str());
                throw ret;
            }

            // pull filtered frames from the filtergraph
            ret = ::av_buffersink_get_frame(m_buffer_sink_context, filterframe);
            if (ret == AVERROR(EAGAIN) || ret == AVERROR_EOF)
            {
                // Not an error, go on
                ::av_frame_free(&filterframe);
                ret = 0;
            }
            else if (ret < 0)
            {
                Logging::error(destname(), "Error while getting frame from filtergraph (error '%1').", ffmpeg_geterror(ret).c_str());
                ::av_frame_free(&filterframe);
                throw ret;
            }
            else
            {
                // All OK; copy filtered frame and unref original
                tgtframe = filterframe;

                tgtframe->pts = srcframe->pts;
#if LAVF_DEP_AVSTREAM_CODEC
                tgtframe->best_effort_timestamp = srcframe->best_effort_timestamp;
#else
                tgtframe->best_effort_timestamp = av_frame_get_best_effort_timestamp(srcframe);
#endif
                ::av_frame_free(&srcframe);
            }
        }
        catch (int _ret)
        {
            ret = _ret;
        }
    }

    return tgtframe;
}

// free

void FFmpeg_Transcoder::free_filters()
{
    if (m_buffer_sink_context != nullptr)
    {
        ::avfilter_free(m_buffer_sink_context);
        m_buffer_sink_context = nullptr;
    }

    if (m_buffer_source_context != nullptr)
    {
        ::avfilter_free(m_buffer_source_context);
        m_buffer_source_context = nullptr;
    }

    if (m_filter_graph != nullptr)
    {
        ::avfilter_graph_free(&m_filter_graph);
        m_filter_graph = nullptr;
    }
}

int FFmpeg_Transcoder::stack_seek_frame(uint32_t frame_no)
{
    if (frame_no > 0 && frame_no <= video_frame_count())
    {
        std::lock_guard<std::recursive_mutex> lck (m_mutex);
        m_seek_to_fifo.push(frame_no);  // Seek to this frame next decoding operation
        return 0;
    }
    else
    {
        errno = EINVAL;
        Logging::error(destname(), "stack_seek_frame() failed: Frame %1 was requested, but is out of range (1...%2)", frame_no, video_frame_count() + 1);
        return AVERROR(EINVAL);
    }
}

int FFmpeg_Transcoder::stack_seek_segment(uint32_t segment_no)
{
    if (segment_no > 0 && segment_no <= segment_count())
    {
        std::lock_guard<std::recursive_mutex> lck (m_mutex);
        m_seek_to_fifo.push(segment_no);  // Seek to this segment next decoding operation
        return 0;
    }
    else
    {
        errno = EINVAL;
        Logging::error(destname(), "stack_seek() failed: Segment %1 was requested, but is out of range (1...%2)", segment_no, video_frame_count() + 1);
        return AVERROR(EINVAL);
    }
}

bool FFmpeg_Transcoder::is_multiformat() const
{
    if (m_current_format == nullptr)
    {
        return false;
    }
    else
    {
        return m_current_format->is_multiformat();
    }
}


bool FFmpeg_Transcoder::is_frameset() const
{
    if (m_current_format == nullptr)
    {
        return false;
    }
    else
    {
        return m_current_format->is_frameset();
    }
}

bool FFmpeg_Transcoder::is_hls() const
{
    if (m_current_format == nullptr)
    {
        return false;
    }
    else
    {
        return m_current_format->is_hls();
    }
}

bool FFmpeg_Transcoder::have_seeked() const
{
    return m_have_seeked;
}

enum AVPixelFormat FFmpeg_Transcoder::get_format_static(AVCodecContext *input_codec_ctx, const enum AVPixelFormat *pix_fmts)
{
    FFmpeg_Transcoder * pThis = static_cast<FFmpeg_Transcoder *>(input_codec_ctx->opaque);
    return pThis->get_format(input_codec_ctx, pix_fmts);
}

enum AVPixelFormat FFmpeg_Transcoder::get_format(__attribute__((unused)) AVCodecContext *input_codec_ctx, const enum AVPixelFormat *pix_fmts)
{
    if (params.m_hwaccel_dec_device_type == AV_HWDEVICE_TYPE_NONE)
    {
        // We should never happen to end up here...
        Logging::error(filename(), "Unable to decode this file using hardware acceleration: Internal error! No hardware device tyoe set.");
        return AV_PIX_FMT_NONE;
    }

    AVPixelFormat pix_fmt_expected = m_dec_hw_pix_fmt;

    for (const AVPixelFormat *p = pix_fmts; *p != AV_PIX_FMT_NONE; p++)
    {
        if (*p == pix_fmt_expected)
        {
            return pix_fmt_expected;
        }
    }

    Logging::error(filename(), "Unable to decode this file using hardware acceleration. Expected format '%1' not supported.", get_pix_fmt_name(pix_fmt_expected).c_str());

    return AV_PIX_FMT_NONE;
}

int FFmpeg_Transcoder::hwdevice_ctx_create(AVBufferRef ** hwaccel_enc_device_ctx, AVHWDeviceType dev_type, const std::string & device) const
{
    std::string active_device(device);
    int ret;

    if (active_device == "AUTO" && dev_type == AV_HWDEVICE_TYPE_VAAPI)
    {
        active_device = "/dev/dri/renderD128";	//** @todo: HWACCEL - Try to autodetect rendering device
    }

    ret = av_hwdevice_ctx_create(hwaccel_enc_device_ctx, dev_type, !active_device.empty() ? active_device.c_str() : nullptr, nullptr, 0);
    if (ret < 0)
    {
        Logging::error(destname(), "Failed to create a %1 device (error '%2').", hwdevice_get_type_name(dev_type), ffmpeg_geterror(ret).c_str());
        return ret;
    }
    return 0;
}

int FFmpeg_Transcoder::hwdevice_ctx_add_ref(AVCodecContext *input_codec_ctx)
{
    assert(m_hwaccel_dec_device_ctx != nullptr);
    input_codec_ctx->hw_device_ctx = av_buffer_ref(m_hwaccel_dec_device_ctx);
    if (input_codec_ctx->hw_device_ctx == nullptr)
    {
        int ret = AVERROR(ENOMEM);
        Logging::error(destname(), "A hardware device reference create failed (error '%1').", ffmpeg_geterror(ret).c_str());
        return ret;
    }

    input_codec_ctx->opaque     = static_cast<void*>(this);
    input_codec_ctx->get_format = &FFmpeg_Transcoder::get_format_static;

    return 0;
}

void FFmpeg_Transcoder::hwdevice_ctx_free(AVBufferRef **hwaccel_device_ctx)
{
    if (*hwaccel_device_ctx != nullptr)
    {
        av_buffer_unref(hwaccel_device_ctx);
        *hwaccel_device_ctx = nullptr;
    }
}

int FFmpeg_Transcoder::hwframe_ctx_set(AVCodecContext *output_codec_ctx, AVCodecContext *input_codec_ctx, AVBufferRef *hw_device_ctx) const
{
    AVBufferRef *hw_new_frames_ref;
    AVHWFramesContext *frames_ctx = nullptr;
    int ret = 0;

    hw_new_frames_ref = av_hwframe_ctx_alloc(hw_device_ctx);
    if (hw_new_frames_ref == nullptr)
    {
        ret = AVERROR(ENOMEM);
        Logging::error(destname(), "hwframe_ctx_set(): Failed to create hwframe context (error '%1').", ffmpeg_geterror(ret).c_str());
        return ret;
    }

    frames_ctx = reinterpret_cast<AVHWFramesContext *>(hw_new_frames_ref->data);
    frames_ctx->format    = m_enc_hw_pix_fmt;
    frames_ctx->sw_format = /*input_codec_ctx->sw_pix_fmt; */find_sw_fmt_by_hw_type(params.m_hwaccel_enc_device_type);
    frames_ctx->width     = input_codec_ctx->width;
    frames_ctx->height    = input_codec_ctx->height;

    frames_ctx->initial_pool_size = 20;	// Driver default seems to be 17

    ret = av_hwframe_ctx_init(hw_new_frames_ref);
    if (ret < 0)
    {
        Logging::error(destname(), "hwframe_ctx_set(): Failed to initialise hwframe context (error '%1').", ffmpeg_geterror(ret).c_str());
        av_buffer_unref(&hw_new_frames_ref);
        return ret;
    }

    output_codec_ctx->hw_frames_ctx = av_buffer_ref(hw_new_frames_ref);
    if (!output_codec_ctx->hw_frames_ctx)
    {
        Logging::error(destname(), "hwframe_ctx_set(): A hardware frame reference create failed (error '%1').", ffmpeg_geterror(AVERROR(ENOMEM)).c_str());
        ret = AVERROR(ENOMEM);
    }

    av_buffer_unref(&hw_new_frames_ref);

    return 0;
}

//int FFmpeg_Transcoder::hwframe_ctx_set(AVCodecContext *output_codec_ctx, AVCodecContext *input_codec_ctx, AVBufferRef *hw_device_ctx)
//{
//    // If the decoder runs in hardware, we should use the decoder's frames context. This will save us from
//    // having to transfer frames from hardware to software and vice versa.
//    // If the decoder runs in software, create a new frames context.
//    if (input_codec_ctx->hw_frames_ctx != nullptr)
//    {
//        Logging::debug(destname(), "Hardware encoder init: Hardware decoder active, using decoder hw_frames_ctx for encoder.");

//        /* we need to ref hw_frames_ctx of decoder to initialize encoder's codec.
//       Only after we get a decoded frame, can we obtain its hw_frames_ctx */
//        output_codec_ctx->hw_frames_ctx = av_buffer_ref(input_codec_ctx->hw_frames_ctx);
//        if (!output_codec_ctx->hw_frames_ctx)
//        {
//            int ret = AVERROR(ENOMEM);
//            Logging::error(destname(), "A hardware frame reference create failed (error '%1').", ffmpeg_geterror(ret).c_str());
//            return ret;
//        }

//        m_hwaccel_dec = true;   /* Doing decoding in hardware */
//    }
//    else {
//        Logging::debug(destname(), "Hardware encoder init: Software decoder active, creating new hw_frames_ctx for encoder.");

//        AVBufferRef *hw_new_frames_ref;
//        AVHWFramesContext *frames_ctx = nullptr;
//        int ret = 0;

//        if (!(hw_new_frames_ref = av_hwframe_ctx_alloc(hw_device_ctx)))
//        {
//            ret = AVERROR(ENOMEM);
//            Logging::error(destname(), "Failed to create hwframe context (error '%1').", ffmpeg_geterror(ret).c_str());
//            return ret;
//        }
//        frames_ctx = (AVHWFramesContext *)(hw_new_frames_ref->data);
//        frames_ctx->format    = m_hw_pix_fmt;
//        frames_ctx->sw_format = find_sw_fmt_by_hw_type(params.m_hwaccel_enc_device_type);
//        frames_ctx->width     = input_codec_ctx->width;
//        frames_ctx->height    = input_codec_ctx->height;

//        frames_ctx->initial_pool_size = 20;	// Driver default: 17
//        if ((ret = av_hwframe_ctx_init(hw_new_frames_ref)) < 0)
//        {
//            Logging::error(destname(), "Failed to initialise hwframe context (error '%1').", ffmpeg_geterror(ret).c_str());
//            av_buffer_unref(&hw_new_frames_ref);
//            return ret;
//        }

//        output_codec_ctx->hw_frames_ctx = av_buffer_ref(hw_new_frames_ref);
//        if (!output_codec_ctx->hw_frames_ctx)
//        {
//            Logging::error(destname(), "A hardware frame reference create failed (error '%1').", ffmpeg_geterror(AVERROR(ENOMEM)));
//            ret = AVERROR(ENOMEM);
//        }

//        av_buffer_unref(&hw_new_frames_ref);

//        m_hwaccel_dec = false;   /* Doing decoding in software */
//    }

//    return 0;
//}

int FFmpeg_Transcoder::hwframe_copy_from_hw(AVCodecContext * /*ctx*/, AVFrame ** sw_frame, const AVFrame * hw_frame) const
{
    int ret;

    *sw_frame = av_frame_alloc();
    if (*sw_frame != nullptr)
    {
        ret = AVERROR(ENOMEM);
        Logging::error(destname(), "hwframe_copy_from_hw(): Failed to initialise hwframe context (error '%1').", ffmpeg_geterror(ret).c_str());
        return ret;
    }

    ret = av_frame_copy_props(*sw_frame, hw_frame);
    if (ret < 0)
    {
        Logging::error(destname(), "hwframe_copy_from_hw(): Failed to copy frame properties (error '%1').", ffmpeg_geterror(ret).c_str());
        return ret;
    }

    ret = av_hwframe_transfer_data(*sw_frame, hw_frame, 0);
    if (ret < 0)
    {
        Logging::error(destname(), "hwframe_copy_from_hw(): Error while transferring frame data to surface (error '%1').", ffmpeg_geterror(ret).c_str());
        return ret;
    }

    return 0;
}

int FFmpeg_Transcoder::hwframe_copy_to_hw(AVCodecContext *ctx, AVFrame ** hw_frame, const AVFrame * sw_frame) const
{
    int ret;

    *hw_frame = av_frame_alloc();
    if (*hw_frame == nullptr)
    {
        ret = AVERROR(ENOMEM);
        Logging::error(destname(), "hwframe_copy_to_hw(): Failed to initialise hwframe context (error '%1').", ffmpeg_geterror(ret).c_str());
        return ret;
    }

    ret = av_frame_copy_props(*hw_frame, sw_frame);
    if (ret < 0)
    {
        Logging::error(destname(), "hwframe_copy_to_hw(): Failed to copy frame properties (error '%1').", ffmpeg_geterror(ret).c_str());
        return ret;
    }

    ret = av_hwframe_get_buffer(ctx->hw_frames_ctx, *hw_frame, 0);
    if (ret < 0)
    {
        Logging::error(destname(), "hwframe_copy_to_hw(): Failed to copy frame buffers to hardware memory (error '%1').", ffmpeg_geterror(ret).c_str());
        return ret;
    }

    if ((*hw_frame)->hw_frames_ctx == nullptr)
    {
        ret = AVERROR(ENOMEM);
        Logging::error(destname(), "hwframe_copy_to_hw(): Failed to copy frame buffers to hardware memory (error '%1').", ffmpeg_geterror(ret).c_str());
        return ret;
    }

    ret = av_hwframe_transfer_data(*hw_frame, sw_frame, 0);
    if (ret < 0)
    {
        Logging::error(destname(), "hwframe_copy_to_hw(): Error while transferring frame data to surface (error '%1').", ffmpeg_geterror(ret).c_str());
        return ret;
    }

    return 0;
}

/**
 * @todo: HWACCEL - Supported formats
 *
 * Tested and working: VA-API, MMAL and OMX.
 *
 * Some VA-API formats do not yet work, see "fixit"
 *
 * V4LM2M: implemented, but untested
 * NIVIDA/CUDA: implemented, but untested
 *
 */
int FFmpeg_Transcoder::get_hw_decoder_name(AVCodecID codec_id, std::string *codec_name) const
{
    codec_name->clear();
    int ret = 0;

    switch (params.m_hwaccel_dec_API)
    {
    case HWACCELAPI_VAAPI:
    {
        ret = get_hw_vaapi_codec_name(codec_id, codec_name);
        break;
    }
    case HWACCELAPI_MMAL:
    {
        ret = get_hw_mmal_decoder_name(codec_id, codec_name);
        break;
    }
    case HWACCELAPI_V4L2M2M:
    {
        ret = get_hw_v4l2m2m_decoder_name(codec_id, codec_name);
        break;
    }
    case HWACCELAPI_NONE:
    default:
    {
        ret = AVERROR_DECODER_NOT_FOUND;
        break;
    }
    }
    return ret;
}

int FFmpeg_Transcoder::get_hw_encoder_name(AVCodecID codec_id, std::string *codec_name) const
{
    codec_name->clear();
    int ret = 0;

    switch (params.m_hwaccel_enc_API)
    {
    case HWACCELAPI_VAAPI:
    {
        ret = get_hw_vaapi_codec_name(codec_id, codec_name);
        break;
    }
    case HWACCELAPI_OMX:
    {
        ret = get_hw_omx_encoder_name(codec_id, codec_name);
        break;
    }
    case HWACCELAPI_V4L2M2M:
    {
        ret = get_hw_v4l2m2m_encoder_name(codec_id, codec_name);
        break;
    }
    case HWACCELAPI_NONE:
    default:
    {
        ret = AVERROR_DECODER_NOT_FOUND;
        break;
    }
    }
    return ret;
}

int FFmpeg_Transcoder::get_hw_vaapi_codec_name(AVCodecID codec_id, std::string *codec_name) const
{
    int ret = 0;
    /**
     * *** Intel VAAPI de/encoder ***
     *
     * h264_vaapi           H.264/AVC (VAAPI) (codec h264)
     * hevc_vaapi           H.265/HEVC (VAAPI) (codec hevc)
     * mjpeg_vaapi          MJPEG (VAAPI) (codec mjpeg)
     * mpeg2_vaapi          MPEG-2 (VAAPI) (codec mpeg2video)
     * vp8_vaapi            VP8 (VAAPI) (codec vp8)
     * vp9_vaapi            VP9 (VAAPI) (codec vp9)
     *
     */
    switch (codec_id)
    {
    case AV_CODEC_ID_H264:
    {
        *codec_name = "h264_vaapi";
        break;
    }
        /**
          * @todo: fixit, MPEG-1 decoding does not work...
          *
          * Program terminated with signal SIGSEGV, Segmentation fault.
          * #0  __memmove_avx_unaligned_erms () at ../sysdeps/x86_64/multiarch/memmove-vec-unaligned-erms.S:383
          * 383     ../sysdeps/x86_64/multiarch/memmove-vec-unaligned-erms.S: Datei oder Verzeichnis nicht gefunden.
          * [Current thread is 1 (Thread 0x7f95a24d4700 (LWP 16179))]
          * (gdb) bt
          * #0  __memmove_avx_unaligned_erms () at ../sysdeps/x86_64/multiarch/memmove-vec-unaligned-erms.S:383
          * #1  0x00007f95903c4e26 in ?? () from /usr/lib/x86_64-linux-gnu/dri/iHD_drv_video.so
          * #2  0x00007f95aaae80b8 in vaGetImage () from /lib/x86_64-linux-gnu/libva.so.2
          * #3  0x00007f95af524bb5 in ?? () from /lib/x86_64-linux-gnu/libavutil.so.56
          * #4  0x00007f95af5250fb in ?? () from /lib/x86_64-linux-gnu/libavutil.so.56
          * #5  0x00007f95af51c37f in av_hwframe_transfer_data () from /lib/x86_64-linux-gnu/libavutil.so.56
          * #6  0x00007f95af51c406 in av_hwframe_transfer_data () from /lib/x86_64-linux-gnu/libavutil.so.56
          * #7  0x0000555da4fde146 in FFmpeg_Transcoder::decode_video_frame (this=0x7f9598002e90, pkt=0x7f95a24d2f90, decoded=0x7f95a24d2ec4) at ffmpeg_transcoder.cc:2655
          * #8  0x0000555da4fde5cd in FFmpeg_Transcoder::decode_frame (this=0x7f9598002e90, pkt=0x7f95a24d2f90) at ffmpeg_transcoder.cc:2852
          * #9  0x0000555da4fdea4b in FFmpeg_Transcoder::read_decode_convert_and_store (this=0x7f9598002e90, finished=0x7f95a24d3030) at ffmpeg_transcoder.cc:3189
          * #10 0x0000555da4fdfa73 in FFmpeg_Transcoder::process_single_fr (this=this\@entry=0x7f9598002e90, status=@0x7f95a24d3134: 0) at ffmpeg_transcoder.cc:3987
          * #11 0x0000555da4f8c997 in transcoder_thread (arg=optimized out) at transcode.cc:874
          * #12 0x0000555da4fc54ef in thread_pool::loop_function (this=0x7f959c002b40) at thread_pool.cc:78
          * #13 0x00007f95aeaf4c10 in ?? () from /lib/x86_64-linux-gnu/libstdc++.so.6
          * #14 0x00007f95ae9f0ea7 in start_thread (arg=optimized out) at pthread_create.c:477
          * #15 0x00007f95ae920d4f in clone () at ../sysdeps/unix/sysv/linux/x86_64/clone.S:95
          *
          */
/*		  
    case AV_CODEC_ID_MJPEG:
    {
        *codec_name = "mjpeg_vaapi";
        break;
    }
*/
    case AV_CODEC_ID_MPEG2VIDEO:
    {
        *codec_name = "mpeg2_vaapi";
        break;
    }
    case AV_CODEC_ID_HEVC:
    {
        *codec_name = "hevc_vaapi";
        break;
    }
    case AV_CODEC_ID_VP8:
    {
        *codec_name = "vp9_vaapi";
        break;
    }
        /**
         * @todo: HWACCEL - fixit, VP9 decoding does not work...
         *
         * 2020-08-02 13:42:32 WARNING: [rv30 @ 0x7f9140008640] Changing dimensions to 320x480
         * 2020-08-02 13:42:32 ERROR  : [vp9_vaapi @ 0x7f91400cc980] No usable encoding entrypoint found for profile VAProfileVP9Profile0 (19).
         * 2020-08-02 13:42:32 ERROR  : [/home/norbert/test/out/Tony Braxton - Unbreak my heart (640x480).webm] Could not open video output codec
         *
         * 2020-10-25 22:58:47 ERROR  : [/root/test/in/En Vogue - Don-t Let Go (Love) (Official Music Video)-VP9.webm] Could not send video packet at PTS=252922000 to decoder (error 'Invalid data found when processing input').
         * 2020-10-25 22:58:47 ERROR  : [vp9 @ 0x7f494c012f00] Not all references are available
         * 2020-10-25 22:58:47 ERROR  : [/root/test/in/En Vogue - Don-t Let Go (Love) (Official Music Video)-VP9.webm] Could not send video packet at PTS=252956000 to decoder (error 'Invalid data found when processing input').
         * 2020-10-25 22:58:47 ERROR  : [vp9 @ 0x7f494c012f00] Not all references are available
         * 2020-10-25 22:58:47 ERROR  : [/root/test/in/En Vogue - Don-t Let Go (Love) (Official Music Video)-VP9.webm] Could not send video packet at PTS=252989000 to decoder (error 'Invalid data found when processing input').
         * 2020-10-25 22:58:47 ERROR  : [vp9 @ 0x7f494c012f00] Not all references are available
         * 2020-10-25 22:58:47 ERROR  : [/root/test/in/En Vogue - Don-t Let Go (Love) (Official Music Video)-VP9.webm] Could not send video packet at PTS=253022000 to decoder (error 'Invalid data found when processing input').
         * 2020-10-25 22:58:47 ERROR  : [vp9 @ 0x7f494c012f00] Not all references are available
         *
         */
/*
    case AV_CODEC_ID_VP9:
    {
        *codec_name = "vp9_vaapi";
        break;
    }
*/
    default:
    {
        ret = AVERROR_DECODER_NOT_FOUND;
        break;
    }
    }

    return ret;
}

int FFmpeg_Transcoder::get_hw_mmal_decoder_name(AVCodecID codec_id, std::string *codec_name) const
{
    int ret = 0;
    /**
     * *** MMAL decoder ***
     *
     * h264_mmal            h264 (mmal) (codec h264)
     * mpeg2_mmal           mpeg2 (mmal) (codec mpeg2video)
     * mpeg4_mmal           mpeg4 (mmal) (codec mpeg4)
     * vc1_mmal             vc1 (mmal) (codec vc1)
     *
     */
    switch (codec_id)
    {
    case AV_CODEC_ID_H264:
    {
        *codec_name = "h264_mmal";
        break;
    }
    case AV_CODEC_ID_MPEG2VIDEO:
    {
        *codec_name = "mpeg2_mmal";
        break;
    }
    case AV_CODEC_ID_MPEG4:
    {
        *codec_name = "mpeg4_mmal";
        break;
    }
    case AV_CODEC_ID_VC1:
    {
        *codec_name = "vc1_mmal";
        break;
    }
    default:
    {
        ret = AVERROR_DECODER_NOT_FOUND;
        break;
    }
    }

    return ret;
}

int FFmpeg_Transcoder::get_hw_v4l2m2m_decoder_name(AVCodecID codec_id, std::string *codec_name) const
{
    int ret = 0;
    /**
     * *** v4l2m2m (Video2linux) decoder ***
     *
     * h263_v4l2m2m         V4L2 mem2mem H.263 decoder wrapper (codec h263)
     * h264_v4l2m2m         V4L2 mem2mem H.264 decoder wrapper (codec h264)
     * hevc_v4l2m2m         V4L2 mem2mem HEVC decoder wrapper (codec hevc)
     * mpeg1_v4l2m2m        V4L2 mem2mem MPEG1 decoder wrapper (codec mpeg1video)
     * mpeg2_v4l2m2m        V4L2 mem2mem MPEG2 decoder wrapper (codec mpeg2video)
     * mpeg4_v4l2m2m        V4L2 mem2mem MPEG4 decoder wrapper (codec mpeg4)
     * vc1_v4l2m2m          V4L2 mem2mem VC1 decoder wrapper (codec vc1)
     * vp8_v4l2m2m          V4L2 mem2mem VP8 decoder wrapper (codec vp8)
     * vp9_v4l2m2m          V4L2 mem2mem VP9 decoder wrapper (codec vp9)
     */
    switch (codec_id)
    {
    case AV_CODEC_ID_H263:
    {
        *codec_name = "h263_v4l2m2m";
        break;
    }
    case AV_CODEC_ID_H264:
    {
        *codec_name = "h264_v4l2m2m";
        break;
    }
    case AV_CODEC_ID_H265:
    {
        *codec_name = "hevc_v4l2m2m";
        break;
    }
    case AV_CODEC_ID_MPEG1VIDEO:
    {
        *codec_name = "mpeg1_v4l2m2m";
        break;
    }
    case AV_CODEC_ID_MPEG2VIDEO:
    {
        *codec_name = "mpeg2_v4l2m2m";
        break;
    }
    case AV_CODEC_ID_MPEG4:
    {
        *codec_name = "mpeg4_v4l2m2m";
        break;
    }
    case AV_CODEC_ID_VC1:
    {
        *codec_name = "vc1_v4l2m2m";
        break;
    }
    case AV_CODEC_ID_VP8:
    {
        *codec_name = "vp8_v4l2m2m";
        break;
    }
    case AV_CODEC_ID_VP9:
    {
        *codec_name = "vp9_v4l2m2m";
        break;
    }
    default:
    {
        ret = AVERROR_DECODER_NOT_FOUND;
        break;
    }
    }

    return ret;
}

int FFmpeg_Transcoder::get_hw_omx_encoder_name(AVCodecID codec_id, std::string *codec_name) const
{
    int ret = 0;
    /**
     * *** Openmax encoder ***
     *
     * h264_omx             OpenMAX IL H.264 video encoder (codec h264)
     */
    switch (codec_id)
    {
    case AV_CODEC_ID_H264:
    {
        *codec_name = "h264_omx";
        break;
    }
    default:
    {
        ret = AVERROR_DECODER_NOT_FOUND;
        break;
    }
    }

    return ret;
}

int FFmpeg_Transcoder::get_hw_v4l2m2m_encoder_name(AVCodecID codec_id, std::string *codec_name) const
{
    int ret = 0;
    /**
     *  * *** v4l2m2m (Video2linux) encoder ***
     *
     * h263_v4l2m2m         V4L2 mem2mem H.263 encoder wrapper (codec h263)
     * h264_v4l2m2m         V4L2 mem2mem H.264 encoder wrapper (codec h264)
     * hevc_v4l2m2m         V4L2 mem2mem HEVC encoder wrapper (codec hevc)
     * mpeg4_v4l2m2m        V4L2 mem2mem MPEG4 encoder wrapper (codec mpeg4)
     * vp8_v4l2m2m          V4L2 mem2mem VP8 encoder wrapper (codec vp8)
     */
    switch (codec_id)
    {
    case AV_CODEC_ID_H263:
    {
        *codec_name = "h263_v4l2m2m";
        break;
    }
    case AV_CODEC_ID_H264:
    {
        *codec_name = "h264_v4l2m2m";
        break;
    }
    case AV_CODEC_ID_H265:
    {
        *codec_name = "hevc_v4l2m2m";
        break;
    }
    case AV_CODEC_ID_MPEG4:
    {
        *codec_name = "mpeg4_v4l2m2m";
        break;
    }
    case AV_CODEC_ID_VP8:
    {
        *codec_name = "vp8_v4l2m2m";
        break;
    }
    default:
    {
        ret = AVERROR_DECODER_NOT_FOUND;
        break;
    }
    }

    return ret;
}

AVPixelFormat FFmpeg_Transcoder::find_sw_fmt_by_hw_type(AVHWDeviceType type)
{
    DEVICETYPE_MAP::const_iterator it = m_devicetype_map.find(type);

    if (it == m_devicetype_map.cend())
    {
        return AV_PIX_FMT_NONE;
    }

    return it->second;
}

void FFmpeg_Transcoder::get_pix_formats(AVPixelFormat *in_pix_fmt, AVPixelFormat *out_pix_fmt, AVCodecContext* output_codec_ctx) const
{
#if LAVF_DEP_AVSTREAM_CODEC
    *in_pix_fmt = static_cast<AVPixelFormat>(m_in.m_video.m_stream->codecpar->format);
#else
    *in_pix_fmt = static_cast<AVPixelFormat>(m_in.m_video.m_stream->codec->pix_fmt);
#endif

    if (m_hwaccel_enable_dec_buffering)
    {
        *in_pix_fmt = find_sw_fmt_by_hw_type(params.m_hwaccel_dec_device_type);
    }

    if (output_codec_ctx == nullptr)
    {
        output_codec_ctx = m_out.m_video.m_codec_ctx;
    }

    // Fail safe: If output_codec_ctx is NULL, set to something common (AV_PIX_FMT_YUV420P is widely used)
    *out_pix_fmt = (output_codec_ctx != nullptr) ? output_codec_ctx->pix_fmt : AV_PIX_FMT_YUV420P;

    if (*in_pix_fmt == AV_PIX_FMT_NONE)
    {
        // If input's stream pixel format is unknown, use same as output (may not work but at least will not crash FFmpeg)
        *in_pix_fmt = *out_pix_fmt;
    }

    // If hardware acceleration is enabled, e.g., output_codec_ctx->pix_fmt is AV_PIX_FMT_VAAPI
    // but the format actually is AV_PIX_FMT_NV12 so we use the correct value from sw_format in
    // the hardware frames context.
    if (m_hwaccel_enable_enc_buffering &&
            output_codec_ctx != nullptr &&
            output_codec_ctx->hw_frames_ctx != nullptr &&
            output_codec_ctx->hw_frames_ctx->data != nullptr)
    {
        *out_pix_fmt = reinterpret_cast<AVHWFramesContext*>(output_codec_ctx->hw_frames_ctx->data)->sw_format;
    }
}<|MERGE_RESOLUTION|>--- conflicted
+++ resolved
@@ -2208,17 +2208,7 @@
             if (params.m_deinterlace)
             {
                 // Init deinterlace filters
-<<<<<<< HEAD
                 ret = init_deinterlace_filters(m_in.m_video.m_codec_ctx, m_in.m_pix_fmt, m_in.m_video.m_stream->avg_frame_rate, m_in.m_video.m_stream->time_base);
-=======
-                AVPixelFormat in_pix_fmt;
-                AVPixelFormat out_pix_fmt;
-
-                get_pix_formats(&in_pix_fmt, &out_pix_fmt);
-
-                /** @todo out_pix_fmt verabeiten */
-                ret = init_deinterlace_filters(m_in.m_video.m_codec_ctx, in_pix_fmt, m_in.m_video.m_stream->avg_frame_rate, m_in.m_video.m_stream->time_base);
->>>>>>> ec81cb15
                 if (ret < 0)
                 {
                     return ret;
