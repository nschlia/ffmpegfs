--- conflicted
+++ resolved
@@ -714,7 +714,6 @@
  */
 bool                file_exists(const std::string & filename);
 
-<<<<<<< HEAD
 /** Save version of hwdevice_get_type_name:
  * Get the string name of an AVHWDeviceType.
  *
@@ -723,13 +722,11 @@
  *         is not valid.
  */
 const char *        hwdevice_get_type_name(AVHWDeviceType dev_type);
-=======
+
 /**
  * @brief Properly fill in all size related members in stat struct
  * @param st[inout] stat structure to update
  * @param size[in] size value to copy
  */
 void                stat_set_size(struct stat *st, size_t size);
-
->>>>>>> d7c014ea
 #endif