--- conflicted
+++ resolved
@@ -403,11 +403,8 @@
 static std::string  get_profile_text(PROFILE profile);
 static int          get_level(const std::string & arg, PRORESLEVEL *level);
 static std::string  get_level_text(PRORESLEVEL level);
-<<<<<<< HEAD
 static int          get_segment_duration(const std::string & arg, int64_t *value);
-=======
 static int          get_value(const std::string & arg, int *value);
->>>>>>> 12b37378
 static int          get_value(const std::string & arg, std::string *value);
 static int          get_value(const std::string & arg, double *value);
 
@@ -1339,16 +1336,10 @@
 #else
     Logging::trace(nullptr, "Deinterlace       : not supported");
 #endif  // !USING_LIBAV
-<<<<<<< HEAD
-    Logging::trace(nullptr, "Remove Album Arts : %1", params.m_noalbumarts ? "yes" : "no");
-    Logging::trace(nullptr, "Video Codec       : %1", get_codec_name(params.m_format[0].video_codec_id(), true));
-    Logging::trace(nullptr, "Video Bitrate     : %1", format_bitrate(params.m_videobitrate).c_str());
+    Logging::trace(nullptr, "Codec             : %1", get_codec_name(params.m_format[0].video_codec_id(), true));
+    Logging::trace(nullptr, "Bitrate           : %1", format_bitrate(params.m_videobitrate).c_str());
     Logging::trace(nullptr, "--------- HLS Options ---------");
     Logging::trace(nullptr, "Segment Duration  : %1", format_time(params.m_segment_duration).c_str());
-=======
-    Logging::trace(nullptr, "Codec             : %1", get_codec_name(params.m_format[0].video_codec_id(), true));
-    Logging::trace(nullptr, "Bitrate           : %1", format_bitrate(params.m_videobitrate).c_str());
->>>>>>> 12b37378
     Logging::trace(nullptr, "--------- Virtual Script ---------");
     Logging::trace(nullptr, "Create script     : %1", params.m_enablescript ? "yes" : "no");
     Logging::trace(nullptr, "Script file name  : %1", params.m_scriptfile.c_str());
