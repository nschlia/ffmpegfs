--- conflicted
+++ resolved
@@ -93,11 +93,7 @@
     , m_videowidth(0)                           // default: do not change width
     , m_videoheight(0)                          // default: do not change height
     , m_deinterlace(0)                          // default: do not interlace video
-<<<<<<< HEAD
-    #endif  // !USING_LIBAV
     , m_segment_duration(10 * AV_TIME_BASE)     // default: 10 seconds
-=======
->>>>>>> c9a5d668
     // Album arts
     , m_noalbumarts(0)                          // default: copy album arts
     // Virtual Script
@@ -264,13 +260,9 @@
     FFMPEGFS_OPT("videowidth=%u",                   m_videowidth, 0),
     FFMPEGFS_OPT("--deinterlace",                   m_deinterlace, 1),
     FFMPEGFS_OPT("deinterlace",                     m_deinterlace, 1),
-<<<<<<< HEAD
-#endif  // !USING_LIBAV
     // HLS
     FUSE_OPT_KEY("--segment_duration=%s",           KEY_SEGMENT_DURATION),
     FUSE_OPT_KEY("segment_duration=%s",             KEY_SEGMENT_DURATION),
-=======
->>>>>>> c9a5d668
     // Album arts
     FFMPEGFS_OPT("--noalbumarts",                   m_noalbumarts, 1),
     FFMPEGFS_OPT("noalbumarts",                     m_noalbumarts, 1),
