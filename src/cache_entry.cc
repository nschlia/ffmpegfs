/*
 * Copyright (C) 2017-2019 Norbert Schlia (nschlia@oblivion-software.de)
 *
 * This program is free software; you can redistribute it and/or modify
 * it under the terms of the GNU General Public License as published by
 * the Free Software Foundation; either version 3 of the License, or
 * (at your option) any later version.
 *
 * This program is distributed in the hope that it will be useful,
 * but WITHOUT ANY WARRANTY; without even the implied warranty of
 * MERCHANTABILITY or FITNESS FOR A PARTICULAR PURPOSE.  See the
 * GNU General Public License for more details.
 *
 * You should have received a copy of the GNU General Public License
 * along with this program; if not, write to the Free Software
 * Foundation, Inc., 675 Mass Ave, Cambridge, MA 02139, USA.
 */

/**
 * @file
 * @brief Cache_Entry class implementation
 *
 * @ingroup ffmpegfs
 *
 * @author Norbert Schlia (nschlia@oblivion-software.de)
 * @copyright Copyright (C) 2017-2019 Norbert Schlia (nschlia@oblivion-software.de)
 */

#include "cache_entry.h"
#include "ffmpegfs.h"
#include "buffer.h"
#include "logging.h"

#include <string.h>

Cache_Entry::Cache_Entry(Cache *owner, LPVIRTUALFILE virtualfile)
    : m_owner(owner)
    , m_ref_count(0)
    , m_virtualfile(virtualfile)
<<<<<<< HEAD
    , m_thread_id(0)
    , m_seek_frame_no(0)
=======
>>>>>>> 5c0dbb45
{
    m_cache_info.m_origfile = virtualfile->m_origfile;

    get_destname(&m_cache_info.m_destfile, m_cache_info.m_origfile);

    m_cache_info.m_desttype[0] = '\0';
    strncat(m_cache_info.m_desttype, params.current_format(virtualfile)->desttype().c_str(), sizeof(m_cache_info.m_desttype) - 1);

    m_buffer = new(std::nothrow) Buffer;

    if (m_buffer != nullptr)
    {
        m_buffer->open(virtualfile);
    }

    clear();

    Logging::debug(filename(), "Created new cache entry.");
}

Cache_Entry::~Cache_Entry()
{
    std::unique_lock<std::recursive_mutex> lock(m_active_mutex);

    delete m_buffer;

    unlock();

    Logging::trace(filename(), "Deleted buffer.");
}

Cache_Entry * Cache_Entry::create(Cache *owner, LPVIRTUALFILE virtualfile)
{
    return new(std::nothrow) Cache_Entry(owner, virtualfile);
}

bool Cache_Entry::destroy()
{
    //Logging::info(filename(), "TEST: Cache_Entry deleted.");

    delete this;    /** @todo implement delete later mechanism */

    return true;    /** @todo Return true when deleted, false if kept for delete later */
}

void Cache_Entry::clear(bool fetch_file_time /*= true*/)
{
    m_is_decoding = false;

    // Initialise ID3v1.1 tag structure
    init_id3v1(&m_id3v1);

    //m_cache_info.m_enable_ismv        = params.m_enable_ismv;
    m_cache_info.m_audiobitrate         = params.m_audiobitrate;
    m_cache_info.m_audiosamplerate      = params.m_audiosamplerate;
    m_cache_info.m_videobitrate         = params.m_videobitrate;
    m_cache_info.m_videowidth           = params.m_videowidth;
    m_cache_info.m_videoheight          = params.m_videoheight;
#ifndef USING_LIBAV
    m_cache_info.m_deinterlace          = params.m_deinterlace;
#else   // !USING_LIBAV
    m_cache_info.m_deinterlace          = 0;
#endif  // USING_LIBAV
    m_cache_info.m_predicted_filesize   = 0;
    m_cache_info.m_encoded_filesize     = 0;
    m_cache_info.m_video_frame_count    = 0;
    m_cache_info.m_finished             = RESULTCODE_NONE;
    m_cache_info.m_error                = false;
    m_cache_info.m_errno                = 0;
    m_cache_info.m_averror              = 0;
    m_cache_info.m_access_time          = m_cache_info.m_creation_time = time(nullptr);
    m_cache_info.m_access_count         = 0;

    if (fetch_file_time)
    {
        struct stat sb;

        if (stat(filename().c_str(), &sb) == -1)
        {
            m_cache_info.m_file_time    = 0;
            m_cache_info.m_file_size    = 0;
        }
        else
        {
            m_cache_info.m_file_time    = sb.st_mtime;
            m_cache_info.m_file_size    = static_cast<size_t>(sb.st_size);
        }
    }

    if (m_buffer != nullptr)
    {
        m_buffer->clear();
    }
}

bool Cache_Entry::read_info()
{
    return m_owner->read_info(&m_cache_info);
}

bool Cache_Entry::write_info()
{
    return m_owner->write_info(&m_cache_info);
}

bool Cache_Entry::delete_info()
{
    return m_owner->delete_info(filename(), m_cache_info.m_desttype);
}

bool Cache_Entry::update_access(bool update_database /*= false*/)
{
    m_cache_info.m_access_time = time(nullptr);

    if (update_database)
    {
        return m_owner->write_info(&m_cache_info);
    }
    else
    {
        return true;
    }
}

bool Cache_Entry::open(bool create_cache /*= true*/)
{
    if (m_buffer == nullptr)
    {
        errno = EINVAL;
        return false;
    }

    if (__sync_fetch_and_add(&m_ref_count, 1) > 0)
    {
        return true;
    }

    bool erase_cache = !read_info();    // If read_info fails, rebuild cache entry

    if (!create_cache)
    {
        return true;
    }

    if (m_cache_info.m_finished != RESULTCODE_INCOMPLETE && m_cache_info.m_finished != RESULTCODE_FINISHED)
    {
        // If no database entry found (database is not consistent),
        // or file was not completely transcoded last time,
        // simply create a new file.
        erase_cache = true;
    }

    Logging::trace(filename(), "Last transcode finished: %1 Erase cache: %2.", m_cache_info.m_finished, erase_cache);

    // Store access time
    update_access(true);

    // Open the cache
    if (m_buffer->init(erase_cache))
    {
        return true;
    }
    else
    {
        clear(false);
        return false;
    }
}

void Cache_Entry::close_buffer(int flags)
{
    if (m_buffer->release(flags))
    {
        if (flags)
        {
            delete_info();
        }
    }
}

bool Cache_Entry::close(int flags)
{
    write_info();

    if (m_buffer == nullptr)
    {
        errno = EINVAL;
        return false;
    }

    if (!m_ref_count)
    {
        close_buffer(flags);

        return true;
    }

    if (__sync_sub_and_fetch(&m_ref_count, 1) > 0)
    {
        // Just flush to disk
        flush();
        return false;
    }

    close_buffer(flags);

    return true;
}

bool Cache_Entry::flush()
{
    if (m_buffer == nullptr)
    {
        errno = EINVAL;
        return false;
    }

    m_buffer->flush();
    //write_info();

    return true;
}

size_t Cache_Entry::size() const
{
    if (m_cache_info.m_encoded_filesize)
    {
        return m_cache_info.m_encoded_filesize;
    }
    else
    {
        if (m_buffer == nullptr)
        {
            return m_cache_info.m_predicted_filesize;
        }
        else
        {
            size_t current_size = m_buffer->buffer_watermark();

            return std::max(current_size, m_cache_info.m_predicted_filesize);
        }
    }
}

uint32_t Cache_Entry::video_frame_count() const
{
    return m_cache_info.m_video_frame_count;
}

time_t Cache_Entry::age() const
{
    return (time(nullptr) - m_cache_info.m_creation_time);
}

time_t Cache_Entry::last_access() const
{
    return m_cache_info.m_access_time;
}

bool Cache_Entry::expired() const
{
    return (age() > params.m_expiry_time);
}

bool Cache_Entry::suspend_timeout() const
{
    return (((time(nullptr) - m_cache_info.m_access_time) > params.m_max_inactive_suspend) && m_ref_count <= 1);
}

bool Cache_Entry::decode_timeout() const
{
    return (((time(nullptr) - m_cache_info.m_access_time) > params.m_max_inactive_abort) && m_ref_count <= 1);
}

const std::string & Cache_Entry::filename() const
{
    return m_cache_info.m_origfile;
}

const std::string & Cache_Entry::destname() const
{
    return m_cache_info.m_destfile;
}

void Cache_Entry::lock()
{
    m_mutex.lock();
}

void Cache_Entry::unlock()
{
    m_mutex.unlock();
}

int Cache_Entry::ref_count() const
{
    return m_ref_count;
}

bool Cache_Entry::outdated() const
{
    struct stat sb;

    if (m_cache_info.m_audiobitrate != params.m_audiobitrate)
    {
        Logging::debug(filename(), "Triggering re-transcode: Selected audio bitrate changed from %1 to %2.", m_cache_info.m_audiobitrate, params.m_audiobitrate);
        return true;
    }

    if (m_cache_info.m_audiosamplerate != params.m_audiosamplerate)
    {
        Logging::debug(filename(), "Triggering re-transcode: Selected audio samplerate changed from %1 to %2.", m_cache_info.m_audiosamplerate, params.m_audiosamplerate);
        return true;
    }

    if (m_cache_info.m_videobitrate != params.m_videobitrate)
    {
        Logging::debug(filename(), "Triggering re-transcode: Selected video bitrate changed from %1 to %2.", m_cache_info.m_audiobitrate, params.m_audiobitrate);
        return true;
    }

    if (m_cache_info.m_videowidth != params.m_videowidth || m_cache_info.m_videoheight != params.m_videoheight)
    {
        Logging::debug(filename(), "Triggering re-transcode: Selected video witdh/height changed.");
        return true;
    }

#ifndef USING_LIBAV
    if (m_cache_info.m_deinterlace != params.m_deinterlace)
    {
        Logging::debug(filename(), "Triggering re-transcode: Selected video deinterlace changed from %1 to %2.", m_cache_info.m_deinterlace, params.m_deinterlace);
        return true;
    }
#endif  // !USING_LIBAV

    if (stat(filename().c_str(), &sb) != -1)
    {
        // If source file exists, check file date/size
        if (m_cache_info.m_file_time < sb.st_mtime)
        {
            Logging::debug(filename(), "Triggering re-transcode: File time has gone forward.");
            return true;
        }

        if (m_cache_info.m_file_size != static_cast<size_t>(sb.st_size))
        {
            Logging::debug(filename(), "Triggering re-transcode: File size has changed.");
            return true;
        }
    }

    return false;
}

LPVIRTUALFILE Cache_Entry::virtualfile()
{
    return m_virtualfile;
}

void Cache_Entry::update_read_count()
{
    m_cache_info.m_access_count++;
}

unsigned int Cache_Entry::read_count() const
{
    return m_cache_info.m_access_count;
}
<|MERGE_RESOLUTION|>--- conflicted
+++ resolved
@@ -37,11 +37,7 @@
     : m_owner(owner)
     , m_ref_count(0)
     , m_virtualfile(virtualfile)
-<<<<<<< HEAD
-    , m_thread_id(0)
     , m_seek_frame_no(0)
-=======
->>>>>>> 5c0dbb45
 {
     m_cache_info.m_origfile = virtualfile->m_origfile;
 
