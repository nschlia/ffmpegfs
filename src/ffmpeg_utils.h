/*
 * Copyright (C) 2017-2021 by Norbert Schlia (nschlia@oblivion-software.de)
 *
 * This program is free software; you can redistribute it and/or modify
 * it under the terms of the GNU General Public License as published by
 * the Free Software Foundation; either version 3 of the License, or
 * (at your option) any later version.
 *
 * This program is distributed in the hope that it will be useful,
 * but WITHOUT ANY WARRANTY; without even the implied warranty of
 * MERCHANTABILITY or FITNESS FOR A PARTICULAR PURPOSE.  See the
 * GNU General Public License for more details.
 *
 * You should have received a copy of the GNU General Public License
 * along with this program; if not, write to the Free Software
 * Foundation, Inc., 51 Franklin St, Fifth Floor, Boston, MA 02110-1301, USA.
 *
 * On Debian systems, the complete text of the GNU General Public License
 * Version 3 can be found in `/usr/share/common-licenses/GPL-3'.
 */

/**
 * @file
 * @brief Various FFmpegfs utility functions
 *
 * @ingroup ffmpegfs
 *
 * @author Norbert Schlia (nschlia@oblivion-software.de)
 * @copyright Copyright (C) 2017-2021 Norbert Schlia (nschlia@oblivion-software.de)
 */

#ifndef FFMPEG_UTILS_H
#define FFMPEG_UTILS_H

#pragma once

#ifdef HAVE_CONFIG_H
#include "config.h"
#endif

#if !defined(EXTRA_VERSION)
#define FFMPEFS_VERSION     PACKAGE_VERSION                     /**< @brief FFmpegfs version number */
#else
#define FFMPEFS_VERSION     PACKAGE_VERSION "-" EXTRA_VERSION   /**< @brief FFmpegfs version number */
#endif

#define __STDC_FORMAT_MACROS                                    /**< @brief Force PRId64 defines */

#include "ffmpeg_compat.h"

#include <string>
#include <vector>
#include <regex>

#if !defined(USE_LIBSWRESAMPLE) && !defined(USE_LIBAVRESAMPLE)
#error "Must have either libswresample (preferred choice for FFMpeg) or libavresample (with libav)."
#endif

#ifdef USE_LIBSWRESAMPLE
#define LAVR_DEPRECATE                      1   /**< @brief Prefer libswresample */
#else
#define LAVR_DEPRECATE                      0   /**< @brief Prefer libavresample (for Libav libswresample is not available) */
#endif

#ifndef PATH_MAX
#include <linux/limits.h>
#endif

#ifdef __cplusplus
extern "C" {
#endif
// Disable annoying warnings outside our code
#pragma GCC diagnostic push
#pragma GCC diagnostic ignored "-Wconversion"
#pragma GCC diagnostic ignored "-Wsign-conversion"
#include <libavformat/avformat.h>
#pragma GCC diagnostic pop
#ifdef __cplusplus
}
#endif

#ifndef LIBAVUTIL_VERSION_MICRO
#error "LIBAVUTIL_VERSION_MICRO not defined. Missing include header?"
#endif

/**
 * Allow use of av_format_inject_global_side_data when available
 */
#define HAVE_AV_FORMAT_INJECT_GLOBAL_SIDE_DATA  (LIBAVFORMAT_VERSION_MICRO >= 100 && LIBAVFORMAT_VERSION_INT >= AV_VERSION_INT(57, 64, 101))

/**
 * Add av_get_media_type_string function if missing
 */
#define HAVE_MEDIA_TYPE_STRING              (LIBAVUTIL_VERSION_MICRO >= 100 && LIBAVUTIL_VERSION_INT >= AV_VERSION_INT(55, 34, 101))
#if HAVE_MEDIA_TYPE_STRING
/**
 *  Map to av_get_media_type_string function.
 */
#define get_media_type_string               av_get_media_type_string
#else
/**
 * @brief av_get_media_type_string is missing, so we provide our own.
 * @param[in] media_type - Media type to map.
 * @return Pointer to media type string.
 */
const char *get_media_type_string(enum AVMediaType media_type);
#endif

#ifndef AV_ROUND_PASS_MINMAX
/**
 *  Ignore if this is missing
 */
#define AV_ROUND_PASS_MINMAX            	0
#endif

// These once had a different name
#if !defined(AV_CODEC_CAP_DELAY) && defined(CODEC_CAP_DELAY)
#define AV_CODEC_CAP_DELAY              	CODEC_CAP_DELAY                         /**< @brief AV_CODEC_CAP_DELAY is missing in older FFmpeg versions */
#endif

#if !defined(AV_CODEC_CAP_TRUNCATED) && defined(CODEC_CAP_TRUNCATED)
#define AV_CODEC_CAP_TRUNCATED          	CODEC_CAP_TRUNCATED                     /**< @brief AV_CODEC_CAP_TRUNCATED is missing in older FFmpeg versions */
#endif

#if !defined(AV_CODEC_FLAG_TRUNCATED) && defined(CODEC_FLAG_TRUNCATED)
#define AV_CODEC_FLAG_TRUNCATED         	CODEC_FLAG_TRUNCATED                    /**< @brief AV_CODEC_FLAG_TRUNCATED is missing in older FFmpeg versions */
#endif

#ifndef AV_CODEC_FLAG_GLOBAL_HEADER
#define AV_CODEC_FLAG_GLOBAL_HEADER     	CODEC_FLAG_GLOBAL_HEADER                /**< @brief AV_CODEC_FLAG_GLOBAL_HEADER is missing in older FFmpeg versions */
#endif

#ifndef FF_INPUT_BUFFER_PADDING_SIZE
#define FF_INPUT_BUFFER_PADDING_SIZE    	256                                     /**< @brief FF_INPUT_BUFFER_PADDING_SIZE is missing in newer FFmpeg versions */
#endif

#ifndef AV_CODEC_CAP_VARIABLE_FRAME_SIZE
#define AV_CODEC_CAP_VARIABLE_FRAME_SIZE	CODEC_CAP_VARIABLE_FRAME_SIZE           /**< @brief AV_CODEC_CAP_VARIABLE_FRAME_SIZE is missing in older FFmpeg versions */
#endif

#if (LIBAVUTIL_VERSION_MAJOR > 54)
#define BITRATE int64_t                                                             /**< @brief For FFmpeg bit rate is an int64. */
#else
#define BITRATE int                                                                 /**< @brief For FFmpeg bit rate is an int. */
#endif

// Make access possible over codecpar if available
#if LAVF_DEP_AVSTREAM_CODEC
#define CODECPAR(s)     ((s)->codecpar)                                             /**< @brief Map to codecpar */
#else
#define CODECPAR(s)     ((s)->codec)                                                /**< @brief Map to codec */
#endif

#define STRINGIFY(x) #x                                                             /**< @brief Stringification helper for STRINGIFY. Not to be used separately. */
#define TOSTRING(x) STRINGIFY(x)                                                    /**< @brief Convert a macro argument into a string constant */
/**
  * File types
  */
typedef enum FILETYPE
{
    FILETYPE_UNKNOWN,
    FILETYPE_MP3,
    FILETYPE_MP4,
    FILETYPE_WAV,
    FILETYPE_OGG,
    FILETYPE_WEBM,
    FILETYPE_MOV,
    FILETYPE_AIFF,
    FILETYPE_OPUS,
    FILETYPE_PRORES,
    FILETYPE_ALAC,
    FILETYPE_PNG,
    FILETYPE_JPG,
    FILETYPE_BMP,
    FILETYPE_TS,
    FILETYPE_HLS
} FILETYPE;

/**
  * MP4/MOV/ALAC profiles
  */
typedef enum PROFILE
{
    PROFILE_INVALID = -1,                       /**< @brief Profile is invalid */

    PROFILE_DEFAULT = 0,                        /**< @brief No specific profile/Don't care */

    // MP4
    PROFILE_MP4_FF = 1,                         /**< @brief Firefox */
    PROFILE_MP4_EDGE,                           /**< @brief MS Edge */
    PROFILE_MP4_IE,                             /**< @brief MS Internet Explorer */
    PROFILE_MP4_CHROME,                         /**< @brief Google Chrome */
    PROFILE_MP4_SAFARI,                         /**< @brief Apple Safari */
    PROFILE_MP4_OPERA,                          /**< @brief Opera */
    PROFILE_MP4_MAXTHON,                        /**< @brief Maxthon */

    // HLS/ts
    PROFILE_HLS_DEFAULT = PROFILE_DEFAULT,      /**< @brief HLS/ts uses no profile */
    // mov
    PROFILE_MOV_DEFAULT = PROFILE_DEFAULT,      /**< @brief MOV uses no profile */
    // MOV/ProRes
    PROFILE_PRORES_DEFAULT = PROFILE_DEFAULT,   /**< @brief MOV/ProRes uses no profile */
    // MOV/ProRes
    PROFILE_ALAC_DEFAULT = PROFILE_DEFAULT,     /**< @brief MOV/ALAC uses no profile */
    // WebM
    PROFILE_WEBM_DEFAULT = PROFILE_DEFAULT,     /**< @brief WebM uses no profile */

} PROFILE;

/**
  * Prores levels
  */
typedef enum PRORESLEVEL
{
    PRORESLEVEL_NONE = -1,          /**< @brief No level */
    // Prores profiles
    PRORESLEVEL_PRORES_PROXY = 0,   /**< @brief Prores Level: PROXY */
    PRORESLEVEL_PRORES_LT,          /**< @brief Prores Level: LT */
    PRORESLEVEL_PRORES_STANDARD,    /**< @brief Prores Level: STANDARD */
    PRORESLEVEL_PRORES_HQ,          /**< @brief Prores Level: HQ */
} PRORESLEVEL;

/**
  * Auto copy options
  */
typedef enum AUTOCOPY
{
    AUTOCOPY_OFF = 0,      /**< @brief Never copy streams, transcode always. */
    AUTOCOPY_MATCH,        /**< @brief Copy stream if target supports codec. */
    AUTOCOPY_MATCHLIMIT,   /**< @brief Same as MATCH, only copy if target not larger transcode otherwise. */
    AUTOCOPY_STRICT,       /**< @brief Copy stream if codec matches desired target, transcode otherwise. */
    AUTOCOPY_STRICTLIMIT,  /**< @brief Same as STRICT, only copy if target not larger, transcode otherwise. */
} AUTOCOPY;

/**
  * Recode to same format options
  */
typedef enum RECODESAME
{
     RECODESAME_NO = 0,     /**< @brief Never recode to same format. */
     RECODESAME_YES,        /**< @brief Always recode to same format. */
} RECODESAME;

/**
 * @brief The #FFmpegfs_Format class
 */
class FFmpegfs_Format
{
public:
    /**
     * @brief Construct FFmpegfs_Format object
     */
    FFmpegfs_Format();
    /**
     * @brief Construct FFmpegfs_Format object
     * @param[in] format_name - Name of this format, e.g. "MP4"
     * @param[in] fileext - File extension for this format, e.g. "mp4"
     * @param[in] filetype - File type, MP3, MP4, OPUS etc.
     * @param[in] video_codec_id - AVCodec used for video encoding
     * @param[in] audio_codec_id - AVCodec used for audio encoding
     */
    FFmpegfs_Format(const std::string & format_name, const std::string &fileext, FILETYPE filetype, AVCodecID video_codec_id, AVCodecID audio_codec_id);

    /**
     * @brief Get codecs for the selected destination type.
     * @param[in] desttype - Destination type (MP4, WEBM etc.).
     * @return Returns true if format was found; false if not.
     */
    bool                init(const std::string & desttype);
    /**
     * @brief Convert destination type to "real" type, i.e., the file extension to be used.
     * @note Currently "prores" is mapped to "mov".
     * @return Destination type
     */
    const std::string & format_name() const;
    /**
     * @brief Get destination type
     * @return Destination type
     */
    const std::string & desttype() const;
    /**
     * @brief Get file extension
     * @return File extension
     */
    const std::string & fileext() const;
    /**
     * @brief Get selected filetype.
     * @return Returns selected filetype.
     */
    FILETYPE            filetype() const;
    /**
     * @brief Get video codec_id
     * @return Returns video codec_id
     */
    AVCodecID           video_codec_id() const;
    /**
     * @brief Get audio codec_id
     * @return Returns audio codec_id
     */
    AVCodecID           audio_codec_id() const;
    /**
     * @brief Check if this si some sort of multi file format
     * (any of the following: is_frameset() or is_hls()).
     * @return Returns true for a multi file format.
     */
    bool                is_multiformat() const;
    /**
     * @brief Check for an export frame format
     * @return Returns true for formats that export all frames as images.
     */
    bool                is_frameset() const;
    /**
     * @brief Check for HLS format
     * @return Returns true for formats that create an HLS set including the m3u file.
     */
    bool                is_hls() const;

protected:
    std::string m_format_name;              /**< @brief Descriptive name of the format, e.g. "Opus Audio". */
    std::string m_desttype;                 /**< @brief Destination type: mp4, mp3 or other */
    std::string m_fileext;                  /**< @brief File extension: mp4, mp3, flac or other */
    FILETYPE    m_filetype;                 /**< @brief File type, MP3, MP4, OPUS etc. */
    AVCodecID   m_video_codec_id;           /**< @brief AVCodec used for video encoding */
    AVCodecID   m_audio_codec_id;           /**< @brief AVCodec used for audio encoding */
};

/**
 * @brief Add / to the path if required
 * @param[in] path - Path to add separator to.
 * @return Returns constant reference to path.
 */
const std::string & append_sep(std::string * path);
/**
 * @brief Add filename to path, including / after the path if required
 * @param[in] path - Path to add filename to.
 * @param[in] filename - File name to add.
 * @return Returns constant reference to path.
 */
const std::string & append_filename(std::string * path, const std::string & filename);
/**
 * @brief Remove / from the path
 * @param[in] path - Path to remove separator from.
 * @return Returns constant reference to path.
 */
const std::string & remove_sep(std::string * path);
/**
 * @brief Remove filename from path. Handy dirname alternative.
 * @param[in] filepath - Path to remove filename from.
 * @return Returns constant reference to path.
 */
const std::string & remove_filename(std::string *filepath);
/**
 * @brief Remove path from filename. Handy basename alternative.
 * @param[in] filepath - Filename to remove path from.
 * @return Returns constant reference to filename.
 */
const std::string & remove_path(std::string *filepath);
/**
 * @brief Remove extension from filename.
 * @param[in] filepath - Filename to remove path from.
 * @return Returns constant reference to filename.
 */
const std::string & remove_ext(std::string *filepath);
/**
 * @brief Find extension in filename, if existing.
 * @param[in] ext - Extension, if found.
 * @param[in] filename - Filename to inspect.
 * @return Returns true if extension was found, false if there was none
 */
bool                find_ext(std::string * ext, const std::string & filename);
/**
 * @brief Replace extension in filename, taking into account that there might not be an extension already.
 * @param[in] filepath - Filename to replace extension.
 * @param[in] ext - Extension to replace.
 * @return Returns constant reference to filename.
 */
const std::string & replace_ext(std::string * filepath, const std::string & ext);
/**
 * @brief Append extension to filename. If ext is the same as
 * @param[in] filepath - Filename to add extension to.
 * @param[in] ext - Extension to add.
 * @return Returns constant reference to filename.
 */
const std::string & append_ext(std::string * filepath, const std::string & ext);
/**
 * @brief strdup() variant taking a std::string as input.
 * @param[in] str - String to duplicate.
 * @return Copy of the input string. Remember to delete the allocated memory.
 */
char *              new_strdup(const std::string & str);
/**
 * @brief Get FFmpeg error string for errnum. Internally calls av_strerror().
 * @param[in] errnum - FFmpeg error code.
 * @return Returns std::string with the error defined by errnum.
 */
std::string         ffmpeg_geterror(int errnum);
/**
 * @brief Convert a FFmpeg time from time_base into standard AV_TIME_BASE fractional seconds.
 *
 * Avoids conversion of AV_NOPTS_VALUE.
 *
 * @param[in] ts - Source time.
 * @param[in] time_base - Time base of source.
 * @return Returns converted value, or AV_NOPTS_VALUE if ts is AV_NOPTS_VALUE.
 */
int64_t             ffmpeg_rescale(int64_t ts, const AVRational & time_base);
/**
 * @brief Format numeric value.
 * @param[in] value - Value to format.
 * @return Returns std::string with formatted value; if value == AV_NOPTS_VALUE returns "unset"; "unlimited" if value == 0.
 */
std::string         format_number(int64_t value);
/**
 * @brief Format a bit rate.
 * @param[in] value - Bit rate to format.
 * @return Returns std::string with formatted value in bit/s, kbit/s or Mbit/s. If value == AV_NOPTS_VALUE returns "unset".
 */
std::string         format_bitrate(BITRATE value);
/**
 * @brief Format a samplerate.
 * @param[in] value - Sample rate to format.
 * @return Returns std::string with formatted value in Hz or kHz. If value == AV_NOPTS_VALUE returns "unset".
 */
std::string         format_samplerate(int value);
/**
 * @brief Format a time in format HH:MM:SS.fract
 * @param[in] value - Time value in AV_TIME_BASE factional seconds.
 * @param[in] fracs - Fractional digits.
 * @return Returns std::string with formatted value. If value == AV_NOPTS_VALUE returns "unset".
 */
std::string         format_duration(int64_t value, uint32_t fracs = 3);
/**
 * @brief Format a time in format "w d m s".
 * @param[in] value - Time value in AV_TIME_BASE factional seconds.
 * @return Returns std::string with formatted value. If value == AV_NOPTS_VALUE returns "unset".
 */
std::string         format_time(time_t value);
/**
 * @brief Format size.
 * @param[in] value - Size to format.
 * @return Returns std::string with formatted value in bytes, KB, MB or TB; if value == AV_NOPTS_VALUE returns "unset"; "unlimited" if value == 0.
 */
std::string         format_size(uint64_t value);
/**
 * @brief Format size.
 * @param[in] value - Size to format.
 * @return Returns std::string with formatted value in bytes plus KB, MB or TB; if value == AV_NOPTS_VALUE returns "unset"; "unlimited" if value == 0.
 */
std::string         format_size_ex(uint64_t value);
/**
 * @brief Format size of transcoded file including difference between predicted and resulting size.
 * @param[in] size_resulting - Resulting size.
 * @param[in] size_predicted - Predicted size.
 * @return Returns std::string with formatted value in bytes plus difference; if value == AV_NOPTS_VALUE returns "unset"; "unlimited" if value == 0.
 */
std::string         format_result_size(size_t size_resulting, size_t size_predicted);
/**
 * @brief Format size of transcoded file including difference between predicted and resulting size.
 * @param[in] size_resulting - Resulting size.
 * @param[in] size_predicted - Predicted size.
 * @return Returns std::string with formatted value in bytes plus KB, MB or TB and difference; if value == AV_NOPTS_VALUE returns "unset"; "unlimited" if value == 0.
 */
std::string         format_result_size_ex(size_t size_resulting, size_t size_predicted);
/**
 * @brief Path to FFmpegfs binary.
 * @param[in] path - Path to FFmpegfs binary.
 */
void                exepath(std::string *path);
/**
 * @brief trim from start
 * @param[in] s - String to trim.
 * @return Reference to string s.
 */
std::string &       ltrim(std::string &s);
/**
 * @brief trim from end
 * @param[in] s - String to trim.
 * @return Reference to string s.
 */
std::string &       rtrim(std::string &s);
/**
 * @brief trim from both ends
 * @param[in] s - String to trim.
 * @return Reference to string s.
 */
std::string &       trim(std::string &s);
/**
 * @brief Same as std::string replace(), but replaces all occurrences.
 * @param[in] str - Source string.
 * @param[in] from - String to replace.
 * @param[in] to - Replacement string.
 * @return Source string with all occurrences of from replaced with to.
 */
std::string         replace_all(std::string str, const std::string& from, const std::string& to);
/**
 * @brief Format a std::string sprintf-like.
 * @param[in] format - sprintf-like format string.
 * @param[in] args - Arguments.
 * @return Returns the formatted string.
 */
template<typename ... Args> std::string string_format(const std::string& format, Args ... args);
/**
 * @brief strcasecmp() equivalent for std::string.
 * @param[in] s1 - std:string #1
 * @param[in] s2 - std:string #2
 * @return Returns same as strcasecmp() for char *.
 */
int                 strcasecmp(const std::string & s1, const std::string & s2);
/**
 * @brief Convert string to upper case
 * @param[inout] input String to convert
 */
void                make_upper(std::string * input);
/**
 * @brief Convert string to lower case
 * @param[inout] input String to convert
 */
void                make_lower(std::string * input);
/**
 * @brief Get info about the FFmpeg libraries used.
 * @return std::tring with info about the linked FFmpeg libraries.
 */
std::string         ffmpeg_libinfo();
/**
 * @brief Lists all supported codecs and devices.
 * @param[in] device_only - If true lists devices only.
 * @return On success returns 0; on error negative AVERROR.
 */
int                 show_caps(int device_only);
/**
 * @brief Safe way to get the codec name. Function never fails, will return "unknown" on error.
 * @param[in] codec_id - ID of codec
 * @param[in] long_name - If true, gets the long name.
 * @return Returns the codec name or "unknown" on error.
 */
const char *        get_codec_name(AVCodecID codec_id, bool long_name);
/**
 * @brief Check if file type supports album arts.
 * @param[in] filetype - File type: MP3, MP4 etc.
 * @return Returns true if album arts are supported, false if not.
 */
int                 supports_albumart(FILETYPE filetype);
/**
 * @brief Get the FFmpegfs filetype, desttype must be one of FFmpeg's "official" short names for formats.
 * @param[in] desttype - Destination type (MP4, WEBM etc.).
 * @return On success returns FILETYPE enum; on error returns FILETYPE_UNKNOWN.
 */
FILETYPE            get_filetype(const std::string & desttype);
/**
 * @brief Get the FFmpegfs filetype, desttypelist must be a comma separated list of FFmpeg's "official" short names for formats.
 * Will return the first match. Same as get_filetype, but accepts a comma separated list.
 * @param[in] desttypelist - Destination type list (MP4, WEBM etc.) separated by commas.
 * @return On success returns FILETYPE enum; on error returns FILETYPE_UNKNOWN.
 */
FILETYPE            get_filetype_from_list(const std::string & desttypelist);
/**
 * @brief Print info about an AVStream.
 * @param[in] stream - Stream to print.
 * @return On success returns 0; on error negative AVERROR.
 */
int                 print_stream_info(const AVStream* stream);
/**
 * @brief Compare value with pattern.
 * @param[in] value - Value to check.
 * @param[in] pattern - Regexp pattern to match.
 * @param[in] flag - On of the flag_type constants, see https://en.cppreference.com/w/cpp/regex/basic_regex for options. Mostly std::regex::icase is used to make matches case insensitive.
 * @return Returns 0 if pattern matches; 1 if not; -1 if pattern is no valid regex
 */
int                 reg_compare(const std::string &value, const std::string &pattern, std::regex::flag_type flag = std::regex::ECMAScript);
/**
 * @brief Expand path, e.g., expand ~/ to home directory.
 * @param[out] tgt - Expanded source path.
 * @param[in] src - Path to expand.
 * @return Omn success, returns expanded source path.
 */
const std::string & expand_path(std::string *tgt, const std::string &src);
/**
 * @brief Check if path is a mount.
 * @param[in] path - Path to check.
 * @return Returns 1 if path is a mount point; 0 if not. On error returns -1. Check errorno for details.
 */
int                 is_mount(const std::string & path);
/**
 * @brief Make directory tree.
 * @param[in] path - Path to create
 * @param[in] mode - Directory mode, see mkdir() function.
 * @return On success, returns 0; on error, returns non-zero errno value.
 */
int                 mktree(const std::string & path, mode_t mode);
/**
 * @brief Get temporary directory.
 * @param[out] path - Path to temporary directory.
 */
void                tempdir(std::string & path);

/**
 * @brief Split string into an array delimited by a regular expression.
 * @param[in] input - Input string.
 * @param[in] regex - Regular expression to match.
 * @return Returns an array with separate elements.
 */
std::vector<std::string> split(const std::string& input, const std::string & regex);

/**
 * Safe countof() implementation: Retuns number of elements in an array.
 */
template <typename T, std::size_t N>
constexpr std::size_t countof(T const (&)[N]) noexcept
{
    return N;
}

/**
 * @brief Sanitise file name. Calls realpath() to remove duplicate // or resolve ../.. etc.
 * @param[in] filepath - File name and path to sanitise.
 * @return Returns sanitised file name and path.
 */
std::string         sanitise_filepath(const std::string & filepath);
/**
 * @brief Sanitise file name. Calls realpath() to remove duplicate // or resolve ../.. etc.
 * Changes the path in place.
 * @param[in] filepath - File name and path to sanitise.
 * @return Returns sanitised file name and path.
 */
std::string         sanitise_filepath(std::string * filepath);

/**
 * @brief Minimal check if codec is an album art.
 * Requires frame_rate to decide whether this is a video stream if codec_id is
 * not BMP or PNG (which means its undoubtedly an album art). For MJPEG this may
 * also be a video stream if the frame rate is high enough.
 * @param[in] codec_id - ID of codec.
 * @param[in] frame_rate - Video frame rate, if known.
 * @return Returns true if codec is for an image; false if not.
 */
bool                is_album_art(AVCodecID codec_id, const AVRational *frame_rate = nullptr);

/**
 * @brief nocasecompare to make std::string find operations case insensitive
 * @param[in] lhs - left hand string
 * @param[in] rhs - right hand string
 * @return -1 if lhs < rhs; 0 if lhs == rhs and 1 if lhs > rhs
 */
bool                nocasecompare(const std::string & lhs, const std::string &rhs);

/**
 * @brief The comp struct to make std::string find operations case insensitive
 */
struct comp
{
    /**
     * @brief operator () to make std::string find operations case insensitive
     * @param[in] lhs - left hand string
     * @param[in] rhs - right hand string
     * @return -1 if lhs < rhs; 0 if lhs == rhs and 1 if lhs > rhs
     */
    bool operator() (const std::string& lhs, const std::string& rhs) const
    {
        return nocasecompare(lhs, rhs);
    }
};

/**
 * @brief Get free disk space.
 * @param[in] path - Path or file on disk.
 * @return Returns the free disk space.
 */
size_t              get_disk_free(std::string & path);

/**
 * @brief For use with win_smb_fix=1: Check if this an illegal access offset by Windows
 * @param[in] size - sizeof of the file
 * @param[in] offset - offset at which file is accessed
 * @return If request should be ignored, returns true; otherwise false
 */
bool                check_ignore(size_t size, size_t offset);

/**
 * @brief Make a file name from file number and file extension.
 * @param[in] file_no - File number 1...n
 * @param[in] fileext - Extension of file (e.g mp4, webm)
 * @return Returns the file name.
 */
std::string         make_filename(uint32_t file_no, const std::string &fileext);

/**
 * @brief Check if file exists.
 * @param[in] filename - File to check.
 * @return Returns true if file exists, false if not.
 */
bool                file_exists(const std::string & filename);

/**
<<<<<<< HEAD
 * @brief Convert local char set to UTF-8
 * @param local - Text in local char set
 * @return Text converted to UTF-8.
 * @todo Currently only replaces special characters with an 'X'. Should do anything useful and actually convert (e.g. using iconv?) from ISO-8859-1 or so to UTF-8.
 */
std::string         local_to_utf8(const std::string & local);
=======
 * @brief Properly fill in all size related members in stat struct
 * @param st[inout] stat structure to update
 * @param size[in] size value to copy
 */
void                stat_set_size(struct stat *st, size_t size);
>>>>>>> d7c014ea

#endif<|MERGE_RESOLUTION|>--- conflicted
+++ resolved
@@ -691,19 +691,17 @@
 bool                file_exists(const std::string & filename);
 
 /**
-<<<<<<< HEAD
  * @brief Convert local char set to UTF-8
  * @param local - Text in local char set
  * @return Text converted to UTF-8.
  * @todo Currently only replaces special characters with an 'X'. Should do anything useful and actually convert (e.g. using iconv?) from ISO-8859-1 or so to UTF-8.
  */
 std::string         local_to_utf8(const std::string & local);
-=======
+
+/**
  * @brief Properly fill in all size related members in stat struct
  * @param st[inout] stat structure to update
  * @param size[in] size value to copy
  */
 void                stat_set_size(struct stat *st, size_t size);
->>>>>>> d7c014ea
-
 #endif