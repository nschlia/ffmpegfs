--- conflicted
+++ resolved
@@ -1338,7 +1338,6 @@
     });
 }
 
-<<<<<<< HEAD
 std::string local_to_utf8(const std::string & local)
 {
     std::string out;
@@ -1350,7 +1349,7 @@
 
     return out;
 }
-=======
+
 void stat_set_size(struct stat *st, size_t size)
 {
 #if defined __x86_64__ || !defined __USE_FILE_OFFSET64
@@ -1359,5 +1358,4 @@
     st->st_size       = static_cast<__off64_t>(size);
 #endif
     st->st_blocks     = (st->st_size + 512 - 1) / 512;
-}
->>>>>>> d7c014ea
+}