--- conflicted
+++ resolved
@@ -2664,20 +2664,12 @@
         if (!m_copy_video)
         {
             int decoded = 0;
-<<<<<<< HEAD
-#if LAVC_NEW_PACKET_INTERFACE
-            int lastret = 0;
-#endif
-            // Can someone tell me why this seems required??? If this is not done some videos become garbled.
-            do
-=======
             // Mit Fix: DVD OK, einige Blurays (Phil Collins) nicht
             // Ohne Fix: alle DVDs kacka, Blurays dafür OK
 #ifndef USE_LIBDVD
             ret = decode_video_frame(pkt, &decoded);
 #else //USE_LIBDVD
             if (m_virtualfile->m_type != VIRTUALTYPE_DVD)
->>>>>>> fa897b7e
             {
                 ret = decode_video_frame(pkt, &decoded);
             }
@@ -3997,24 +3989,24 @@
                 // Process metadata. The decoder will call the encoder to set appropriate
                 // tag values for the output file.
                 int ret = process_metadata();
-                //                if (ret)
-                //                {
-                //                    return ret;
-                //                }
+                //if (ret)
+                //{
+                //    return ret;
+                //}
 
                 // Write the header of the output file container.
                 ret = write_output_file_header();
-                //                if (ret)
-                //                {
-                //                    return ret;
-                //                }
+                //if (ret)
+                //{
+                //    return ret;
+                //}
 
                 // Process album arts: copy all from source file to target.
                 ret = process_albumarts();
-                //                if (ret)
-                //                {
-                //                    return ret;
-                //                }
+                //if (ret)
+                //{
+                //    return ret;
+                //}
             }
         }
     }
