--- conflicted
+++ resolved
@@ -1,4847 +1,2424 @@
-<<<<<<< HEAD
-/*
- * Copyright (C) 2006-2008 David Collett
- * Copyright (C) 2008-2012 K. Henriksson
- * Copyright (C) 2017-2023 FFmpeg support by Norbert Schlia (nschlia@oblivion-software.de)
- *
- * This program is free software; you can redistribute it and/or modify
- * it under the terms of the GNU General Public License as published by
- * the Free Software Foundation; either version 3 of the License, or
- * (at your option) any later version.
- *
- * This program is distributed in the hope that it will be useful,
- * but WITHOUT ANY WARRANTY; without even the implied warranty of
- * MERCHANTABILITY or FITNESS FOR A PARTICULAR PURPOSE.  See the
- * GNU General Public License for more details.
- *
- * You should have received a copy of the GNU General Public License
- * along with this program; if not, write to the Free Software
- * Foundation, Inc., 51 Franklin St, Fifth Floor, Boston, MA 02110-1301, USA.
- *
- * On Debian systems, the complete text of the GNU General Public License
- * Version 3 can be found in `/usr/share/common-licenses/GPL-3'.
- */
-
-/**
- * @file fuseops.cc
- * @brief Fuse operations implementation
- *
- * @ingroup ffmpegfs
- *
- * @author Norbert Schlia (nschlia@oblivion-software.de)
- * @copyright Copyright (C) 2006-2008 David Collett @n
- * Copyright (C) 2008-2013 K. Henriksson @n
- * Copyright (C) 2017-2023 FFmpeg support by Norbert Schlia (nschlia@oblivion-software.de)
- */
-
-#include "transcode.h"
-#include "cache_maintenance.h"
-#include "logging.h"
-#ifdef USE_LIBVCD
-#include "vcdparser.h"
-#endif // USE_LIBVCD
-#ifdef USE_LIBDVD
-#include "dvdparser.h"
-#endif // USE_LIBDVD
-#ifdef USE_LIBBLURAY
-#include "blurayparser.h"
-#endif // USE_LIBBLURAY
-#include "cuesheetparser.h"
-#include "thread_pool.h"
-#include "buffer.h"
-#include "cache_entry.h"
-
-#include <dirent.h>
-#include <list>
-#include <csignal>
-#include <cstring>
-
-typedef std::map<const std::string, VIRTUALFILE> FILENAME_MAP;      /**< @brief Map virtual file names to virtual file objects. */
-typedef std::map<const std::string, VIRTUALFILE> RFILENAME_MAP;     /**< @brief Map source file names to virtual file objects. */
-
-static void                         init_stat(struct stat *stbuf, size_t fsize, time_t ftime, bool directory);
-static LPVIRTUALFILE                make_file(void *buf, fuse_fill_dir_t filler, VIRTUALTYPE type, const std::string & origpath, const std::string & filename, size_t fsize, time_t ftime = time(nullptr), int flags = VIRTUALFLAG_NONE);
-static void                         prepare_script();
-static bool                         is_passthrough(const std::string & ext);
-static bool                         virtual_name(std::string *virtualpath, const std::string &origpath = "", const FFmpegfs_Format **current_format = nullptr);
-static FILENAME_MAP::const_iterator find_prefix(const FILENAME_MAP & map, const std::string & search_for);
-static void                         stat_to_dir(struct stat *stbuf);
-static void                         flags_to_dir(int *flags);
-static void                         insert(const VIRTUALFILE & virtualfile);
-static int                          get_source_properties(const std::string & origpath, LPVIRTUALFILE virtualfile);
-static int                          make_hls_fileset(void * buf, fuse_fill_dir_t filler, const std::string & origpath, LPVIRTUALFILE virtualfile);
-static int                          kick_next(LPVIRTUALFILE virtualfile);
-static void                         sighandler(int signum);
-static std::string                  get_number(const char *path, uint32_t *value);
-static size_t                       guess_format_idx(const std::string & filepath);
-static int                          parse_file(LPVIRTUALFILE newvirtualfile);
-static const FFmpegfs_Format * 		get_format(LPVIRTUALFILE newvirtualfile);
-static int                          selector(const struct dirent * de);
-static int                          scandir(const char *dirp, std::vector<struct dirent> * _namelist, int (*selector) (const struct dirent *), int (*cmp) (const struct dirent **, const struct dirent **));
-
-static int                          ffmpegfs_readlink(const char *path, char *buf, size_t size);
-static int                          ffmpegfs_readdir(const char *path, void *buf, fuse_fill_dir_t filler, off_t offset, struct fuse_file_info *fi);
-static int                          ffmpegfs_getattr(const char *path, struct stat *stbuf);
-static int                          ffmpegfs_fgetattr(const char *path, struct stat * stbuf, struct fuse_file_info *fi);
-static int                          ffmpegfs_open(const char *path, struct fuse_file_info *fi);
-static int                          ffmpegfs_read(const char *path, char *buf, size_t size, off_t offset, struct fuse_file_info *fi);
-static int                          ffmpegfs_statfs(const char *path, struct statvfs *stbuf);
-static int                          ffmpegfs_release(const char *path, struct fuse_file_info *fi);
-static void *                       ffmpegfs_init(struct fuse_conn_info *conn);
-static void                         ffmpegfs_destroy(__attribute__((unused)) void * p);
-
-static FILENAME_MAP         filenames;          /**< @brief Map files to virtual files */
-static RFILENAME_MAP        rfilenames;         /**< @brief Reverse map virtual files to real files */
-static std::vector<char>    script_file;        /**< @brief Buffer for the virtual script if enabled */
-
-static struct sigaction     oldHandler;         /**< @brief Saves old SIGINT handler to restore on shutdown */
-
-bool                        docker_client;      /**< @brief True if running inside a Docker container */
-
-fuse_operations             ffmpegfs_ops;       /**< @brief FUSE file system operations */
-
-thread_pool*                tp;                 /**< @brief Thread pool object */
-
-/**
- * @brief Check if a file should be treated passthrough, i.e. bitmaps etc.
- * @param[in] ext - Extension of file to check
- * @return Returns true if file is passthrough, false if not
- */
-static bool is_passthrough(const std::string & ext)
-{
-    /**
-  *
-  * List of passthrough file extensions
-  */
-    static const std::set<std::string, comp> passthrough_set =
-    {
-        "AA",
-        "ACR",		// Dicom/ACR/IMA file format for medical images
-        "AI",		// PostScript Formats (Ghostscript required)
-        "ANI",		// Animated Cursor
-        "ARW",		// Digital camera RAW formats (Adobe, Epson, Nikon, Minolta, Olympus, Fuji, Kodak, Sony, Pentax, Sigma)
-        "AWD",		// Artweaver format
-        "B3D",		// BodyPaint 3D format
-        "BMP",		// Windows Bitmap
-        "CAM",		// Casio digital camera format (JPG version only)
-        "CEL",
-        "CGM",		// CAD Formats (Shareware PlugIns)
-        "CIN",		// Digital Picture Exchange/Cineon Format
-        "CLP",		// Windows Clipboard
-        "CPT",		// CorelDraw Photopaint format (CPT version 6 only)
-        "CR2",		// Canon RAW format
-        "CRW",		// Canon RAW format
-        "CUR",		// Animated Cursor
-        "DCM",		// Dicom/ACR/IMA file format for medical images
-        "DCR",		// Digital camera RAW formats (Adobe, Epson, Nikon, Minolta, Olympus, Fuji, Kodak, Sony, Pentax, Sigma)
-        "DCX",		// Multipage PCX format
-        "DDS",		// Direct Draw Surface format
-        "DIB",		// Windows Bitmap
-        "DJVU",		// DjVu File Format
-        "DNG",		// Digital camera RAW formats (Adobe, Epson, Nikon, Minolta, Olympus, Fuji, Kodak, Sony, Pentax, Sigma)
-        "DPX",		// Digital Picture Exchange/Cineon Format
-        "DWG",		// CAD Formats (Shareware PlugIns)
-        "DXF",		// Drawing Interchange Format, CAD format
-        "ECW",		// Enhanced Compressed Wavelet
-        "EEF",		// Digital camera RAW formats (Adobe, Epson, Nikon, Minolta, Olympus, Fuji, Kodak, Sony, Pentax, Sigma)
-        "EMF",		// Enhanced Metafile Format
-        "EPS",		// PostScript Formats (Ghostscript required)
-        "EXR",		// EXR format
-        "FITS",     // Flexible Image Transport System
-        "FLI",
-        "FLIF",     // Free Lossless Image format
-        "FPX",		// FlashPix format
-        "G3",		// Group 3 Facsimile Apparatus format
-        "GIF",		// Graphics Interchange Format
-        "HDP",		// JPEG-XR/Microsoft HD Photo format
-        "HDR",		// High Dynamic Range format
-        "HEIC",     // High Efficiency Image format
-        "HPGL",		// CAD Formats (Shareware PlugIns)
-        "HRZ",
-        "ICL",		// Icon Library formats
-        "ICO",		// Windows Icon
-        "ICS",		// Image Cytometry Standard format
-        "IFF",		// Interchange File Format
-        "IMA",		// Dicom/ACR/IMA file format for medical images
-        "IMG",		// GEM Raster format
-        "IW44",     // DjVu File Format
-        "J2K",		// JPEG 2000 format
-        "JLS",		// JPEG-LS, JPEG Lossless
-        "JNG",		// Multiple Network Graphics
-        "JP2",		// JPEG 2000 format
-        "JPC",		// JPEG 2000 format
-        "JPEG",     // Joint Photographic Experts Group
-        "JPG",		// Joint Photographic Experts Group
-        "JPM",		// JPEG2000/Part6, LuraDocument.jpm
-        "JXR",		// JPEG-XR/Microsoft HD Photo format
-        "KDC",		// Kodak digital camera format
-        "LBM",		// Interchange File Format
-        "M3U8",     // Apple HTTP Live Streaming
-        "MIFF",
-        "MNG",		// Multiple Network Graphics
-        "MRC",		// MRC format
-        "MrSID",	// LizardTech's SID Wavelet format
-        "MRW",		// Digital camera RAW formats (Adobe, Epson, Nikon, Minolta, Olympus, Fuji, Kodak, Sony, Pentax, Sigma)
-        "NEF",		// Digital camera RAW formats (Adobe, Epson, Nikon, Minolta, Olympus, Fuji, Kodak, Sony, Pentax, Sigma)
-        "NRW",		// Digital camera RAW formats (Adobe, Epson, Nikon, Minolta, Olympus, Fuji, Kodak, Sony, Pentax, Sigma)
-        "ORF",		// Digital camera RAW formats (Adobe, Epson, Nikon, Minolta, Olympus, Fuji, Kodak, Sony, Pentax, Sigma)
-        "PBM",		// Portable Bitmap format
-        "PCD",		// Kodak Photo CD
-        "PCX",		// PC Paintbrush format from ZSoft Corporation
-        "PDF",		// PostScript Formats (Ghostscript required)
-        "PDF",		// Portable Document format
-        "PDN",		// Paint.NET file format
-        "PEF",		// Digital camera RAW formats (Adobe, Epson, Nikon, Minolta, Olympus, Fuji, Kodak, Sony, Pentax, Sigma)
-        "PGM",		// Portable Greymap format
-        "PICT",		// Macintosh PICT format
-        "PIX",
-        "PNG",		// Portable Network Graphics
-        "PNM",
-        "PPM",		// Portable Pixelmap format
-        "PS",		// PostScript Formats (Ghostscript required)
-        "PSD",		// Adobe PhotoShop format
-        "PSP",		// Paint Shop Pro format
-        "PVR",		// DreamCast Texture format
-        "QTIF",     // Macintosh PICT format
-        "RAF",		// Digital camera RAW formats (Adobe, Epson, Nikon, Minolta, Olympus, Fuji, Kodak, Sony, Pentax, Sigma)
-        "RAS",		// Sun Raster format
-        "RAW",		// Raw (binary) data
-        "RGB",		// Silicon Graphics format
-        "RLE",		// Utah RLE format
-        "RW2",		// Digital camera RAW formats (Adobe, Epson, Nikon, Minolta, Olympus, Fuji, Kodak, Sony, Pentax, Sigma)
-        "SFF",		// Structured Fax File
-        "SFW",		// Seattle Film Works format
-        "SGI",		// Silicon Graphics format
-        "SID",		// LizardTech's SID Wavelet format
-        "SIF",		// SIF format
-        "SRF",		// Digital camera RAW formats (Adobe, Epson, Nikon, Minolta, Olympus, Fuji, Kodak, Sony, Pentax, Sigma)
-        "SUN",		// Sun Raster format
-        "Sunras",
-        "SVG",		// CAD Formats (Shareware PlugIns)
-        "TGA",		// Truevision Advanced Raster Graphics Adapter (TARGA)
-        "TIF",		// Tagged Image File Format
-        "TIFF",
-        "TTF",		// True Type Font
-        "TXT",		// Text (ASCII) File (as image)
-        "VTF",		// Valve Texture format
-        "WAD",		// WAD3 Game format
-        "WAL",		// Quake 2 textures
-        "WBC",		// Webshots formats
-        "WBZ",		// Webshots formats
-        "WBMP",     // WAP Bitmap format
-        "WDP",		// JPEG-XR/Microsoft HD Photo format
-        "WebP",     // Weppy file format
-        "WMF",		// Windows Metafile Format
-        "WSQ",		// Wavelet Scaler Quantization format
-        "X",
-        "X3F",		// Digital camera RAW formats (Adobe, Epson, Nikon, Minolta, Olympus, Fuji, Kodak, Sony, Pentax, Sigma)
-        "XBM",		// X11 Bitmap
-        "XCF",		// GIMP file format
-        "XPM",
-        "XWD",
-        "YUV"		// Raw (binary) data
-    };
-
-    return (passthrough_set.find(ext) != passthrough_set.cend());
-}
-
-void init_fuse_ops()
-{
-    memset(&ffmpegfs_ops, 0, sizeof(fuse_operations));
-    ffmpegfs_ops.getattr  = ffmpegfs_getattr;
-    ffmpegfs_ops.fgetattr = ffmpegfs_fgetattr;
-    ffmpegfs_ops.readlink = ffmpegfs_readlink;
-    ffmpegfs_ops.readdir  = ffmpegfs_readdir;
-    ffmpegfs_ops.open     = ffmpegfs_open;
-    ffmpegfs_ops.read     = ffmpegfs_read;
-    ffmpegfs_ops.statfs   = ffmpegfs_statfs;
-    ffmpegfs_ops.release  = ffmpegfs_release;
-    ffmpegfs_ops.init     = ffmpegfs_init;
-    ffmpegfs_ops.destroy  = ffmpegfs_destroy;
-}
-
-/**
- * @brief Read the target of a symbolic link.
- * @param[in] path
- * @param[in] buf - FUSE buffer to fill.
- * @param[in] size
- * @return On success, returns 0. On error, returns -errno.
- */
-static int ffmpegfs_readlink(const char *path, char *buf, size_t size)
-{
-    std::string origpath;
-    std::string transcoded;
-    ssize_t len;
-
-    Logging::trace(path, "readlink");
-
-    append_basepath(&origpath, path);
-    find_original(&origpath);
-
-    len = readlink(origpath.c_str(), buf, size - 2);
-    if (len != -1)
-    {
-        buf[len] = '\0';
-
-        transcoded = buf;
-        virtual_name(&transcoded, origpath);
-
-        buf[0] = '\0';
-        strncat(buf, transcoded.c_str(), size);
-
-        errno = 0;  // Just to make sure - reset any error
-    }
-
-    return -errno;
-}
-
-/**
- * @brief Read directory
- * @param[in] path - Physical path to load.
- * @param[in] buf - FUSE buffer to fill.
- * @param[in] filler - Filler function.
- * @return On success, returns 0. On error, returns -errno.
- */
-static int ffmpegfs_readdir(const char *path, void *buf, fuse_fill_dir_t filler, off_t /*offset*/, struct fuse_file_info * /*fi*/)
-{
-    std::string origpath;
-
-    Logging::trace(path, "readdir");
-
-    append_basepath(&origpath, path);
-    append_sep(&origpath);
-
-    // Add a virtual script if enabled
-    if (params.m_enablescript)
-    {
-        LPVIRTUALFILE virtualfile = make_file(buf, filler, VIRTUALTYPE_SCRIPT, origpath, params.m_scriptfile, script_file.size());
-        virtualfile->m_file_contents = script_file;
-    }
-
-    LPVIRTUALFILE virtualfile = find_original(origpath);
-
-    if (virtualfile == nullptr)
-    {
-#if defined(USE_LIBBLURAY) || defined(USE_LIBDVD) || defined(USE_LIBVCD)
-        int res;
-#endif
-
-#ifdef USE_LIBVCD
-        res = check_vcd(origpath, buf, filler);
-        if (res != 0)
-        {
-            // Found VCD or error reading VCD
-            return (res >= 0 ?  0 : res);
-        }
-#endif // USE_LIBVCD
-#ifdef USE_LIBDVD
-        res = check_dvd(origpath, buf, filler);
-        if (res != 0)
-        {
-            // Found DVD or error reading DVD
-            return (res >= 0 ?  0 : res);
-        }
-#endif // USE_LIBDVD
-#ifdef USE_LIBBLURAY
-        res = check_bluray(origpath, buf, filler);
-        if (res != 0)
-        {
-            // Found Blu-ray or error reading Blu-ray
-            return (res >= 0 ?  0 : res);
-        }
-#endif // USE_LIBBLURAY
-    }
-
-    if (virtualfile == nullptr || !(virtualfile->m_flags & VIRTUALFLAG_FILESET))
-    {
-        DIR *dp = opendir(origpath.c_str());
-        if (dp != nullptr)
-        {
-            try
-            {
-                std::map<const std::string, struct stat> files;
-
-                // Read directory contents
-                for (struct dirent *de = readdir(dp); de != nullptr; de = readdir(dp))
-                {
-                    struct stat stbuf;
-
-                    if (lstat((origpath + de->d_name).c_str(), &stbuf) == -1)
-                    {
-                        // Should actually not happen, file listed by readdir, so it should exist
-                        throw ENOENT;
-                    }
-
-                    files.insert({ de->d_name, stbuf });
-                }
-
-                // Process files
-                for (auto& [key, value] : files)
-                {
-                    std::string origname(key);
-
-                    if (is_blocked(origname))
-                    {
-                        continue;
-                    }
-
-                    std::string origfile;
-                    std::string filename(key);
-                    struct stat & stbuf = value;
-                    int flags = 0;
-
-                    origfile = origpath + origname;
-
-                    std::string origext;
-                    find_ext(&origext, filename);
-
-                    if (S_ISREG(stbuf.st_mode) || S_ISLNK(stbuf.st_mode))
-                    {
-                        const FFmpegfs_Format *current_format = nullptr;
-
-                        // Check if file can be transcoded
-                        if (virtual_name(&filename, origpath, &current_format))
-                        {
-                            if (current_format->video_codec() == AV_CODEC_ID_NONE)
-                            {
-                                LPVIRTUALFILE newvirtualfile = find_file_from_orig(origfile);
-
-                                if (newvirtualfile == nullptr)
-                                {
-                                    // Should never happen, we've just created this entry in virtual_name...
-                                    Logging::error(origfile, "INTERNAL ERROR: ffmpegfs_readdir()! newvirtualfile is NULL.");
-                                    throw EINVAL;
-                                }
-
-                                // If target supports no video, we need to do some extra work and checkF
-                                // the input file to actually have an audio stream. If not, hide the file,
-                                // makes no sense to transcode anyway.
-                                if (!newvirtualfile->m_has_audio)
-                                {
-                                    Logging::debug(origfile, "Unable to transcode. The source has no audio stream, but the target just supports audio.");
-                                    flags |= VIRTUALFLAG_HIDDEN;
-                                }
-                            }
-
-                            if (!(flags & VIRTUALFLAG_HIDDEN))
-                            {
-                                if (check_cuesheet(origfile, buf, filler) < 0)
-                                {
-                                    throw EINVAL;
-                                }
-                            }
-
-                            std::string newext;
-                            find_ext(&newext, filename);
-
-                            if (!current_format->is_multiformat())
-                            {
-                                if (origext != newext || params.m_recodesame == RECODESAME_YES)
-                                {
-                                    insert_file(VIRTUALTYPE_DISK, origpath + filename, origfile, &stbuf, flags);
-                                }
-                                else
-                                {
-                                    insert_file(VIRTUALTYPE_DISK, origpath + filename, origfile, &stbuf, flags | VIRTUALFLAG_PASSTHROUGH);
-                                }
-                            }
-                            else
-                            {
-                                // Change file to directory for the frame set
-                                stat_to_dir(&stbuf);
-                                flags_to_dir(&flags);
-
-                                filename = origname;	// Restore original name
-
-                                insert_file(VIRTUALTYPE_DISK, origfile, &stbuf, flags);
-                            }
-                        }
-                    }
-
-                    if (!(flags & VIRTUALFLAG_HIDDEN))
-                    {
-                        if (add_fuse_entry(buf, filler, filename, &stbuf, 0))
-                        {
-                            break;
-                        }
-                    }
-                }
-
-                closedir(dp);
-
-                errno = 0;  // Just to make sure - reset any error
-            }
-            catch (int _errno)
-            {
-                closedir(dp);
-
-                errno = _errno;
-            }
-        }
-    }
-    else
-    {
-        try
-        {
-            if (virtualfile->m_flags & (VIRTUALFLAG_FILESET | VIRTUALFLAG_FRAME | VIRTUALFLAG_HLS | VIRTUALFLAG_DIRECTORY))
-            {
-                add_dotdot(buf, filler, &virtualfile->m_st, 0);
-            }
-
-            const FFmpegfs_Format *ffmpegfs_format = params.current_format(virtualfile);
-
-            if (ffmpegfs_format->is_frameset())
-            {
-                // Generate set of all frames
-                if (!virtualfile->m_video_frame_count)
-                {
-                    int res = get_source_properties(origpath, virtualfile);
-                    if (res < 0)
-                    {
-                        throw EINVAL;
-                    }
-                }
-
-                //Logging::debug(origpath, "readdir: Creating frame set of %1 frames. %2", virtualfile->m_video_frame_count, virtualfile->m_origfile);
-
-                for (uint32_t frame_no = 1; frame_no <= virtualfile->m_video_frame_count; frame_no++)
-                {
-                    make_file(buf, filler, virtualfile->m_type, origpath, make_filename(frame_no, params.current_format(virtualfile)->fileext()), virtualfile->m_predicted_size, virtualfile->m_st.st_ctime, VIRTUALFLAG_FRAME); /**< @todo Calculate correct file size for frame image in set */
-                }
-            }
-            else if (ffmpegfs_format->is_hls())
-            {
-                int res = make_hls_fileset(buf, filler, origpath, virtualfile);
-                if (res < 0)
-                {
-                    throw EINVAL;
-                }
-            }
-            else if (/*virtualfile != nullptr && */virtualfile->m_flags & VIRTUALFLAG_CUESHEET)
-            {
-                // Fill in list for cue sheet
-                load_path(origpath, nullptr, buf, filler);
-            }
-
-            errno = 0;  // Just to make sure - reset any error
-        }
-        catch (int _errno)
-        {
-            errno = _errno;
-        }
-    }
-
-    return -errno;
-}
-
-/**
- * @brief Get file attributes.
- * @param[in] path - Path of virtual file.
- * @param[in] stbuf - Buffer to store information.
- * @return On success, returns 0. On error, returns -errno.
- */
-static int ffmpegfs_getattr(const char *path, struct stat *stbuf)
-{
-    Logging::trace(path, "getattr");
-
-    if (is_blocked(path))
-    {
-        errno = ENOENT;
-        return -errno;
-    }
-
-    std::string origpath;
-
-    append_basepath(&origpath, path);
-
-    LPVIRTUALFILE   virtualfile = find_original(&origpath);
-    VIRTUALTYPE     type        = (virtualfile != nullptr) ? virtualfile->m_type : VIRTUALTYPE_DISK;
-    int             flags       = (virtualfile != nullptr) ? virtualfile->m_flags : VIRTUALFLAG_NONE;
-
-    if (virtualfile != nullptr && (virtualfile->m_flags & VIRTUALFLAG_HIDDEN))
-    {
-        errno = ENOENT;
-        return -errno;
-    }
-
-    if (virtualfile == nullptr && lstat(origpath.c_str(), stbuf) == 0)
-    {
-        // File was not yet created as virtual file, but physically exists
-        const FFmpegfs_Format *current_format = nullptr;
-        std::string filename(origpath);
-
-        if (S_ISREG(stbuf->st_mode) && virtual_name(&filename, "", &current_format))
-        {
-            if (!current_format->is_multiformat())
-            {
-                // Regular files
-                Logging::trace(origpath, "getattr: Existing file.");
-                errno = 0;
-                return 0;
-            }
-            else
-            {
-                Logging::trace(origpath, "getattr: Creating frame set directory of file.");
-
-                flags |= VIRTUALFLAG_FILESET;
-
-                if (current_format->is_frameset())
-                {
-                    flags |= VIRTUALFLAG_FRAME;
-                }
-                else if (current_format->is_hls())
-                {
-                    flags |= VIRTUALFLAG_HLS;
-                }
-            }
-        }
-        else
-        {
-            // Pass-through for regular files
-            Logging::trace(origpath, "getattr: Treating existing file/directory as passthrough.");
-            errno = 0;
-            return 0;
-        }
-    }
-    else if ((flags & VIRTUALFLAG_PASSTHROUGH) && lstat(origpath.c_str(), stbuf) == 0)
-    {
-        // File physically exists and is marked as passthrough
-        Logging::debug(origpath, "getattr: File not recoded because --recodesame=NO.");
-        errno = 0;
-        return 0;
-    }
-    else
-    {
-        // Not really an error.
-        errno = 0;
-    }
-
-    // This is a virtual file
-    bool no_check = false;
-
-    switch (type)
-    {
-    case VIRTUALTYPE_SCRIPT:
-    {
-        // Use stored status
-        mempcpy(stbuf, &virtualfile->m_st, sizeof(struct stat));
-        errno = 0;
-        break;
-    }
-#ifdef USE_LIBVCD
-    case VIRTUALTYPE_VCD:
-#endif // USE_LIBVCD
-#ifdef USE_LIBDVD
-    case VIRTUALTYPE_DVD:
-#endif // USE_LIBDVD
-#ifdef USE_LIBBLURAY
-    case VIRTUALTYPE_BLURAY:
-#endif // USE_LIBBLURAY
-    {
-        // Use stored status
-        mempcpy(stbuf, &virtualfile->m_st, sizeof(struct stat));
-        no_check = true;    // FILETYPE already known, no need to check again.
-        [[clang::fallthrough]];
-    }
-    case VIRTUALTYPE_DISK:
-    {
-        if (virtualfile != nullptr && (flags & (VIRTUALFLAG_FRAME | VIRTUALFLAG_HLS | VIRTUALFLAG_DIRECTORY | VIRTUALFLAG_CUESHEET)))
-        {
-            mempcpy(stbuf, &virtualfile->m_st, sizeof(struct stat));
-
-            errno = 0;  // Just to make sure - reset any error
-            break;
-        }
-
-        if (virtualfile == nullptr || !(virtualfile->m_flags & VIRTUALFLAG_FILESET))
-        {
-            if (!no_check && lstat(origpath.c_str(), stbuf) == -1)
-            {
-                // If file does not exist here we can assume it's some sort of virtual file: Regular, DVD, S/VCD, cue sheet track
-                int error = -errno;
-
-                virtualfile = find_original(&origpath);
-
-                if (virtualfile == nullptr)
-                {
-                    std::string pathonly(origpath);
-                    int res = 0;
-
-                    remove_filename(&pathonly);
-
-#ifdef USE_LIBVCD
-                    //if (res <= 0) Not necessary here, will always be true
-                    {
-                        // Returns -errno or number or titles on VCD
-                        res = check_vcd(pathonly);
-                    }
-#endif // USE_LIBVCD
-#ifdef USE_LIBDVD
-                    if (res <= 0)
-                    {
-                        // Returns -errno or number or titles on DVD
-                        res = check_dvd(pathonly);
-                    }
-#endif // USE_LIBDVD
-#ifdef USE_LIBBLURAY
-                    if (res <= 0)
-                    {
-                        // Returns -errno or number or titles on Blu-ray
-                        res = check_bluray(pathonly);
-                    }
-#endif // USE_LIBBLURAY
-                    if (res <= 0)
-                    {
-                        if (check_ext(TRACKDIR, origpath))
-                        {
-                            std::string origfile(origpath);
-
-                            remove_ext(&origfile);      // remove TRACKDIR extension to get original media file name
-
-                            Logging::trace(origfile, "getattr: Checking for cue sheet.");
-
-                            if (virtual_name(&origfile))
-                            {
-                                // Returns -errno or number or titles in cue sheet
-                                res = check_cuesheet(origfile);
-                            }
-                        }
-                    }
-
-                    if (ffmpeg_format[0].is_frameset())
-                    {
-                        LPVIRTUALFILE parent_file = find_parent(origpath);
-
-                        if (parent_file != nullptr && (parent_file->m_flags & VIRTUALFLAG_DIRECTORY) && (parent_file->m_flags & VIRTUALFLAG_FILESET))
-                        {
-                            // Generate set of all frames
-                            if (!parent_file->m_video_frame_count)
-                            {
-                                int res2 = get_source_properties(origpath, parent_file);
-                                if (res2 < 0)
-                                {
-                                    return res2;
-                                }
-                            }
-
-                            for (uint32_t frame_no = 1; frame_no <= parent_file->m_video_frame_count; frame_no++)
-                            {
-                                make_file(nullptr, nullptr, parent_file->m_type, parent_file->m_destfile + "/", make_filename(frame_no, params.current_format(parent_file)->fileext()), parent_file->m_predicted_size, parent_file->m_st.st_ctime, VIRTUALFLAG_FRAME); /**< @todo Calculate correct file size for frame image in set */
-                            }
-
-                            LPVIRTUALFILE virtualfile2 = find_original(origpath);
-                            if (virtualfile2 == nullptr)
-                            {
-                                // File does not exist
-                                return -ENOENT;
-                            }
-
-                            mempcpy(stbuf, &virtualfile2->m_st, sizeof(struct stat));
-
-                            // Clear errors
-                            errno = 0;
-
-                            return 0;
-                        }
-                    }
-                    else if (ffmpeg_format[0].is_hls())
-                    {
-                        LPVIRTUALFILE parent_file = find_parent(origpath);
-
-                        if (parent_file != nullptr && (parent_file->m_flags & VIRTUALFLAG_DIRECTORY) && (parent_file->m_flags & VIRTUALFLAG_FILESET))
-                        {
-                            if (!parent_file->m_video_frame_count)  //***< @todo HLS format: Do audio files source properties get checked over and over?
-                            {
-                                int res2 = get_source_properties(origpath, parent_file);
-                                if (res2 < 0)
-                                {
-                                    return res2;
-                                }
-                            }
-
-                            make_hls_fileset(nullptr, nullptr, parent_file->m_destfile + "/", parent_file); // TEST
-
-                            LPVIRTUALFILE virtualfile2 = find_original(origpath);
-                            if (virtualfile2 == nullptr)
-                            {
-                                // File does not exist
-                                return -ENOENT;
-                            }
-
-                            mempcpy(stbuf, &virtualfile2->m_st, sizeof(struct stat));
-
-                            // Clear errors
-                            errno = 0;
-
-                            return 0;
-                        }
-                    }
-
-                    if (res <= 0)
-                    {
-                        // No Blu-ray/DVD/VCD found or error reading disk
-                        return (!res ?  error : res);
-                    }
-                }
-
-                virtualfile = find_original(&origpath);
-
-                if (virtualfile == nullptr)
-                {
-                    // Not a DVD/VCD/Blu-ray file or cue sheet track
-                    return -ENOENT;
-                }
-
-                mempcpy(stbuf, &virtualfile->m_st, sizeof(struct stat));
-            }
-
-            if (flags & VIRTUALFLAG_FILESET)
-            {
-                int flags2 = 0;
-
-                // Change file to virtual directory for the frame set. Keep permissions.
-                stat_to_dir(stbuf);
-                flags_to_dir(&flags2);
-
-                append_sep(&origpath);
-
-                insert_file(type, origpath, stbuf, flags2);
-            }
-            else if (S_ISREG(stbuf->st_mode))
-            {
-                // Get size for resulting output file from regular file, otherwise it's a symbolic link or a virtual frame set.
-                if (virtualfile == nullptr)
-                {
-                    // We should not never end here - report bad file number.
-                    return -EBADF;
-                }
-
-                if (!transcoder_cached_filesize(virtualfile, stbuf))
-                {
-                    Cache_Entry* cache_entry = transcoder_new(virtualfile, false);
-                    if (cache_entry == nullptr)
-                    {
-                        return -errno;
-                    }
-
-                    stat_set_size(stbuf, transcoder_get_size(cache_entry));
-
-                    transcoder_delete(cache_entry);
-                }
-            }
-
-            errno = 0;  // Just to make sure - reset any error
-        }
-        else // if (virtualfile != nullptr && (virtualfile->m_flags & VIRTUALFLAG_DIRECTORY))
-        {
-            // Frame set, simply report stat.
-            mempcpy(stbuf, &virtualfile->m_st, sizeof(struct stat));
-            errno = 0;
-        }
-        break;
-    }
-        // We should never come here but this shuts up a warning
-    case VIRTUALTYPE_PASSTHROUGH:
-    case VIRTUALTYPE_BUFFER:
-    {
-        break;
-    }
-    }
-
-    return 0;
-}
-
-/**
- * @brief Get attributes from an open file
- * @param[in] path
- * @param[in] stbuf
- * @param[in] fi
- * @return On success, returns 0. On error, returns -errno.
- */
-static int ffmpegfs_fgetattr(const char *path, struct stat * stbuf, struct fuse_file_info *fi)
-{
-    std::string origpath;
-
-    Logging::trace(path, "fgetattr");
-
-    errno = 0;
-
-    append_basepath(&origpath, path);
-
-    LPCVIRTUALFILE virtualfile = find_original(&origpath);
-
-    if (virtualfile != nullptr && (virtualfile->m_flags & VIRTUALFLAG_HIDDEN))
-    {
-        errno = ENOENT;
-        return -errno;
-    }
-
-    if ((virtualfile == nullptr || (virtualfile->m_flags & VIRTUALFLAG_PASSTHROUGH)) && lstat(origpath.c_str(), stbuf) == 0)
-    {
-        // passthrough for regular files
-        errno = 0;
-        return 0;
-    }
-    else
-    {
-        // Not really an error.
-        errno = 0;
-    }
-
-    // This is a virtual file
-
-    bool no_check = false;
-
-    switch (virtualfile->m_type)
-    {
-#ifdef USE_LIBVCD
-    case VIRTUALTYPE_VCD:
-#endif // USE_LIBVCD
-#ifdef USE_LIBDVD
-    case VIRTUALTYPE_DVD:
-#endif // USE_LIBDVD
-#ifdef USE_LIBBLURAY
-    case VIRTUALTYPE_BLURAY:
-#endif // USE_LIBBLURAY
-    {
-        // Use stored status
-        mempcpy(stbuf, &virtualfile->m_st, sizeof(struct stat));
-        no_check = true;
-        [[clang::fallthrough]];
-    }
-    case VIRTUALTYPE_DISK:
-    {
-        if (virtualfile->m_flags & (VIRTUALFLAG_FILESET | VIRTUALFLAG_FRAME | VIRTUALFLAG_HLS | VIRTUALFLAG_DIRECTORY))
-        {
-            mempcpy(stbuf, &virtualfile->m_st, sizeof(struct stat));
-        }
-        else
-        {
-            if (!no_check)
-            {
-                if (lstat(origpath.c_str(), stbuf) == -1)
-                {
-                    return -errno;
-                }
-            }
-
-            // Get size for resulting output file from regular file, otherwise it's a symbolic link.
-            if (S_ISREG(stbuf->st_mode))
-            {
-                Cache_Entry* cache_entry = reinterpret_cast<Cache_Entry*>(fi->fh);
-
-                if (cache_entry == nullptr)
-                {
-                    Logging::error(path, "fgetattr: Tried to stat unopen file.");
-                    errno = EBADF;
-                    return -errno;
-                }
-
-                uint32_t segment_no = 0;
-
-                stat_set_size(stbuf, transcoder_buffer_watermark(cache_entry, segment_no));
-            }
-        }
-
-        errno = 0;  // Just to make sure - reset any error
-
-        break;
-    }
-    case VIRTUALTYPE_SCRIPT:
-    {
-        mempcpy(stbuf, &virtualfile->m_st, sizeof(struct stat));
-        break;
-    }
-        // We should never come here but this shuts up a warning
-    case VIRTUALTYPE_PASSTHROUGH:
-    case VIRTUALTYPE_BUFFER:
-    {
-        break;
-    }
-    }
-
-    return 0;
-}
-
-/**
- * @brief File open operation
- * @param[in] path
- * @param[in] fi
- * @return On success, returns 0. On error, returns -errno.
- */
-static int ffmpegfs_open(const char *path, struct fuse_file_info *fi)
-{
-    std::string origpath;
-
-    Logging::trace(path, "open");
-
-    append_basepath(&origpath, path);
-
-    LPVIRTUALFILE virtualfile = find_original(&origpath);
-
-    if (virtualfile == nullptr || (virtualfile->m_flags & VIRTUALFLAG_PASSTHROUGH))
-    {
-        int fd = open(origpath.c_str(), fi->flags);
-        if (fd != -1)
-        {
-            close(fd);
-            // File is real and can be opened.
-            errno = 0;
-        }
-        else
-        {
-            if (errno == ENOENT)
-            {
-                // File does not exist? We should never end up here...
-                errno = EINVAL;
-            }
-
-            // If file does exist, but can't be opened, return error.
-        }
-
-        return -errno;
-    }
-
-    // This is a virtual file
-    kick_next(virtualfile);
-
-    switch (virtualfile->m_type)
-    {
-    case VIRTUALTYPE_SCRIPT:
-    {
-        errno = 0;
-        break;
-    }
-#ifdef USE_LIBVCD
-    case VIRTUALTYPE_VCD:
-#endif // USE_LIBVCD
-#ifdef USE_LIBDVD
-    case VIRTUALTYPE_DVD:
-#endif // USE_LIBDVD
-#ifdef USE_LIBBLURAY
-    case VIRTUALTYPE_BLURAY:
-#endif // USE_LIBBLURAY
-    case VIRTUALTYPE_DISK:
-    {
-        if (virtualfile->m_flags & (VIRTUALFLAG_FRAME | VIRTUALFLAG_HLS))
-        {
-            LPVIRTUALFILE parent_file = find_parent(origpath);
-
-            if (parent_file != nullptr)
-            {
-                Cache_Entry* cache_entry;
-
-                cache_entry = transcoder_new(parent_file, true);
-                if (cache_entry == nullptr)
-                {
-                    return -errno;
-                }
-
-                // Store transcoder in the fuse_file_info structure.
-                fi->fh = reinterpret_cast<uintptr_t>(cache_entry);
-                // Need this because we do not know the exact size in advance.
-                fi->direct_io = 1;
-                //fi->keep_cache = 1;
-
-                // Clear errors
-                errno = 0;
-            }
-        }
-        else if (!(virtualfile->m_flags & VIRTUALFLAG_FILESET))
-        {
-            Cache_Entry* cache_entry;
-
-            cache_entry = transcoder_new(virtualfile, true);
-            if (cache_entry == nullptr)
-            {
-                return -errno;
-            }
-
-            // Store transcoder in the fuse_file_info structure.
-            fi->fh = reinterpret_cast<uintptr_t>(cache_entry);
-            // Need this because we do not know the exact size in advance.
-            fi->direct_io = 1;
-            //fi->keep_cache = 1;
-
-            // Clear errors
-            errno = 0;
-        }
-        break;
-    }
-        // We should never come here but this shuts up a warning
-    case VIRTUALTYPE_PASSTHROUGH:
-    case VIRTUALTYPE_BUFFER:
-    {
-        break;
-    }
-    }
-
-    return 0;
-}
-
-/**
- * @brief Read data from an open file
- * @param[in] path
- * @param[in] buf
- * @param[in] size
- * @param[in] offset
- * @param[in] fi
- * @return On success, returns 0. On error, returns -errno.
- */
-static int ffmpegfs_read(const char *path, char *buf, size_t size, off_t offset, struct fuse_file_info *fi)
-{
-    std::string origpath;
-    size_t locoffset = static_cast<size_t>(offset);  // Cast OK: offset can never be < 0.
-    int bytes_read = 0;
-
-    Logging::trace(path, "read: Reading %1 bytes from offset %2.", size, locoffset);
-
-    append_basepath(&origpath, path);
-
-    LPVIRTUALFILE virtualfile = find_original(&origpath);
-
-    if (virtualfile == nullptr || (virtualfile->m_flags & VIRTUALFLAG_PASSTHROUGH))
-    {
-        int fd = open(origpath.c_str(), O_RDONLY);
-        if (fd != -1)
-        {
-            // If this is a real file, pass the call through.
-            bytes_read = static_cast<int>(pread(fd, buf, size, offset));
-            close(fd);
-            if (bytes_read >= 0)
-            {
-                return bytes_read;
-            }
-            else
-            {
-                return -errno;
-            }
-        }
-        else if (errno != ENOENT)
-        {
-            // File does exist, but can't be opened.
-            return -errno;
-        }
-        else
-        {
-            // File does not exist, and this is fine.
-            errno = 0;
-        }
-    }
-
-    // This is a virtual file
-    bool success = true;
-
-    if (virtualfile == nullptr)
-    {
-        errno = EINVAL;
-        Logging::error(origpath.c_str(), "read: INTERNAL ERROR: ffmpegfs_read()! virtualfile == NULL");
-        return -errno;
-    }
-
-    switch (virtualfile->m_type)
-    {
-    case VIRTUALTYPE_SCRIPT:
-    {
-        if (locoffset >= virtualfile->m_file_contents.size())
-        {
-            bytes_read = 0;
-            break;
-        }
-
-        size_t bytes = size;
-        if (locoffset + bytes > virtualfile->m_file_contents.size())
-        {
-            bytes = virtualfile->m_file_contents.size() - locoffset;
-        }
-
-        if (bytes)
-        {
-            memcpy(buf, &virtualfile->m_file_contents[locoffset], bytes);
-        }
-
-        bytes_read = static_cast<int>(bytes);
-        break;
-    }
-#ifdef USE_LIBVCD
-    case VIRTUALTYPE_VCD:
-#endif // USE_LIBVCD
-#ifdef USE_LIBDVD
-    case VIRTUALTYPE_DVD:
-#endif // USE_LIBDVD
-#ifdef USE_LIBBLURAY
-    case VIRTUALTYPE_BLURAY:
-#endif // USE_LIBBLURAY
-    case VIRTUALTYPE_DISK:
-    {
-        if (virtualfile->m_flags & VIRTUALFLAG_FRAME)
-        {
-            Cache_Entry* cache_entry;
-
-            cache_entry = reinterpret_cast<Cache_Entry*>(fi->fh);
-
-            if (cache_entry == nullptr)
-            {
-                if (errno)
-                {
-                    Logging::error(origpath.c_str(), "read: Tried to read from unopen file: (%1) %2", errno, strerror(errno));
-                }
-                return -errno;
-            }
-
-            uint32_t frame_no = 0;
-            std::string filename = get_number(path, &frame_no);
-            if (!frame_no)
-            {
-                errno = EINVAL;
-                Logging::error(origpath.c_str(), "read: Unable to deduct frame no. from file name (%1): (%2) %3", filename.c_str(), errno, strerror(errno));
-                return -errno;
-            }
-
-            success = transcoder_read_frame(cache_entry, buf, locoffset, size, frame_no, &bytes_read, virtualfile);
-        }
-        else if (!(virtualfile->m_flags & VIRTUALFLAG_FILESET))
-        {
-            Cache_Entry* cache_entry;
-
-            cache_entry = reinterpret_cast<Cache_Entry*>(fi->fh);
-
-            if (cache_entry == nullptr)
-            {
-                if (errno)
-                {
-                    Logging::error(origpath.c_str(), "read: Tried to read from unopen file: (%1) %2", errno, strerror(errno));
-                }
-                return -errno;
-            }
-
-            uint32_t segment_no = 0;
-
-            if (virtualfile->m_flags & VIRTUALFLAG_HLS)
-            {
-                std::string filename = get_number(path, &segment_no);
-                if (!segment_no)
-                {
-                    errno = EINVAL;
-                    Logging::error(origpath.c_str(), "read: Unable to deduct segment no. from file name (%1): (%2) %3", filename.c_str(), errno, strerror(errno));
-                    return -errno;
-                }
-            }
-
-            success = transcoder_read(cache_entry, buf, locoffset, size, &bytes_read, segment_no);
-        }
-        break;
-    }
-    case VIRTUALTYPE_PASSTHROUGH:
-    case VIRTUALTYPE_BUFFER:
-    {
-        break;
-    }
-    }
-
-    if (success)
-    {
-        return bytes_read;
-    }
-    else
-    {
-        return -errno;
-    }
-}
-
-/**
- * @brief Get file system statistics
- * @param[in] path
- * @param[in] stbuf
- * @return On success, returns 0. On error, returns -errno.
- */
-static int ffmpegfs_statfs(const char *path, struct statvfs *stbuf)
-{
-    std::string origpath;
-
-    Logging::trace(path, "statfs");
-
-    append_basepath(&origpath, path);
-
-    // passthrough for regular files
-    if (!origpath.empty() && statvfs(origpath.c_str(), stbuf) == 0)
-    {
-        errno = 0;  // Just to make sure - reset any error
-
-        return 0;
-    }
-    else
-    {
-        // Not really an error.
-        errno = 0;
-    }
-
-    find_original(&origpath);
-
-    statvfs(origpath.c_str(), stbuf);
-
-    errno = 0;  // Just to make sure - reset any error
-
-    return 0;
-}
-
-/**
- * @brief Release an open file
- * @param[in] path
- * @param[in] fi
- * @return On success, returns 0. On error, returns -errno.
- */
-static int ffmpegfs_release(const char *path, struct fuse_file_info *fi)
-{
-    Cache_Entry* cache_entry = reinterpret_cast<Cache_Entry*>(fi->fh);
-
-    Logging::trace(path, "release");
-
-    if (cache_entry != nullptr)
-    {
-        uint32_t segment_no = 0;
-
-        if (cache_entry->virtualfile()->m_flags & VIRTUALFLAG_HLS)
-        {
-            std::string filename = get_number(path, &segment_no);
-            if (!segment_no)
-            {
-                errno = EINVAL;
-                Logging::error(path, "release: Unable to deduct segment no. from file name (%1): (%2) %3", filename.c_str(), errno, strerror(errno));
-            }
-            else
-            {
-                cache_entry->m_buffer->close_file(segment_no - 1, CACHE_FLAG_RO);
-            }
-        }
-        transcoder_delete(cache_entry);
-    }
-
-    return 0;
-}
-
-/**
- * @brief Initialise filesystem
- * @param[in] conn - fuse_conn_info structure of FUSE. See FUSE docs for details.
- * @return nullptr
- */
-static void *ffmpegfs_init(struct fuse_conn_info *conn)
-{
-    Logging::info(nullptr, "%1 V%2 initialising.", PACKAGE_NAME, FFMPEFS_VERSION);
-    Logging::info(nullptr, "Mapping '%1' to '%2'.", params.m_basepath.c_str(), params.m_mountpath.c_str());
-    if (docker_client)
-    {
-        Logging::info(nullptr, "Running inside Docker.");
-    }
-
-    struct sigaction sa;
-    memset(&sa, 0, sizeof(sa));
-    sigemptyset(&sa.sa_mask);
-    sigaddset(&sa.sa_mask, SIGINT);
-    sa.sa_handler = sighandler;
-    sigaction(SIGINT, &sa, &oldHandler);
-
-    // We need synchronous reads.
-    conn->async_read = 0;
-    //    conn->async_read = 1;
-    //	conn->want |= FUSE_CAP_ASYNC_READ;
-    //	conn->want |= FUSE_CAP_SPLICE_READ;
-
-    if (params.m_cache_maintenance)
-    {
-        if (!start_cache_maintenance(params.m_cache_maintenance))
-        {
-            exit(1);
-        }
-    }
-
-    if (params.m_enablescript)
-    {
-        prepare_script();
-    }
-
-    if (tp == nullptr)
-    {
-        tp = new(std::nothrow)thread_pool(params.m_max_threads);
-    }
-
-    tp->init();
-
-    return nullptr;
-}
-
-/**
- * @brief Clean up filesystem
- * @param[in] p - unused
- */
-static void ffmpegfs_destroy(__attribute__((unused)) void * p)
-{
-    Logging::info(nullptr, "%1 V%2 terminating.", PACKAGE_NAME, FFMPEFS_VERSION);
-    std::printf("%s V%s terminating\n", PACKAGE_NAME, FFMPEFS_VERSION);
-
-    stop_cache_maintenance();
-
-    transcoder_exit();
-    transcoder_free();
-
-    if (tp != nullptr)
-    {
-        tp->tear_down();
-        save_delete(&tp);
-    }
-
-    script_file.clear();
-
-    Logging::info(nullptr, "%1 V%2 terminated.", PACKAGE_NAME, FFMPEFS_VERSION);
-}
-
-/**
- * @brief Calculate the video frame count.
- * @param[in] origpath - Path of original file.
- * @param[inout] virtualfile - Virtual file object to modify.
- * @return On success, returns 0. On error, returns -errno.
- */
-static int get_source_properties(const std::string & origpath, LPVIRTUALFILE virtualfile)
-{
-    Cache_Entry* cache_entry = transcoder_new(virtualfile, false);
-    if (cache_entry == nullptr)
-    {
-        return -errno;
-    }
-
-    transcoder_delete(cache_entry);
-
-    Logging::debug(origpath, "Duration: %1 Frames: %2 Segments: %3", virtualfile->m_duration, virtualfile->m_video_frame_count, virtualfile->get_segment_count());
-
-    return 0;
-}
-
-/**
- * @brief Initialise a stat structure.
- * @param[in] stbuf - struct stat to fill in.
- * @param[in] fsize - size of the corresponding file.
- * @param[in] ftime - File time (creation/modified/access) of the corresponding file.
- * @param[in] directory - If true, the structure is set up for a directory.
- */
-static void init_stat(struct stat * stbuf, size_t fsize, time_t ftime, bool directory)
-{
-    memset(stbuf, 0, sizeof(struct stat));
-
-    stbuf->st_mode = DEFFILEMODE; //S_IFREG | S_IRUSR | S_IRGRP | S_IROTH;
-    if (directory)
-    {
-        stbuf->st_mode |= S_IFDIR | S_IXUSR | S_IXGRP | S_IXOTH;
-        stbuf->st_nlink = 2;
-    }
-    else
-    {
-        stbuf->st_mode |= S_IFREG;
-        stbuf->st_nlink = 1;
-    }
-
-    stat_set_size(stbuf, fsize);
-
-    // Set current user as owner
-    stbuf->st_uid = getuid();
-    stbuf->st_gid = getgid();
-
-    // Use current date/time
-    stbuf->st_atime = stbuf->st_mtime = stbuf->st_ctime = ftime;
-}
-
-/**
- * @brief Make a virtual file.
- * @param[in] buf - FUSE buffer to fill.
- * @param[in] filler - Filler function.
- * @param[in] type - Type of virtual file.
- * @param[in] origpath - Original path.
- * @param[in] filename - Name of virtual file.
- * @param[in] flags - On of the VIRTUALFLAG_ macros.
- * @param[in] fsize - Size of virtual file.
- * @param[in] ftime - Time of virtual file.
- * @return Returns constant pointer to VIRTUALFILE object of file.
- */
-static LPVIRTUALFILE make_file(void *buf, fuse_fill_dir_t filler, VIRTUALTYPE type, const std::string & origpath, const std::string & filename, size_t fsize, time_t ftime, int flags)
-{
-    struct stat stbuf;
-
-    init_stat(&stbuf, fsize, ftime, false);
-
-    if (add_fuse_entry(buf, filler, filename, &stbuf, 0))
-    {
-        return nullptr;
-    }
-
-    return insert_file(type, origpath + filename, &stbuf, flags);
-}
-
-/**
- * @brief Read the virtual script file into memory and store in buffer.
- */
-static void prepare_script()
-{
-    std::string scriptsource;
-
-    exepath(&scriptsource);
-    scriptsource += params.m_scriptsource;
-
-    Logging::debug(scriptsource, "Reading virtual script source.");
-
-    FILE *fpi = fopen(scriptsource.c_str(), "rt");
-    if (fpi == nullptr)
-    {
-        Logging::warning(scriptsource, "File open failed. Disabling script: (%1) %2", errno, strerror(errno));
-        params.m_enablescript = false;
-    }
-    else
-    {
-        struct stat stbuf;
-        if (fstat(fileno(fpi), &stbuf) == -1)
-        {
-            Logging::warning(scriptsource, "File could not be accessed. Disabling script: (%1) %2", errno, strerror(errno));
-            params.m_enablescript = false;
-        }
-        else
-        {
-            script_file.resize(static_cast<size_t>(stbuf.st_size));
-
-            if (fread(&script_file[0], 1, static_cast<size_t>(stbuf.st_size), fpi) != static_cast<size_t>(stbuf.st_size))
-            {
-                Logging::warning(scriptsource, "File could not be read. Disabling script: (%1) %2", errno, strerror(errno));
-                params.m_enablescript = false;
-            }
-            else
-            {
-                Logging::trace(scriptsource, "Read %1 bytes of script file.", script_file.size());
-            }
-        }
-
-        fclose(fpi);
-    }
-}
-
-/**
- * @brief Convert file name from source to destination name.
- * @param[in] virtualpath - Name of source file, will be changed to destination name.
- * @param[in] origpath - Original path to file. May be empty string if filepath is already a full path.
- * @param[out] current_format - If format has been found points to format info, nullptr if not.
- * @return Returns true if format has been found and filename changed, false if not.
- */
-static bool virtual_name(std::string * virtualpath, const std::string & origpath /*= ""*/, const FFmpegfs_Format **current_format /*= nullptr*/)
-{
-    std::string ext;
-
-    if (current_format != nullptr)
-    {
-        *current_format = nullptr;
-    }
-
-    if (!find_ext(&ext, *virtualpath) || is_passthrough(ext))
-    {
-        return false;
-    }
-
-    if (!is_selected(ext))
-    {
-        return false;
-    }
-
-    VIRTUALFILE newvirtualfile;
-
-    newvirtualfile.m_origfile = origpath + *virtualpath;
-
-    const FFmpegfs_Format *ffmpegfs_format = get_format(&newvirtualfile);
-
-    if (ffmpegfs_format != nullptr)
-    {
-        if (params.m_oldnamescheme)
-        {
-            // Old filename scheme, creates duplicates
-            replace_ext(virtualpath, ffmpegfs_format->fileext());
-        }
-        else
-        {
-            // New name scheme
-            append_ext(virtualpath, ffmpegfs_format->fileext());
-        }
-
-        newvirtualfile.m_destfile = origpath + *virtualpath;
-        newvirtualfile.m_virtfile = params.m_mountpath + *virtualpath;
-
-        if (lstat(newvirtualfile.m_destfile.c_str(), &newvirtualfile.m_st) == 0)
-        {
-            if (params.m_recodesame == RECODESAME_NO)
-            {
-                newvirtualfile.m_flags |= VIRTUALFLAG_PASSTHROUGH;
-            }
-
-            if (ffmpegfs_format->is_multiformat())
-            {
-                // Change file to directory for the frame set
-                // Change file to virtual directory for the frame set. Keep permissions.
-                stat_to_dir(&newvirtualfile.m_st);
-                flags_to_dir(&newvirtualfile.m_flags);
-            }
-        }
-
-        insert(newvirtualfile);
-
-        if (current_format != nullptr)
-        {
-            *current_format = ffmpegfs_format;
-        }
-
-        return true;
-    }
-
-    return false;
-}
-
-/**
- * @brief Find mapped file by prefix. Normally used to find a path.
- * @param[in] map - File map with virtual files.
- * @param[in] search_for - Prefix (path) to search for.
- * @return If found, returns const_iterator to map entry. Returns map.cend() if not found.
- */
-static FILENAME_MAP::const_iterator find_prefix(const FILENAME_MAP & map, const std::string & search_for)
-{
-    FILENAME_MAP::const_iterator it = map.lower_bound(search_for);
-    if (it != map.cend())
-    {
-        const std::string & key = it->first;
-        if (key.compare(0, search_for.size(), search_for) == 0) // Really a prefix?
-        {
-            return it;
-        }
-    }
-    return map.cend();
-}
-
-/**
- * @brief Insert virtualfile into list.
- * @param[in] virtualfile - VIRTUALFILE object to insert
- */
-static void insert(const VIRTUALFILE & virtualfile)
-{
-    filenames.insert(make_pair(virtualfile.m_destfile, virtualfile));
-    rfilenames.insert(make_pair(virtualfile.m_origfile, virtualfile));
-}
-
-LPVIRTUALFILE insert_file(VIRTUALTYPE type, const std::string & virtfile, const struct stat * stbuf, int flags)
-{
-    return insert_file(type, virtfile, virtfile, stbuf, flags);
-}
-
-LPVIRTUALFILE insert_file(VIRTUALTYPE type, const std::string & virtfile, const std::string & origfile, const struct stat * stbuf, int flags)
-{
-    std::string sanitised_virtfile(sanitise_filepath(virtfile));
-
-    FILENAME_MAP::iterator it    = filenames.find(sanitised_virtfile);
-
-    if (it == filenames.cend())
-    {
-        // Create new
-        std::string sanitised_origfile(sanitise_filepath(origfile));
-        VIRTUALFILE virtualfile;
-
-        memcpy(&virtualfile.m_st, stbuf, sizeof(struct stat));
-
-        virtualfile.m_type              = type;
-        virtualfile.m_flags             = flags;
-        virtualfile.m_format_idx        = guess_format_idx(sanitised_origfile); // Make a guess, will be finalised later
-        virtualfile.m_destfile          = sanitised_virtfile;
-        virtualfile.m_origfile          = sanitised_origfile;
-        virtualfile.m_virtfile          = sanitised_origfile;
-        //virtualfile.m_predicted_size    = static_cast<size_t>(stbuf->st_size);
-
-        replace_start(&virtualfile.m_virtfile, params.m_basepath, params.m_mountpath);
-
-        insert(virtualfile);
-
-        it = filenames.find(sanitised_virtfile);
-    }
-
-    return &it->second;
-}
-
-/**
- * @brief Convert stbuf to directory
- * @param[inout] stbuf - Buffer to convert to directory
- */
-static void stat_to_dir(struct stat *stbuf)
-{
-    stbuf->st_mode  &= ~static_cast<mode_t>(S_IFREG | S_IFLNK);
-    stbuf->st_mode  |= S_IFDIR;
-    if (stbuf->st_mode & S_IRWXU)
-    {
-        stbuf->st_mode  |= S_IXUSR;   // Add user execute bit if user has read or write access
-    }
-    if (stbuf->st_mode & S_IRWXG)
-    {
-        stbuf->st_mode  |= S_IXGRP;   // Add group execute bit if group has read or write access
-    }
-    if (stbuf->st_mode & S_IRWXO)
-    {
-        stbuf->st_mode  |= S_IXOTH;   // Add other execute bit if other has read or write access
-    }
-    stbuf->st_nlink = 2;
-    stbuf->st_size  = stbuf->st_blksize;
-}
-
-/**
- * @brief Convert flags to directory
- * @param[inout] flags - Flags variable to change
- */
-static void flags_to_dir(int *flags)
-{
-    *flags |= VIRTUALFLAG_FILESET | VIRTUALFLAG_DIRECTORY;
-
-    if (ffmpeg_format[0].is_frameset())
-    {
-        *flags |= VIRTUALFLAG_FRAME;
-    }
-    else if (ffmpeg_format[0].is_hls())
-    {
-        *flags |= VIRTUALFLAG_HLS;
-    }
-}
-
-LPVIRTUALFILE insert_dir(VIRTUALTYPE type, const std::string & virtdir, const struct stat * stbuf, int flags)
-{
-    struct stat stbufdir;
-
-    std::memcpy(&stbufdir, stbuf, sizeof(stbufdir));
-
-    // Change file to directory for the frame set
-    // Change file to virtual directory for the frame set. Keep permissions.
-    stat_to_dir(&stbufdir);
-    flags_to_dir(&flags);
-
-    std::string path(virtdir);
-    append_sep(&path);
-
-    return insert_file(type, path, &stbufdir, flags);
-}
-
-LPVIRTUALFILE find_file(const std::string & virtfile)
-{
-    FILENAME_MAP::iterator it = filenames.find(sanitise_filepath(virtfile));
-
-    errno = 0;
-
-    return (it != filenames.end() ? &it->second : nullptr);
-}
-
-LPVIRTUALFILE find_file_from_orig(const std::string &origfile)
-{
-    RFILENAME_MAP::iterator it = rfilenames.find(sanitise_filepath(origfile));
-
-    errno = 0;
-
-    return (it != rfilenames.end() ? &it->second : nullptr);
-}
-
-bool check_path(const std::string & path)
-{
-    FILENAME_MAP::const_iterator it = find_prefix(filenames, path);
-
-    return (it != filenames.cend());
-}
-
-int load_path(const std::string & path, const struct stat *statbuf, void *buf, fuse_fill_dir_t filler)
-{
-    if (buf == nullptr)
-    {
-        // We can't add anything here if buf == nullptr
-        return 0;
-    }
-
-    int title_count = 0;
-
-    for (FILENAME_MAP::iterator it = filenames.lower_bound(path); it != filenames.end(); ++it)
-    {
-        std::string virtfilepath    = it->first;
-        LPVIRTUALFILE virtualfile   = &it->second;
-
-        if (
-        #ifdef USE_LIBVCD
-                (virtualfile->m_type != VIRTUALTYPE_VCD) &&
-        #endif // USE_LIBVCD
-        #ifdef USE_LIBDVD
-                (virtualfile->m_type != VIRTUALTYPE_DVD) &&
-        #endif // USE_LIBDVD
-        #ifdef USE_LIBBLURAY
-                (virtualfile->m_type != VIRTUALTYPE_BLURAY) &&
-        #endif // USE_LIBBLURAY
-                !(virtualfile->m_flags & VIRTUALFLAG_CUESHEET)
-                )
-        {
-            continue;
-        }
-
-        remove_filename(&virtfilepath);
-        if (virtfilepath == path) // Really a prefix?
-        {
-            struct stat stbuf;
-            std::string destfile(virtualfile->m_destfile);
-
-            if (virtualfile->m_flags & VIRTUALFLAG_DIRECTORY)
-            {
-                // Is a directory, no need to translate the file name, just drop terminating separator
-                remove_sep(&destfile);
-            }
-            remove_path(&destfile);
-
-            title_count++;
-
-            std::string cachefile;
-
-            Buffer::make_cachefile_name(cachefile, virtualfile->m_destfile, params.current_format(virtualfile)->fileext(), false);
-
-            struct stat stbuf2;
-            if (!lstat(cachefile.c_str(), &stbuf2))
-            {
-                // Cache file exists, use cache file size here
-
-                stat_set_size(&virtualfile->m_st, static_cast<size_t>(stbuf2.st_size));
-
-                memcpy(&stbuf, &virtualfile->m_st, sizeof(struct stat));
-            }
-            else
-            {
-                if (statbuf == nullptr)
-                {
-                    memcpy(&stbuf, &virtualfile->m_st, sizeof(struct stat));
-                }
-                else
-                {
-                    memcpy(&stbuf, statbuf, sizeof(struct stat));
-
-                    stat_set_size(&stbuf, static_cast<size_t>(virtualfile->m_st.st_size));
-                }
-            }
-
-            if (add_fuse_entry(buf, filler, destfile, &stbuf, 0))
-            {
-                // break;
-            }
-        }
-    }
-
-    return title_count;
-}
-
-/**
- * @brief Filter function used for scandir.
- *
- * Selects files only that can be processed with FFmpeg API.
- *
- * @param[in] de - dirent to check
- * @return Returns nonzero if dirent matches, 0 if not.
- */
-static int selector(const struct dirent * de)
-{
-    if (de->d_type & (DT_REG | DT_LNK))
-    {
-        return (av_guess_format(nullptr, de->d_name, nullptr) != nullptr);
-    }
-    else
-    {
-        return 0;
-    }
-}
-
-/**
- * @brief Scans the directory dirp
- * Works exactly like the scandir(3) function, the only
- * difference is that it returns the result in a std:vector.
- * @param[in] dirp - Directory to be searched.
- * @param[out] _namelist - Returns the list of files found
- * @param[in] selector - Entries for which selector() returns nonzero are stored in _namelist
- * @param[in] cmp - Entries are sorted using qsort(3) with the comparison function cmp(). May be nullptr for no sort.
- * @return Returns the number of directory entries selected.
- * On error, -1 is returned, with errno set to indicate
- * the error.
- */
-static int scandir(const char *dirp, std::vector<struct dirent> * _namelist, int (*selector) (const struct dirent *), int (*cmp) (const struct dirent **, const struct dirent **))
-{
-    struct dirent **namelist;
-    int count = scandir(dirp, &namelist, selector, cmp);
-
-    _namelist->clear();
-
-    if (count != -1)
-    {
-        for (int n = 0; n < count; n++)
-        {
-            _namelist->push_back(*namelist[n]);
-            free(namelist[n]);
-        }
-        free(namelist);
-    }
-
-    return  count;
-}
-
-LPVIRTUALFILE find_original(const std::string & origpath)
-{
-    std::string buffer(origpath);
-    return find_original(&buffer);
-}
-
-LPVIRTUALFILE find_original(std::string * filepath)
-{
-    sanitise_filepath(filepath);
-
-    LPVIRTUALFILE virtualfile = find_file(*filepath);
-
-    errno = 0;
-
-    if (virtualfile != nullptr)
-    {
-        *filepath = virtualfile->m_origfile;
-        return virtualfile;
-    }
-    else
-    {
-        // Fallback to old method (required if file accessed directly)
-        std::string ext;
-        if (!ffmpeg_format[0].is_hls() && find_ext(&ext, *filepath) && (strcasecmp(ext, ffmpeg_format[0].fileext()) == 0 || (params.smart_transcode() && strcasecmp(ext, ffmpeg_format[1].fileext()) == 0)))
-        {
-            std::string dir(*filepath);
-            std::string searchexp(*filepath);
-            std::string origfile;
-            std::vector<struct dirent> namelist;
-            struct stat stbuf;
-            int count;
-            int found = 0;
-
-            remove_filename(&dir);
-            origfile = dir;
-
-            count = scandir(dir.c_str(), &namelist, selector, nullptr);
-            if (count == -1)
-            {
-                if (errno != ENOTDIR)   // If not a directory, simply ignore error
-                {
-                    Logging::error(dir, "Error scanning directory: (%1) %2", errno, strerror(errno));
-                }
-                return nullptr;
-            }
-
-            remove_path(&searchexp);
-            remove_ext(&searchexp);
-
-            for (size_t n = 0; n < static_cast<size_t>(count); n++)
-            {
-                if (!strcmp(namelist[n].d_name, searchexp.c_str()))
-                {
-                    append_filename(&origfile, namelist[n].d_name);
-                    sanitise_filepath(&origfile);
-                    found = 1;
-                    break;
-                }
-            }
-
-            if (found && lstat(origfile.c_str(), &stbuf) == 0)
-            {
-                // The original file exists
-                LPVIRTUALFILE virtualfile2;
-
-                if (*filepath != origfile)
-                {
-                    virtualfile2 = insert_file(VIRTUALTYPE_DISK, *filepath, origfile, &stbuf); ///<* @todo This probably won't work, need to redo "Fallback to old method"
-                    *filepath = origfile;
-                }
-                else
-                {
-                    virtualfile2 = insert_file(VIRTUALTYPE_DISK, origfile, &stbuf, VIRTUALFLAG_PASSTHROUGH);
-                }
-                return virtualfile2;
-            }
-            else
-            {
-                // File does not exist; this is a virtual file, not an error
-                errno = 0;
-            }
-        }
-    }
-    // Source file exists with no supported extension, keep path
-    return nullptr;
-}
-
-LPVIRTUALFILE find_parent(const std::string & origpath)
-{
-    std::string filepath(origpath);
-
-    remove_filename(&filepath);
-    remove_sep(&filepath);
-
-    return find_original(&filepath);
-}
-
-/**
- * @brief Build a virtual HLS file set
- * @param[in, out] buf - The buffer passed to the readdir() operation.
- * @param[in, out] filler - Function to add an entry in a readdir() operation (see https://libfuse.github.io/doxygen/fuse_8h.html#a7dd132de66a5cc2add2a4eff5d435660)
- * @param[in] origpath - The original file
- * @param[in] virtualfile - LPCVIRTUALFILE of file to create file set for
- * @return On success, returns 0. On error, returns -errno.
- */
-static int make_hls_fileset(void * buf, fuse_fill_dir_t filler, const std::string & origpath, LPVIRTUALFILE virtualfile)
-{
-    // Generate set of TS segment files and necessary M3U lists
-    std::string master_contents;
-    std::string index_0_av_contents;
-
-    if (!virtualfile->get_segment_count())
-    {
-        int res = get_source_properties(origpath, virtualfile);
-        if (res < 0)
-        {
-            return res;
-        }
-    }
-
-    if (virtualfile->get_segment_count())
-    {
-        // Examples...
-        //"#EXT-X-STREAM-INF:PROGRAM-ID=1,BANDWIDTH=1250,RESOLUTION=720x406,CODECS= \"avc1.77.30, mp4a.40.2 \",CLOSED-CAPTIONS=NONE\n"
-        //"index_0_av.m3u8\n";
-        //"#EXT-X-STREAM-INF:PROGRAM-ID=1,BANDWIDTH=2647000,RESOLUTION=1280x720,CODECS= \"avc1.77.30, mp4a.40.2 \",CLOSED-CAPTIONS=NONE\n"
-        //"index_1_av.m3u8\n"
-        //"#EXT-X-STREAM-INF:PROGRAM-ID=1,BANDWIDTH=922000,RESOLUTION=640x360,CODECS= \"avc1.77.30, mp4a.40.2 \",CLOSED-CAPTIONS=NONE\n"
-        //"index_2_av.m3u8\n"
-        //"#EXT-X-STREAM-INF:PROGRAM-ID=1,BANDWIDTH=448000,RESOLUTION=384x216,CODECS= \"avc1.66.30, mp4a.40.2 \",CLOSED-CAPTIONS=NONE\n"
-        //"index_3_av.m3u8\n"
-        //"#EXT-X-STREAM-INF:PROGRAM-ID=1,BANDWIDTH=61000,CODECS= \"mp4a.40.2 \",CLOSED-CAPTIONS=NONE\n"
-        //"index_3_a.m3u8\n";
-
-        master_contents = "#EXTM3U\n"
-                "#EXT-X-STREAM-INF:PROGRAM-ID=1\n"
-                "index_0_av.m3u8\n";
-
-        strsprintf(&index_0_av_contents, "#EXTM3U\n"
-                "#EXT-X-TARGETDURATION:%i\n"
-                "#EXT-X-ALLOW-CACHE:YES\n"
-                "#EXT-X-PLAYLIST-TYPE:VOD\n"
-                "#EXT-X-VERSION:3\n"
-                "#EXT-X-MEDIA-SEQUENCE:1\n", static_cast<int32_t>(params.m_segment_duration / AV_TIME_BASE));
-
-        int64_t remaining_duration  = virtualfile->m_duration % params.m_segment_duration;
-        size_t  segment_size        = virtualfile->m_predicted_size / virtualfile->get_segment_count();
-
-        for (uint32_t file_no = 1; file_no <= virtualfile->get_segment_count(); file_no++)
-        {
-            std::string buffer;
-            std::string segment_name = make_filename(file_no, params.current_format(virtualfile)->fileext());
-
-            struct stat stbuf;
-            std::string cachefile;
-            std::string _origpath(origpath);
-            remove_sep(&_origpath);
-
-            std::string filename(_origpath);
-
-            filename.append(".");
-            filename.append(segment_name);
-
-            Buffer::make_cachefile_name(cachefile, filename, params.current_format(virtualfile)->fileext(), false);
-
-            if (!lstat(cachefile.c_str(), &stbuf))
-            {
-                make_file(buf, filler, virtualfile->m_type, origpath, segment_name, static_cast<size_t>(stbuf.st_size), virtualfile->m_st.st_ctime, VIRTUALFLAG_HLS);
-            }
-            else
-            {
-                make_file(buf, filler, virtualfile->m_type, origpath, segment_name, segment_size, virtualfile->m_st.st_ctime, VIRTUALFLAG_HLS);
-            }
-
-            if (file_no < virtualfile->get_segment_count())
-            {
-                strsprintf(&buffer, "#EXTINF:%.3f,\n", static_cast<double>(params.m_segment_duration) / AV_TIME_BASE);
-            }
-            else
-            {
-                strsprintf(&buffer, "#EXTINF:%.3f,\n", static_cast<double>(remaining_duration) / AV_TIME_BASE);
-            }
-
-            index_0_av_contents += buffer;
-            index_0_av_contents += segment_name;
-            index_0_av_contents += "\n";
-        }
-
-        index_0_av_contents += "#EXT-X-ENDLIST\n";
-
-        LPVIRTUALFILE child_file;
-        child_file = make_file(buf, filler, VIRTUALTYPE_SCRIPT, origpath, "master.m3u8", master_contents.size(), virtualfile->m_st.st_ctime);
-        std::copy(master_contents.begin(), master_contents.end(), std::back_inserter(child_file->m_file_contents));
-
-        child_file = make_file(buf, filler, VIRTUALTYPE_SCRIPT, origpath, "index_0_av.m3u8", index_0_av_contents.size(), virtualfile->m_st.st_ctime, VIRTUALFLAG_NONE);
-        std::copy(index_0_av_contents.begin(), index_0_av_contents.end(), std::back_inserter(child_file->m_file_contents));
-
-        {
-            // Demo code adapted from: https://github.com/video-dev/hls.js/
-            std::string hls_html;
-
-            hls_html =
-                    "<html>\n"
-                    "\n"
-                    "<head>\n"
-                    "    <title>HLS Demo</title>\n"
-                    "    <script src=\"https://cdn.jsdelivr.net/npm/hls.js@latest\"></script>\n"
-                    "    <meta charset=\"utf-8\">\n"
-                    "</head>\n"
-                    "\n"
-                    "<body>\n"
-                    "    <center>\n"
-                    "        <h1>Hls.js demo - basic usage</h1>\n"
-                    "        <video height=\"600\" id=\"video\" controls></video>\n"
-                    "    </center>\n"
-                    "    <script>\n"
-                    "      var video = document.getElementById(\"video\");\n"
-                    "      var videoSrc = \"index_0_av.m3u8\";\n"
-                    "      if (Hls.isSupported()) {\n"
-                    "        var hls = new Hls();\n"
-                    "        hls.loadSource(videoSrc);\n"
-                    "        hls.attachMedia(video);\n"
-                    "        hls.on(Hls.Events.MANIFEST_PARSED, function() {\n"
-                    "          video.play();\n"
-                    "        });\n"
-                    "      }\n"
-                    "      // hls.js is not supported on platforms that do not have Media Source Extensions (MSE) enabled.\n"
-                    "      // When the browser has built-in HLS support (check using `canPlayType`), we can provide an HLS manifest (i.e. .m3u8 URL) directly to the video element through the `src` property.\n"
-                    "      // This is using the built-in support of the plain video element, without using hls.js.\n"
-                    "      // Note: it would be more normal to wait on the 'canplay' event below, but on Safari (where you are most likely to find built-in HLS support), the video.src URL must be on the user-driven\n"
-                    "      // white-list before a 'canplay' event will be emitted; the last video event that can be reliably listened to when the URL is not on the white-list is 'loadedmetadata'.\n"
-                    "      else if (video.canPlayType(\"application/vnd.apple.mpegurl\")) {\n"
-                    "        video.src = videoSrc;\n"
-                    "        video.addEventListener(\"loadedmetadata\", function() {\n"
-                    "          video.play();\n"
-                    "        });\n"
-                    "    }\n"
-                    "    </script>\n"
-                    "</body>\n"
-                    "\n"
-                    "</html>\n";
-
-            child_file = make_file(buf, filler, VIRTUALTYPE_SCRIPT, origpath, "hls.html", hls_html.size(), virtualfile->m_st.st_ctime, VIRTUALFLAG_NONE);
-            std::copy(hls_html.begin(), hls_html.end(), std::back_inserter(child_file->m_file_contents));
-        }
-    }
-    return 0;
-}
-
-/**
- * @brief Give next song in cuesheet list a kick start
- * Starts transcoding of the next song on the cuesheet list
- * to ensure a somewhat gapless start when the current song
- * finishes. Next song can be played from cache and start
- * faster then.
- * @todo Will work only if transcoding finishes within timeout.
- * Probably remove or raise timeout here.
- * @param[in] virtualfile - VIRTUALFILE object of current song
- * @return On success, returns 0. On error, returns -errno.
- */
-static int kick_next(LPVIRTUALFILE virtualfile)
-{
-    if (virtualfile == nullptr)
-    {
-        // Not OK, should not happen
-        return -EINVAL;
-    }
-
-    if (virtualfile->m_cuesheet_track.m_nextfile == nullptr)
-    {
-        // No next file
-        return 0;
-    }
-
-    LPVIRTUALFILE nextvirtualfile = virtualfile->m_cuesheet_track.m_nextfile;
-
-    Logging::debug(virtualfile->m_destfile, "Preparing next file: %1", nextvirtualfile->m_destfile.c_str());
-
-    Cache_Entry* cache_entry = transcoder_new(nextvirtualfile, true); /** @todo Disable timeout */
-    if (cache_entry == nullptr)
-    {
-        return -errno;
-    }
-
-    transcoder_delete(cache_entry);
-
-    return 0;
-}
-
-/**
- * @brief Replacement SIGINT handler.
- *
- * FUSE handles SIGINT internally, but because there are extra threads running while transcoding this
- * mechanism does not properly work. We implement our own SIGINT handler to ensure proper shutdown of
- * all threads. Next we restore the original handler and dispatch the signal to it.
- *
- * @param[in] signum - Signal to handle. Must be SIGINT.
- */
-static void sighandler(int signum)
-{
-    if (signum == SIGINT)
-    {
-        Logging::warning(nullptr, "Caught SIGINT, shutting down now...");
-        // Make our threads terminate now
-        transcoder_exit();
-        // Restore fuse's handler
-        sigaction(SIGINT, &oldHandler, nullptr);
-        // Dispatch to fuse's handler
-        raise(SIGINT);
-    }
-}
-
-/**
- * @brief Extract the number for a file name
- * @param[in] path - Path and filename of requested file
- * @param[out] value - Returns the number extracted
- * @return Returns the filename that was processed, without path.
- */
-static std::string get_number(const char *path, uint32_t *value)
-{
-    std::string filename(path);
-
-    // Get frame number
-    remove_path(&filename);
-
-    *value = static_cast<uint32_t>(std::stoi(filename)); // Extract frame or segment number. May be more fancy in the future. Currently just get number from filename part.
-
-    return filename;
-}
-
-/**
- * @brief Try to guess the format index (audio or video) for a file.
- * @param[in] filepath - Name of the file, path my be included, but not required.
- * @return Index 0 or 1
- */
-static size_t guess_format_idx(const std::string & filepath)
-{
-    const AVOutputFormat* oformat = ::av_guess_format(nullptr, filepath.c_str(), nullptr);
-
-    if (oformat != nullptr)
-    {
-        if (!params.smart_transcode())
-        {
-            // Not smart encoding: use first format (video file)
-            return 0;
-        }
-        else
-        {
-            // Smart transcoding
-            if (ffmpeg_format[0].video_codec() != AV_CODEC_ID_NONE && oformat->video_codec != AV_CODEC_ID_NONE && !is_album_art(oformat->video_codec))
-            {
-                // Is a video: use first format (video file)
-                return 0;
-            }
-            else if (ffmpeg_format[1].audio_codec() != AV_CODEC_ID_NONE && oformat->audio_codec != AV_CODEC_ID_NONE)
-            {
-                // For audio only, use second format (audio only file)
-                return 1;
-            }
-        }
-    }
-
-    return 0;
-}
-
-/**
- * @brief Open file with FFmpeg API and parse for streams and cue sheet.
- * @param[inout] newvirtualfile - VIRTUALFILE object of file to parse
- * @return On success, returns 0. On error, returns a negative AVERROR value.
- */
-static int parse_file(LPVIRTUALFILE newvirtualfile)
-{
-    AVFormatContext *format_ctx = nullptr;
-    int res;
-
-    try
-    {
-        Logging::debug(newvirtualfile->m_origfile, "Creating a new format context and parsing the file.");
-
-#ifndef __CYGWIN__
-        res = avformat_open_input(&format_ctx, newvirtualfile->m_origfile.c_str(), nullptr, nullptr);
-#else
-        res = avformat_open_input(&format_ctx, posix2win(newvirtualfile->m_origfile.c_str()).c_str(), nullptr, nullptr);
-#endif
-        if (res)
-        {
-            Logging::trace(newvirtualfile->m_origfile, "No parseable file: %1", ffmpeg_geterror(res).c_str());
-            throw res;
-        }
-
-        res = avformat_find_stream_info(format_ctx, nullptr);
-        if (res < 0)
-        {
-            Logging::error(newvirtualfile->m_origfile, "Cannot find stream information: %1", ffmpeg_geterror(res).c_str());
-            throw res;
-        }
-
-        // Check for an embedded cue sheet
-        AVDictionaryEntry *tag = av_dict_get(format_ctx->metadata, "CUESHEET", nullptr, AV_DICT_IGNORE_SUFFIX);
-        if (tag != nullptr)
-        {
-            // Found cue sheet
-            Logging::trace(newvirtualfile->m_origfile, "Found an embedded cue sheet.");
-
-            newvirtualfile->m_cuesheet = tag->value;
-            newvirtualfile->m_cuesheet += "\r\n";                   // cue_parse_string() reports syntax error if string does not end with newline
-            replace_all(&newvirtualfile->m_cuesheet, "\r\n", "\n"); // Convert all to unix
-        }
-
-        // Check for audio/video/subtitles
-        int ret = get_audio_props(format_ctx, &newvirtualfile->m_channels, &newvirtualfile->m_sample_rate);
-        if (ret < 0)
-        {
-            if (ret != AVERROR_STREAM_NOT_FOUND)    // Not an error, no audio is OK
-            {
-                Logging::error(newvirtualfile->m_origfile, "Could not find audio stream in input file (error '%1').", ffmpeg_geterror(ret).c_str());
-            }
-        }
-        else
-        {
-            newvirtualfile->m_has_audio = true;
-        }
-
-        newvirtualfile->m_duration = format_ctx->duration;
-
-        struct stat stbuf;
-        if (lstat(newvirtualfile->m_origfile.c_str(), &stbuf) == 0)
-        {
-            memcpy(&newvirtualfile->m_st, &stbuf, sizeof(stbuf));
-        }
-
-        for (unsigned int stream_idx = 0; stream_idx < format_ctx->nb_streams; stream_idx++)
-        {
-            switch (format_ctx->streams[stream_idx]->codecpar->codec_type)
-            {
-            case AVMEDIA_TYPE_VIDEO:
-            {
-                if (!is_album_art(format_ctx->streams[stream_idx]->codecpar->codec_id))
-                {
-                    newvirtualfile->m_has_video = true;
-                }
-                break;
-            }
-            case AVMEDIA_TYPE_SUBTITLE:
-            {
-                newvirtualfile->m_has_subtitle = true;
-                break;
-            }
-            default:
-            {
-                break;
-            }
-            }
-        }
-    }
-    catch (int _res)
-    {
-        res = _res;
-    }
-
-    if (format_ctx != nullptr)
-    {
-        avformat_close_input(&format_ctx);
-    }
-
-    return res;
-}
-
-/**
- * @brief Get FFmpegfs_Format for the file.
- * @param[inout] newvirtualfile - VIRTUALFILE object of file to parse
- * @return On success, returns true. On error, returns false.
- */
-static const FFmpegfs_Format * get_format(LPVIRTUALFILE newvirtualfile)
-{
-    LPVIRTUALFILE virtualfile = find_file_from_orig(newvirtualfile->m_origfile);
-
-    if (virtualfile != nullptr)
-    {
-        // We already know the file!
-        return params.current_format(virtualfile);
-    }
-
-    if (parse_file(newvirtualfile) < 0)
-    {
-        return nullptr;
-    }
-
-    Logging::trace(newvirtualfile->m_origfile, "Audio: %1 Video: %2 Subtitles: %3", newvirtualfile->m_has_audio, newvirtualfile->m_has_video, newvirtualfile->m_has_subtitle);
-
-    if (!params.smart_transcode())
-    {
-        // Not smart encoding: use first format (video file)
-        newvirtualfile->m_format_idx = 0;
-        return &ffmpeg_format[0];
-    }
-    else
-    {
-        if (newvirtualfile->m_has_video)
-        {
-            newvirtualfile->m_format_idx = 0;
-            return &ffmpeg_format[0];
-        }
-
-        if (newvirtualfile->m_has_audio)
-        {
-            newvirtualfile->m_format_idx = 1;
-            return &ffmpeg_format[1];
-        }
-    }
-
-    return nullptr;
-}
-
-int add_fuse_entry(void *buf, fuse_fill_dir_t filler, const std::string & name, const struct stat *stbuf, off_t off)
-{
-    if (buf == nullptr || filler == nullptr)
-    {
-        return 0;
-    }
-
-    return filler(buf, name.c_str(), stbuf, off);
-}
-
-int add_dotdot(void *buf, fuse_fill_dir_t filler, const struct stat *stbuf, off_t off)
-{
-    struct stat *stbuf2 = nullptr;
-    struct stat stbuf3;
-
-    if (stbuf != nullptr)
-    {
-        stbuf2 = &stbuf3;
-        init_stat(stbuf2, 0, stbuf->st_ctime, true);
-    }
-
-    add_fuse_entry(buf, filler, ".", stbuf2, off);
-    add_fuse_entry(buf, filler, "..", stbuf2, off);
-
-    return 0;
-}
-=======
-/*
- * Copyright (C) 2006-2008 David Collett
- * Copyright (C) 2008-2012 K. Henriksson
- * Copyright (C) 2017-2023 FFmpeg support by Norbert Schlia (nschlia@oblivion-software.de)
- *
- * This program is free software; you can redistribute it and/or modify
- * it under the terms of the GNU General Public License as published by
- * the Free Software Foundation; either version 3 of the License, or
- * (at your option) any later version.
- *
- * This program is distributed in the hope that it will be useful,
- * but WITHOUT ANY WARRANTY; without even the implied warranty of
- * MERCHANTABILITY or FITNESS FOR A PARTICULAR PURPOSE.  See the
- * GNU General Public License for more details.
- *
- * You should have received a copy of the GNU General Public License
- * along with this program; if not, write to the Free Software
- * Foundation, Inc., 51 Franklin St, Fifth Floor, Boston, MA 02110-1301, USA.
- *
- * On Debian systems, the complete text of the GNU General Public License
- * Version 3 can be found in `/usr/share/common-licenses/GPL-3'.
- */
-
-/**
- * @file fuseops.cc
- * @brief Fuse operations implementation
- *
- * @ingroup ffmpegfs
- *
- * @author Norbert Schlia (nschlia@oblivion-software.de)
- * @copyright Copyright (C) 2006-2008 David Collett @n
- * Copyright (C) 2008-2013 K. Henriksson @n
- * Copyright (C) 2017-2023 FFmpeg support by Norbert Schlia (nschlia@oblivion-software.de)
- */
-
-#include "transcode.h"
-#include "cache_maintenance.h"
-#include "logging.h"
-#ifdef USE_LIBVCD
-#include "vcdparser.h"
-#endif // USE_LIBVCD
-#ifdef USE_LIBDVD
-#include "dvdparser.h"
-#endif // USE_LIBDVD
-#ifdef USE_LIBBLURAY
-#include "blurayparser.h"
-#endif // USE_LIBBLURAY
-#include "cuesheetparser.h"
-#include "thread_pool.h"
-#include "buffer.h"
-#include "cache_entry.h"
-
-#include <dirent.h>
-#include <list>
-#include <csignal>
-#include <cstring>
-
-typedef std::map<const std::string, VIRTUALFILE> FILENAME_MAP;      /**< @brief Map virtual file names to virtual file objects. */
-typedef std::map<const std::string, VIRTUALFILE> RFILENAME_MAP;     /**< @brief Map source file names to virtual file objects. */
-
-static void                         init_stat(struct stat *stbuf, size_t fsize, time_t ftime, bool directory);
-static LPVIRTUALFILE                make_file(void *buf, fuse_fill_dir_t filler, VIRTUALTYPE type, const std::string & origpath, const std::string & filename, size_t fsize, time_t ftime = time(nullptr), int flags = VIRTUALFLAG_NONE);
-static void                         prepare_script();
-static bool                         is_passthrough(const std::string & ext);
-static bool                         virtual_name(std::string *virtualpath, const std::string &origpath = "", const FFmpegfs_Format **current_format = nullptr);
-static FILENAME_MAP::const_iterator find_prefix(const FILENAME_MAP & map, const std::string & search_for);
-static void                         stat_to_dir(struct stat *stbuf);
-static void                         flags_to_dir(int *flags);
-static void                         insert(const VIRTUALFILE & virtualfile);
-static int                          get_source_properties(const std::string & origpath, LPVIRTUALFILE virtualfile);
-static int                          make_hls_fileset(void * buf, fuse_fill_dir_t filler, const std::string & origpath, LPVIRTUALFILE virtualfile);
-static int                          kick_next(LPVIRTUALFILE virtualfile);
-static void                         sighandler(int signum);
-static std::string                  get_number(const char *path, uint32_t *value);
-static size_t                       guess_format_idx(const std::string & filepath);
-static int                          parse_file(LPVIRTUALFILE newvirtualfile);
-static const FFmpegfs_Format * 		get_format(LPVIRTUALFILE newvirtualfile);
-static int                          selector(const struct dirent * de);
-static int                          scandir(const char *dirp, std::vector<struct dirent> * _namelist, int (*selector) (const struct dirent *), int (*cmp) (const struct dirent **, const struct dirent **));
-
-static int                          ffmpegfs_readlink(const char *path, char *buf, size_t size);
-static int                          ffmpegfs_readdir(const char *path, void *buf, fuse_fill_dir_t filler, off_t offset, struct fuse_file_info *fi);
-static int                          ffmpegfs_getattr(const char *path, struct stat *stbuf);
-static int                          ffmpegfs_fgetattr(const char *path, struct stat * stbuf, struct fuse_file_info *fi);
-static int                          ffmpegfs_open(const char *path, struct fuse_file_info *fi);
-static int                          ffmpegfs_read(const char *path, char *buf, size_t size, off_t offset, struct fuse_file_info *fi);
-static int                          ffmpegfs_statfs(const char *path, struct statvfs *stbuf);
-static int                          ffmpegfs_release(const char *path, struct fuse_file_info *fi);
-static void *                       ffmpegfs_init(struct fuse_conn_info *conn);
-static void                         ffmpegfs_destroy(__attribute__((unused)) void * p);
-
-static FILENAME_MAP         filenames;          /**< @brief Map files to virtual files */
-static RFILENAME_MAP        rfilenames;         /**< @brief Reverse map virtual files to real files */
-static std::vector<char>    script_file;        /**< @brief Buffer for the virtual script if enabled */
-
-static struct sigaction     oldHandler;         /**< @brief Saves old SIGINT handler to restore on shutdown */
-
-bool                        docker_client;      /**< @brief True if running inside a Docker container */
-
-fuse_operations             ffmpegfs_ops;       /**< @brief FUSE file system operations */
-
-thread_pool*                tp;                 /**< @brief Thread pool object */
-
-/**
- * @brief Check if a file should be treated passthrough, i.e. bitmaps etc.
- * @param[in] ext - Extension of file to check
- * @return Returns true if file is passthrough, false if not
- */
-static bool is_passthrough(const std::string & ext)
-{
-    /**
-  *
-  * List of passthrough file extensions
-  */
-    static const std::set<std::string, comp> passthrough_set =
-    {
-        "AA",
-        "ACR",		// Dicom/ACR/IMA file format for medical images
-        "AI",		// PostScript Formats (Ghostscript required)
-        "ANI",		// Animated Cursor
-        "ARW",		// Digital camera RAW formats (Adobe, Epson, Nikon, Minolta, Olympus, Fuji, Kodak, Sony, Pentax, Sigma)
-        "AWD",		// Artweaver format
-        "B3D",		// BodyPaint 3D format
-        "BMP",		// Windows Bitmap
-        "CAM",		// Casio digital camera format (JPG version only)
-        "CEL",
-        "CGM",		// CAD Formats (Shareware PlugIns)
-        "CIN",		// Digital Picture Exchange/Cineon Format
-        "CLP",		// Windows Clipboard
-        "CPT",		// CorelDraw Photopaint format (CPT version 6 only)
-        "CR2",		// Canon RAW format
-        "CRW",		// Canon RAW format
-        "CUR",		// Animated Cursor
-        "DCM",		// Dicom/ACR/IMA file format for medical images
-        "DCR",		// Digital camera RAW formats (Adobe, Epson, Nikon, Minolta, Olympus, Fuji, Kodak, Sony, Pentax, Sigma)
-        "DCX",		// Multipage PCX format
-        "DDS",		// Direct Draw Surface format
-        "DIB",		// Windows Bitmap
-        "DJVU",		// DjVu File Format
-        "DNG",		// Digital camera RAW formats (Adobe, Epson, Nikon, Minolta, Olympus, Fuji, Kodak, Sony, Pentax, Sigma)
-        "DPX",		// Digital Picture Exchange/Cineon Format
-        "DWG",		// CAD Formats (Shareware PlugIns)
-        "DXF",		// Drawing Interchange Format, CAD format
-        "ECW",		// Enhanced Compressed Wavelet
-        "EEF",		// Digital camera RAW formats (Adobe, Epson, Nikon, Minolta, Olympus, Fuji, Kodak, Sony, Pentax, Sigma)
-        "EMF",		// Enhanced Metafile Format
-        "EPS",		// PostScript Formats (Ghostscript required)
-        "EXR",		// EXR format
-        "FITS",     // Flexible Image Transport System
-        "FLI",
-        "FLIF",     // Free Lossless Image format
-        "FPX",		// FlashPix format
-        "G3",		// Group 3 Facsimile Apparatus format
-        "GIF",		// Graphics Interchange Format
-        "HDP",		// JPEG-XR/Microsoft HD Photo format
-        "HDR",		// High Dynamic Range format
-        "HEIC",     // High Efficiency Image format
-        "HPGL",		// CAD Formats (Shareware PlugIns)
-        "HRZ",
-        "ICL",		// Icon Library formats
-        "ICO",		// Windows Icon
-        "ICS",		// Image Cytometry Standard format
-        "IFF",		// Interchange File Format
-        "IMA",		// Dicom/ACR/IMA file format for medical images
-        "IMG",		// GEM Raster format
-        "IW44",     // DjVu File Format
-        "J2K",		// JPEG 2000 format
-        "JLS",		// JPEG-LS, JPEG Lossless
-        "JNG",		// Multiple Network Graphics
-        "JP2",		// JPEG 2000 format
-        "JPC",		// JPEG 2000 format
-        "JPEG",     // Joint Photographic Experts Group
-        "JPG",		// Joint Photographic Experts Group
-        "JPM",		// JPEG2000/Part6, LuraDocument.jpm
-        "JXR",		// JPEG-XR/Microsoft HD Photo format
-        "KDC",		// Kodak digital camera format
-        "LBM",		// Interchange File Format
-        "M3U8",     // Apple HTTP Live Streaming
-        "MIFF",
-        "MNG",		// Multiple Network Graphics
-        "MRC",		// MRC format
-        "MrSID",	// LizardTech's SID Wavelet format
-        "MRW",		// Digital camera RAW formats (Adobe, Epson, Nikon, Minolta, Olympus, Fuji, Kodak, Sony, Pentax, Sigma)
-        "NEF",		// Digital camera RAW formats (Adobe, Epson, Nikon, Minolta, Olympus, Fuji, Kodak, Sony, Pentax, Sigma)
-        "NRW",		// Digital camera RAW formats (Adobe, Epson, Nikon, Minolta, Olympus, Fuji, Kodak, Sony, Pentax, Sigma)
-        "ORF",		// Digital camera RAW formats (Adobe, Epson, Nikon, Minolta, Olympus, Fuji, Kodak, Sony, Pentax, Sigma)
-        "PBM",		// Portable Bitmap format
-        "PCD",		// Kodak Photo CD
-        "PCX",		// PC Paintbrush format from ZSoft Corporation
-        "PDF",		// PostScript Formats (Ghostscript required)
-        "PDF",		// Portable Document format
-        "PDN",		// Paint.NET file format
-        "PEF",		// Digital camera RAW formats (Adobe, Epson, Nikon, Minolta, Olympus, Fuji, Kodak, Sony, Pentax, Sigma)
-        "PGM",		// Portable Greymap format
-        "PICT",		// Macintosh PICT format
-        "PIX",
-        "PNG",		// Portable Network Graphics
-        "PNM",
-        "PPM",		// Portable Pixelmap format
-        "PS",		// PostScript Formats (Ghostscript required)
-        "PSD",		// Adobe PhotoShop format
-        "PSP",		// Paint Shop Pro format
-        "PVR",		// DreamCast Texture format
-        "QTIF",     // Macintosh PICT format
-        "RAF",		// Digital camera RAW formats (Adobe, Epson, Nikon, Minolta, Olympus, Fuji, Kodak, Sony, Pentax, Sigma)
-        "RAS",		// Sun Raster format
-        "RAW",		// Raw (binary) data
-        "RGB",		// Silicon Graphics format
-        "RLE",		// Utah RLE format
-        "RW2",		// Digital camera RAW formats (Adobe, Epson, Nikon, Minolta, Olympus, Fuji, Kodak, Sony, Pentax, Sigma)
-        "SFF",		// Structured Fax File
-        "SFW",		// Seattle Film Works format
-        "SGI",		// Silicon Graphics format
-        "SID",		// LizardTech's SID Wavelet format
-        "SIF",		// SIF format
-        "SRF",		// Digital camera RAW formats (Adobe, Epson, Nikon, Minolta, Olympus, Fuji, Kodak, Sony, Pentax, Sigma)
-        "SUN",		// Sun Raster format
-        "Sunras",
-        "SVG",		// CAD Formats (Shareware PlugIns)
-        "TGA",		// Truevision Advanced Raster Graphics Adapter (TARGA)
-        "TIF",		// Tagged Image File Format
-        "TIFF",
-        "TTF",		// True Type Font
-        "TXT",		// Text (ASCII) File (as image)
-        "VTF",		// Valve Texture format
-        "WAD",		// WAD3 Game format
-        "WAL",		// Quake 2 textures
-        "WBC",		// Webshots formats
-        "WBZ",		// Webshots formats
-        "WBMP",     // WAP Bitmap format
-        "WDP",		// JPEG-XR/Microsoft HD Photo format
-        "WebP",     // Weppy file format
-        "WMF",		// Windows Metafile Format
-        "WSQ",		// Wavelet Scaler Quantization format
-        "X",
-        "X3F",		// Digital camera RAW formats (Adobe, Epson, Nikon, Minolta, Olympus, Fuji, Kodak, Sony, Pentax, Sigma)
-        "XBM",		// X11 Bitmap
-        "XCF",		// GIMP file format
-        "XPM",
-        "XWD",
-        "YUV"		// Raw (binary) data
-    };
-
-    return (passthrough_set.find(ext) != passthrough_set.cend());
-}
-
-void init_fuse_ops()
-{
-    memset(&ffmpegfs_ops, 0, sizeof(fuse_operations));
-    ffmpegfs_ops.getattr  = ffmpegfs_getattr;
-    ffmpegfs_ops.fgetattr = ffmpegfs_fgetattr;
-    ffmpegfs_ops.readlink = ffmpegfs_readlink;
-    ffmpegfs_ops.readdir  = ffmpegfs_readdir;
-    ffmpegfs_ops.open     = ffmpegfs_open;
-    ffmpegfs_ops.read     = ffmpegfs_read;
-    ffmpegfs_ops.statfs   = ffmpegfs_statfs;
-    ffmpegfs_ops.release  = ffmpegfs_release;
-    ffmpegfs_ops.init     = ffmpegfs_init;
-    ffmpegfs_ops.destroy  = ffmpegfs_destroy;
-}
-
-/**
- * @brief Read the target of a symbolic link.
- * @param[in] path
- * @param[in] buf - FUSE buffer to fill.
- * @param[in] size
- * @return On success, returns 0. On error, returns -errno.
- */
-static int ffmpegfs_readlink(const char *path, char *buf, size_t size)
-{
-    std::string origpath;
-    std::string transcoded;
-    ssize_t len;
-
-    Logging::trace(path, "readlink");
-
-    append_basepath(&origpath, path);
-    find_original(&origpath);
-
-    len = readlink(origpath.c_str(), buf, size - 2);
-    if (len != -1)
-    {
-        buf[len] = '\0';
-
-        transcoded = buf;
-        virtual_name(&transcoded, origpath);
-
-        buf[0] = '\0';
-        strncat(buf, transcoded.c_str(), size);
-
-        errno = 0;  // Just to make sure - reset any error
-    }
-
-    return -errno;
-}
-
-/**
- * @brief Read directory
- * @param[in] path - Physical path to load.
- * @param[in] buf - FUSE buffer to fill.
- * @param[in] filler - Filler function.
- * @return On success, returns 0. On error, returns -errno.
- */
-static int ffmpegfs_readdir(const char *path, void *buf, fuse_fill_dir_t filler, off_t /*offset*/, struct fuse_file_info * /*fi*/)
-{
-    std::string origpath;
-
-    Logging::trace(path, "readdir");
-
-    append_basepath(&origpath, path);
-    append_sep(&origpath);
-
-    // Add a virtual script if enabled
-    if (params.m_enablescript)
-    {
-        LPVIRTUALFILE virtualfile = make_file(buf, filler, VIRTUALTYPE_SCRIPT, origpath, params.m_scriptfile, script_file.size());
-        virtualfile->m_file_contents = script_file;
-    }
-
-    LPVIRTUALFILE virtualfile = find_original(origpath);
-
-    if (virtualfile == nullptr)
-    {
-#if defined(USE_LIBBLURAY) || defined(USE_LIBDVD) || defined(USE_LIBVCD)
-        int res;
-#endif
-
-#ifdef USE_LIBVCD
-        res = check_vcd(origpath, buf, filler);
-        if (res != 0)
-        {
-            // Found VCD or error reading VCD
-            return (res >= 0 ?  0 : res);
-        }
-#endif // USE_LIBVCD
-#ifdef USE_LIBDVD
-        res = check_dvd(origpath, buf, filler);
-        if (res != 0)
-        {
-            // Found DVD or error reading DVD
-            return (res >= 0 ?  0 : res);
-        }
-#endif // USE_LIBDVD
-#ifdef USE_LIBBLURAY
-        res = check_bluray(origpath, buf, filler);
-        if (res != 0)
-        {
-            // Found Blu-ray or error reading Blu-ray
-            return (res >= 0 ?  0 : res);
-        }
-#endif // USE_LIBBLURAY
-    }
-
-    if (virtualfile == nullptr || !(virtualfile->m_flags & VIRTUALFLAG_FILESET))
-    {
-        DIR *dp = opendir(origpath.c_str());
-        if (dp != nullptr)
-        {
-            try
-            {
-                std::map<const std::string, struct stat> files;
-
-                // Read directory contents
-                for (struct dirent *de = readdir(dp); de != nullptr; de = readdir(dp))
-                {
-                    struct stat stbuf;
-
-                    if (lstat((origpath + de->d_name).c_str(), &stbuf) == -1)
-                    {
-                        // Should actually not happen, file listed by readdir, so it should exist
-                        throw ENOENT;
-                    }
-
-                    files.insert({ de->d_name, stbuf });
-                }
-
-                // Process files
-                for (auto& [key, value] : files)
-                {
-                    std::string origname(key);
-
-                    if (is_blocked(origname))
-                    {
-                        continue;
-                    }
-
-                    std::string origfile;
-                    std::string filename(key);
-                    struct stat & stbuf = value;
-                    int flags = 0;
-
-                    origfile = origpath + origname;
-
-                    std::string origext;
-                    find_ext(&origext, filename);
-
-                    if (S_ISREG(stbuf.st_mode) || S_ISLNK(stbuf.st_mode))
-                    {
-                        const FFmpegfs_Format *current_format = nullptr;
-
-                        // Check if file can be transcoded
-                        if (virtual_name(&filename, origpath, &current_format))
-                        {
-                            if (current_format->video_codec() == AV_CODEC_ID_NONE)
-                            {
-                                LPVIRTUALFILE newvirtualfile = find_file_from_orig(origfile);
-
-                                if (newvirtualfile == nullptr)
-                                {
-                                    // Should never happen, we've just created this entry in virtual_name...
-                                    Logging::error(origfile, "INTERNAL ERROR: ffmpegfs_readdir()! newvirtualfile is NULL.");
-                                    throw EINVAL;
-                                }
-
-                                // If target supports no video, we need to do some extra work and checkF
-                                // the input file to actually have an audio stream. If not, hide the file,
-                                // makes no sense to transcode anyway.
-                                if (!newvirtualfile->m_has_audio)
-                                {
-                                    Logging::debug(origfile, "Unable to transcode. The source has no audio stream, but the target just supports audio.");
-                                    flags |= VIRTUALFLAG_HIDDEN;
-                                }
-                            }
-
-                            if (!(flags & VIRTUALFLAG_HIDDEN))
-                            {
-                                if (check_cuesheet(origfile, buf, filler) < 0)
-                                {
-                                    throw EINVAL;
-                                }
-                            }
-
-                            std::string newext;
-                            find_ext(&newext, filename);
-
-                            if (!current_format->is_multiformat())
-                            {
-                                if (origext != newext || params.m_recodesame == RECODESAME_YES)
-                                {
-                                    insert_file(VIRTUALTYPE_DISK, origpath + filename, origfile, &stbuf, flags);
-                                }
-                                else
-                                {
-                                    insert_file(VIRTUALTYPE_DISK, origpath + filename, origfile, &stbuf, flags | VIRTUALFLAG_PASSTHROUGH);
-                                }
-                            }
-                            else
-                            {
-                                // Change file to directory for the frame set
-                                stat_to_dir(&stbuf);
-                                flags_to_dir(&flags);
-
-                                filename = origname;	// Restore original name
-
-                                insert_file(VIRTUALTYPE_DISK, origfile, &stbuf, flags);
-                            }
-                        }
-                    }
-
-                    if (!(flags & VIRTUALFLAG_HIDDEN))
-                    {
-                        if (add_fuse_entry(buf, filler, filename, &stbuf, 0))
-                        {
-                            break;
-                        }
-                    }
-                }
-
-                closedir(dp);
-
-                errno = 0;  // Just to make sure - reset any error
-            }
-            catch (int _errno)
-            {
-                closedir(dp);
-
-                errno = _errno;
-            }
-        }
-    }
-    else
-    {
-        try
-        {
-            if (virtualfile->m_flags & (VIRTUALFLAG_FILESET | VIRTUALFLAG_FRAME | VIRTUALFLAG_HLS | VIRTUALFLAG_DIRECTORY))
-            {
-                add_dotdot(buf, filler, &virtualfile->m_st, 0);
-            }
-
-            const FFmpegfs_Format *ffmpegfs_format = params.current_format(virtualfile);
-
-            if (ffmpegfs_format->is_frameset())
-            {
-                // Generate set of all frames
-                if (!virtualfile->m_video_frame_count)
-                {
-                    int res = get_source_properties(origpath, virtualfile);
-                    if (res < 0)
-                    {
-                        throw EINVAL;
-                    }
-                }
-
-                //Logging::debug(origpath, "readdir: Creating frame set of %1 frames. %2", virtualfile->m_video_frame_count, virtualfile->m_origfile);
-
-                for (uint32_t frame_no = 1; frame_no <= virtualfile->m_video_frame_count; frame_no++)
-                {
-                    make_file(buf, filler, virtualfile->m_type, origpath, make_filename(frame_no, params.current_format(virtualfile)->fileext()), virtualfile->m_predicted_size, virtualfile->m_st.st_ctime, VIRTUALFLAG_FRAME); /**< @todo Calculate correct file size for frame image in set */
-                }
-            }
-            else if (ffmpegfs_format->is_hls())
-            {
-                int res = make_hls_fileset(buf, filler, origpath, virtualfile);
-                if (res < 0)
-                {
-                    throw EINVAL;
-                }
-            }
-            else if (/*virtualfile != nullptr && */virtualfile->m_flags & VIRTUALFLAG_CUESHEET)
-            {
-                // Fill in list for cue sheet
-                load_path(origpath, nullptr, buf, filler);
-            }
-
-            errno = 0;  // Just to make sure - reset any error
-        }
-        catch (int _errno)
-        {
-            errno = _errno;
-        }
-    }
-
-    return -errno;
-}
-
-/**
- * @brief Get file attributes.
- * @param[in] path - Path of virtual file.
- * @param[in] stbuf - Buffer to store information.
- * @return On success, returns 0. On error, returns -errno.
- */
-static int ffmpegfs_getattr(const char *path, struct stat *stbuf)
-{
-    Logging::trace(path, "getattr");
-
-    if (is_blocked(path))
-    {
-        errno = ENOENT;
-        return -errno;
-    }
-
-    std::string origpath;
-
-    append_basepath(&origpath, path);
-
-    LPVIRTUALFILE   virtualfile = find_original(&origpath);
-    VIRTUALTYPE     type        = (virtualfile != nullptr) ? virtualfile->m_type : VIRTUALTYPE_DISK;
-    int             flags       = (virtualfile != nullptr) ? virtualfile->m_flags : VIRTUALFLAG_NONE;
-
-    if (virtualfile != nullptr && (virtualfile->m_flags & VIRTUALFLAG_HIDDEN))
-    {
-        errno = ENOENT;
-        return -errno;
-    }
-
-    if (virtualfile == nullptr && lstat(origpath.c_str(), stbuf) == 0)
-    {
-        // File was not yet created as virtual file, but physically exists
-        const FFmpegfs_Format *current_format = nullptr;
-        std::string filename(origpath);
-
-        if (S_ISREG(stbuf->st_mode) && virtual_name(&filename, "", &current_format))
-        {
-            if (!current_format->is_multiformat())
-            {
-                // Regular files
-                Logging::trace(origpath, "getattr: Existing file.");
-                errno = 0;
-                return 0;
-            }
-            else
-            {
-                Logging::trace(origpath, "getattr: Creating frame set directory of file.");
-
-                flags |= VIRTUALFLAG_FILESET;
-
-                if (current_format->is_frameset())
-                {
-                    flags |= VIRTUALFLAG_FRAME;
-                }
-                else if (current_format->is_hls())
-                {
-                    flags |= VIRTUALFLAG_HLS;
-                }
-            }
-        }
-        else
-        {
-            // Pass-through for regular files
-            Logging::trace(origpath, "getattr: Treating existing file/directory as passthrough.");
-            errno = 0;
-            return 0;
-        }
-    }
-    else if ((flags & VIRTUALFLAG_PASSTHROUGH) && lstat(origpath.c_str(), stbuf) == 0)
-    {
-        // File physically exists and is marked as passthrough
-        Logging::debug(origpath, "getattr: File not recoded because --recodesame=NO.");
-        errno = 0;
-        return 0;
-    }
-    else
-    {
-        // Not really an error.
-        errno = 0;
-    }
-
-    // This is a virtual file
-    bool no_check = false;
-
-    switch (type)
-    {
-    case VIRTUALTYPE_SCRIPT:
-    {
-        // Use stored status
-        mempcpy(stbuf, &virtualfile->m_st, sizeof(struct stat));
-        errno = 0;
-        break;
-    }
-#ifdef USE_LIBVCD
-    case VIRTUALTYPE_VCD:
-#endif // USE_LIBVCD
-#ifdef USE_LIBDVD
-    case VIRTUALTYPE_DVD:
-#endif // USE_LIBDVD
-#ifdef USE_LIBBLURAY
-    case VIRTUALTYPE_BLURAY:
-#endif // USE_LIBBLURAY
-    {
-        // Use stored status
-        mempcpy(stbuf, &virtualfile->m_st, sizeof(struct stat));
-        no_check = true;    // FILETYPE already known, no need to check again.
-        [[clang::fallthrough]];
-    }
-    case VIRTUALTYPE_DISK:
-    {
-        if (virtualfile != nullptr && (flags & (VIRTUALFLAG_FRAME | VIRTUALFLAG_HLS | VIRTUALFLAG_DIRECTORY | VIRTUALFLAG_CUESHEET)))
-        {
-            mempcpy(stbuf, &virtualfile->m_st, sizeof(struct stat));
-
-            errno = 0;  // Just to make sure - reset any error
-            break;
-        }
-
-        if (virtualfile == nullptr || !(virtualfile->m_flags & VIRTUALFLAG_FILESET))
-        {
-            if (!no_check && lstat(origpath.c_str(), stbuf) == -1)
-            {
-                // If file does not exist here we can assume it's some sort of virtual file: Regular, DVD, S/VCD, cue sheet track
-                int error = -errno;
-
-                virtualfile = find_original(&origpath);
-
-                if (virtualfile == nullptr)
-                {
-                    std::string pathonly(origpath);
-                    int res = 0;
-
-                    remove_filename(&pathonly);
-
-#ifdef USE_LIBVCD
-                    //if (res <= 0) Not necessary here, will always be true
-                    {
-                        // Returns -errno or number or titles on VCD
-                        res = check_vcd(pathonly);
-                    }
-#endif // USE_LIBVCD
-#ifdef USE_LIBDVD
-                    if (res <= 0)
-                    {
-                        // Returns -errno or number or titles on DVD
-                        res = check_dvd(pathonly);
-                    }
-#endif // USE_LIBDVD
-#ifdef USE_LIBBLURAY
-                    if (res <= 0)
-                    {
-                        // Returns -errno or number or titles on Blu-ray
-                        res = check_bluray(pathonly);
-                    }
-#endif // USE_LIBBLURAY
-                    if (res <= 0)
-                    {
-                        if (check_ext(TRACKDIR, origpath))
-                        {
-                            std::string origfile(origpath);
-
-                            remove_ext(&origfile);      // remove TRACKDIR extension to get original media file name
-
-                            Logging::trace(origfile, "getattr: Checking for cue sheet.");
-
-                            if (virtual_name(&origfile))
-                            {
-                                // Returns -errno or number or titles in cue sheet
-                                res = check_cuesheet(origfile);
-                            }
-                        }
-                    }
-
-                    if (ffmpeg_format[0].is_frameset())
-                    {
-                        LPVIRTUALFILE parent_file = find_parent(origpath);
-
-                        if (parent_file != nullptr && (parent_file->m_flags & VIRTUALFLAG_DIRECTORY) && (parent_file->m_flags & VIRTUALFLAG_FILESET))
-                        {
-                            // Generate set of all frames
-                            if (!parent_file->m_video_frame_count)
-                            {
-                                int res2 = get_source_properties(origpath, parent_file);
-                                if (res2 < 0)
-                                {
-                                    return res2;
-                                }
-                            }
-
-                            for (uint32_t frame_no = 1; frame_no <= parent_file->m_video_frame_count; frame_no++)
-                            {
-                                make_file(nullptr, nullptr, parent_file->m_type, parent_file->m_destfile + "/", make_filename(frame_no, params.current_format(parent_file)->fileext()), parent_file->m_predicted_size, parent_file->m_st.st_ctime, VIRTUALFLAG_FRAME); /**< @todo Calculate correct file size for frame image in set */
-                            }
-
-                            LPVIRTUALFILE virtualfile2 = find_original(origpath);
-                            if (virtualfile2 == nullptr)
-                            {
-                                // File does not exist
-                                return -ENOENT;
-                            }
-
-                            mempcpy(stbuf, &virtualfile2->m_st, sizeof(struct stat));
-
-                            // Clear errors
-                            errno = 0;
-
-                            return 0;
-                        }
-                    }
-                    else if (ffmpeg_format[0].is_hls())
-                    {
-                        LPVIRTUALFILE parent_file = find_parent(origpath);
-
-                        if (parent_file != nullptr && (parent_file->m_flags & VIRTUALFLAG_DIRECTORY) && (parent_file->m_flags & VIRTUALFLAG_FILESET))
-                        {
-                            if (!parent_file->m_video_frame_count)  //***< @todo HLS format: Do audio files source properties get checked over and over?
-                            {
-                                int res2 = get_source_properties(origpath, parent_file);
-                                if (res2 < 0)
-                                {
-                                    return res2;
-                                }
-                            }
-
-                            make_hls_fileset(nullptr, nullptr, parent_file->m_destfile + "/", parent_file); // TEST
-
-                            LPVIRTUALFILE virtualfile2 = find_original(origpath);
-                            if (virtualfile2 == nullptr)
-                            {
-                                // File does not exist
-                                return -ENOENT;
-                            }
-
-                            mempcpy(stbuf, &virtualfile2->m_st, sizeof(struct stat));
-
-                            // Clear errors
-                            errno = 0;
-
-                            return 0;
-                        }
-                    }
-
-                    if (res <= 0)
-                    {
-                        // No Blu-ray/DVD/VCD found or error reading disk
-                        return (!res ?  error : res);
-                    }
-                }
-
-                virtualfile = find_original(&origpath);
-
-                if (virtualfile == nullptr)
-                {
-                    // Not a DVD/VCD/Blu-ray file or cue sheet track
-                    return -ENOENT;
-                }
-
-                mempcpy(stbuf, &virtualfile->m_st, sizeof(struct stat));
-            }
-
-            if (flags & VIRTUALFLAG_FILESET)
-            {
-                int flags2 = 0;
-
-                // Change file to virtual directory for the frame set. Keep permissions.
-                stat_to_dir(stbuf);
-                flags_to_dir(&flags2);
-
-                append_sep(&origpath);
-
-                insert_file(type, origpath, stbuf, flags2);
-            }
-            else if (S_ISREG(stbuf->st_mode))
-            {
-                // Get size for resulting output file from regular file, otherwise it's a symbolic link or a virtual frame set.
-                if (virtualfile == nullptr)
-                {
-                    // We should not never end here - report bad file number.
-                    return -EBADF;
-                }
-
-                if (!transcoder_cached_filesize(virtualfile, stbuf))
-                {
-                    Cache_Entry* cache_entry = transcoder_new(virtualfile, false);
-                    if (cache_entry == nullptr)
-                    {
-                        return -errno;
-                    }
-
-                    stat_set_size(stbuf, transcoder_get_size(cache_entry));
-
-                    transcoder_delete(cache_entry);
-                }
-            }
-
-            errno = 0;  // Just to make sure - reset any error
-        }
-        else // if (virtualfile != nullptr && (virtualfile->m_flags & VIRTUALFLAG_DIRECTORY))
-        {
-            // Frame set, simply report stat.
-            mempcpy(stbuf, &virtualfile->m_st, sizeof(struct stat));
-            errno = 0;
-        }
-        break;
-    }
-        // We should never come here but this shuts up a warning
-    case VIRTUALTYPE_PASSTHROUGH:
-    case VIRTUALTYPE_BUFFER:
-    {
-        break;
-    }
-    }
-
-    return 0;
-}
-
-/**
- * @brief Get attributes from an open file
- * @param[in] path
- * @param[in] stbuf
- * @param[in] fi
- * @return On success, returns 0. On error, returns -errno.
- */
-static int ffmpegfs_fgetattr(const char *path, struct stat * stbuf, struct fuse_file_info *fi)
-{
-    std::string origpath;
-
-    Logging::trace(path, "fgetattr");
-
-    errno = 0;
-
-    append_basepath(&origpath, path);
-
-    LPCVIRTUALFILE virtualfile = find_original(&origpath);
-
-    if (virtualfile != nullptr && (virtualfile->m_flags & VIRTUALFLAG_HIDDEN))
-    {
-        errno = ENOENT;
-        return -errno;
-    }
-
-    if ((virtualfile == nullptr || (virtualfile->m_flags & VIRTUALFLAG_PASSTHROUGH)) && lstat(origpath.c_str(), stbuf) == 0)
-    {
-        // passthrough for regular files
-        errno = 0;
-        return 0;
-    }
-    else
-    {
-        // Not really an error.
-        errno = 0;
-    }
-
-    // This is a virtual file
-
-    bool no_check = false;
-
-    switch (virtualfile->m_type)
-    {
-#ifdef USE_LIBVCD
-    case VIRTUALTYPE_VCD:
-#endif // USE_LIBVCD
-#ifdef USE_LIBDVD
-    case VIRTUALTYPE_DVD:
-#endif // USE_LIBDVD
-#ifdef USE_LIBBLURAY
-    case VIRTUALTYPE_BLURAY:
-#endif // USE_LIBBLURAY
-    {
-        // Use stored status
-        mempcpy(stbuf, &virtualfile->m_st, sizeof(struct stat));
-        no_check = true;
-        [[clang::fallthrough]];
-    }
-    case VIRTUALTYPE_DISK:
-    {
-        if (virtualfile->m_flags & (VIRTUALFLAG_FILESET | VIRTUALFLAG_FRAME | VIRTUALFLAG_HLS | VIRTUALFLAG_DIRECTORY))
-        {
-            mempcpy(stbuf, &virtualfile->m_st, sizeof(struct stat));
-        }
-        else
-        {
-            if (!no_check)
-            {
-                if (lstat(origpath.c_str(), stbuf) == -1)
-                {
-                    return -errno;
-                }
-            }
-
-            // Get size for resulting output file from regular file, otherwise it's a symbolic link.
-            if (S_ISREG(stbuf->st_mode))
-            {
-                Cache_Entry* cache_entry = reinterpret_cast<Cache_Entry*>(fi->fh);
-
-                if (cache_entry == nullptr)
-                {
-                    Logging::error(path, "fgetattr: Tried to stat unopen file.");
-                    errno = EBADF;
-                    return -errno;
-                }
-
-                uint32_t segment_no = 0;
-
-                stat_set_size(stbuf, transcoder_buffer_watermark(cache_entry, segment_no));
-            }
-        }
-
-        errno = 0;  // Just to make sure - reset any error
-
-        break;
-    }
-    case VIRTUALTYPE_SCRIPT:
-    {
-        mempcpy(stbuf, &virtualfile->m_st, sizeof(struct stat));
-        break;
-    }
-        // We should never come here but this shuts up a warning
-    case VIRTUALTYPE_PASSTHROUGH:
-    case VIRTUALTYPE_BUFFER:
-    {
-        break;
-    }
-    }
-
-    return 0;
-}
-
-/**
- * @brief File open operation
- * @param[in] path
- * @param[in] fi
- * @return On success, returns 0. On error, returns -errno.
- */
-static int ffmpegfs_open(const char *path, struct fuse_file_info *fi)
-{
-    std::string origpath;
-
-    Logging::trace(path, "open");
-
-    append_basepath(&origpath, path);
-
-    LPVIRTUALFILE virtualfile = find_original(&origpath);
-
-    if (virtualfile == nullptr || (virtualfile->m_flags & VIRTUALFLAG_PASSTHROUGH))
-    {
-        int fd = open(origpath.c_str(), fi->flags);
-        if (fd != -1)
-        {
-            close(fd);
-            // File is real and can be opened.
-            errno = 0;
-        }
-        else
-        {
-            if (errno == ENOENT)
-            {
-                // File does not exist? We should never end up here...
-                errno = EINVAL;
-            }
-
-            // If file does exist, but can't be opened, return error.
-        }
-
-        return -errno;
-    }
-
-    // This is a virtual file
-    kick_next(virtualfile);
-
-    switch (virtualfile->m_type)
-    {
-    case VIRTUALTYPE_SCRIPT:
-    {
-        errno = 0;
-        break;
-    }
-#ifdef USE_LIBVCD
-    case VIRTUALTYPE_VCD:
-#endif // USE_LIBVCD
-#ifdef USE_LIBDVD
-    case VIRTUALTYPE_DVD:
-#endif // USE_LIBDVD
-#ifdef USE_LIBBLURAY
-    case VIRTUALTYPE_BLURAY:
-#endif // USE_LIBBLURAY
-    case VIRTUALTYPE_DISK:
-    {
-        if (virtualfile->m_flags & (VIRTUALFLAG_FRAME | VIRTUALFLAG_HLS))
-        {
-            LPVIRTUALFILE parent_file = find_parent(origpath);
-
-            if (parent_file != nullptr)
-            {
-                Cache_Entry* cache_entry;
-
-                cache_entry = transcoder_new(parent_file, true);
-                if (cache_entry == nullptr)
-                {
-                    return -errno;
-                }
-
-                // Store transcoder in the fuse_file_info structure.
-                fi->fh = reinterpret_cast<uintptr_t>(cache_entry);
-                // Need this because we do not know the exact size in advance.
-                fi->direct_io = 1;
-                //fi->keep_cache = 1;
-
-                // Clear errors
-                errno = 0;
-            }
-        }
-        else if (!(virtualfile->m_flags & VIRTUALFLAG_FILESET))
-        {
-            Cache_Entry* cache_entry;
-
-            cache_entry = transcoder_new(virtualfile, true);
-            if (cache_entry == nullptr)
-            {
-                return -errno;
-            }
-
-            // Store transcoder in the fuse_file_info structure.
-            fi->fh = reinterpret_cast<uintptr_t>(cache_entry);
-            // Need this because we do not know the exact size in advance.
-            fi->direct_io = 1;
-            //fi->keep_cache = 1;
-
-            // Clear errors
-            errno = 0;
-        }
-        break;
-    }
-        // We should never come here but this shuts up a warning
-    case VIRTUALTYPE_PASSTHROUGH:
-    case VIRTUALTYPE_BUFFER:
-    {
-        break;
-    }
-    }
-
-    return 0;
-}
-
-/**
- * @brief Read data from an open file
- * @param[in] path
- * @param[in] buf
- * @param[in] size
- * @param[in] offset
- * @param[in] fi
- * @return On success, returns 0. On error, returns -errno.
- */
-static int ffmpegfs_read(const char *path, char *buf, size_t size, off_t offset, struct fuse_file_info *fi)
-{
-    std::string origpath;
-    size_t locoffset = static_cast<size_t>(offset);  // Cast OK: offset can never be < 0.
-    int bytes_read = 0;
-
-    Logging::trace(path, "read: Reading %1 bytes from offset %2.", size, locoffset);
-
-    append_basepath(&origpath, path);
-
-    LPVIRTUALFILE virtualfile = find_original(&origpath);
-
-    if (virtualfile == nullptr || (virtualfile->m_flags & VIRTUALFLAG_PASSTHROUGH))
-    {
-        int fd = open(origpath.c_str(), O_RDONLY);
-        if (fd != -1)
-        {
-            // If this is a real file, pass the call through.
-            bytes_read = static_cast<int>(pread(fd, buf, size, offset));
-            close(fd);
-            if (bytes_read >= 0)
-            {
-                return bytes_read;
-            }
-            else
-            {
-                return -errno;
-            }
-        }
-        else if (errno != ENOENT)
-        {
-            // File does exist, but can't be opened.
-            return -errno;
-        }
-        else
-        {
-            // File does not exist, and this is fine.
-            errno = 0;
-        }
-    }
-
-    // This is a virtual file
-    bool success = true;
-
-    if (virtualfile == nullptr)
-    {
-        errno = EINVAL;
-        Logging::error(origpath.c_str(), "read: INTERNAL ERROR: ffmpegfs_read()! virtualfile == NULL");
-        return -errno;
-    }
-
-    switch (virtualfile->m_type)
-    {
-    case VIRTUALTYPE_SCRIPT:
-    {
-        if (locoffset >= virtualfile->m_file_contents.size())
-        {
-            bytes_read = 0;
-            break;
-        }
-
-        size_t bytes = size;
-        if (locoffset + bytes > virtualfile->m_file_contents.size())
-        {
-            bytes = virtualfile->m_file_contents.size() - locoffset;
-        }
-
-        if (bytes)
-        {
-            memcpy(buf, &virtualfile->m_file_contents[locoffset], bytes);
-        }
-
-        bytes_read = static_cast<int>(bytes);
-        break;
-    }
-#ifdef USE_LIBVCD
-    case VIRTUALTYPE_VCD:
-#endif // USE_LIBVCD
-#ifdef USE_LIBDVD
-    case VIRTUALTYPE_DVD:
-#endif // USE_LIBDVD
-#ifdef USE_LIBBLURAY
-    case VIRTUALTYPE_BLURAY:
-#endif // USE_LIBBLURAY
-    case VIRTUALTYPE_DISK:
-    {
-        if (virtualfile->m_flags & VIRTUALFLAG_FRAME)
-        {
-            Cache_Entry* cache_entry;
-
-            cache_entry = reinterpret_cast<Cache_Entry*>(fi->fh);
-
-            if (cache_entry == nullptr)
-            {
-                if (errno)
-                {
-                    Logging::error(origpath.c_str(), "read: Tried to read from unopen file: (%1) %2", errno, strerror(errno));
-                }
-                return -errno;
-            }
-
-            uint32_t frame_no = 0;
-            std::string filename = get_number(path, &frame_no);
-            if (!frame_no)
-            {
-                errno = EINVAL;
-                Logging::error(origpath.c_str(), "read: Unable to deduct frame no. from file name (%1): (%2) %3", filename.c_str(), errno, strerror(errno));
-                return -errno;
-            }
-
-            success = transcoder_read_frame(cache_entry, buf, locoffset, size, frame_no, &bytes_read, virtualfile);
-        }
-        else if (!(virtualfile->m_flags & VIRTUALFLAG_FILESET))
-        {
-            Cache_Entry* cache_entry;
-
-            cache_entry = reinterpret_cast<Cache_Entry*>(fi->fh);
-
-            if (cache_entry == nullptr)
-            {
-                if (errno)
-                {
-                    Logging::error(origpath.c_str(), "read: Tried to read from unopen file: (%1) %2", errno, strerror(errno));
-                }
-                return -errno;
-            }
-
-            uint32_t segment_no = 0;
-
-            if (virtualfile->m_flags & VIRTUALFLAG_HLS)
-            {
-                std::string filename = get_number(path, &segment_no);
-                if (!segment_no)
-                {
-                    errno = EINVAL;
-                    Logging::error(origpath.c_str(), "read: Unable to deduct segment no. from file name (%1): (%2) %3", filename.c_str(), errno, strerror(errno));
-                    return -errno;
-                }
-            }
-
-            success = transcoder_read(cache_entry, buf, locoffset, size, &bytes_read, segment_no);
-        }
-        break;
-    }
-    case VIRTUALTYPE_PASSTHROUGH:
-    case VIRTUALTYPE_BUFFER:
-    {
-        break;
-    }
-    }
-
-    if (success)
-    {
-        return bytes_read;
-    }
-    else
-    {
-        return -errno;
-    }
-}
-
-/**
- * @brief Get file system statistics
- * @param[in] path
- * @param[in] stbuf
- * @return On success, returns 0. On error, returns -errno.
- */
-static int ffmpegfs_statfs(const char *path, struct statvfs *stbuf)
-{
-    std::string origpath;
-
-    Logging::trace(path, "statfs");
-
-    append_basepath(&origpath, path);
-
-    // passthrough for regular files
-    if (!origpath.empty() && statvfs(origpath.c_str(), stbuf) == 0)
-    {
-        errno = 0;  // Just to make sure - reset any error
-
-        return 0;
-    }
-    else
-    {
-        // Not really an error.
-        errno = 0;
-    }
-
-    find_original(&origpath);
-
-    statvfs(origpath.c_str(), stbuf);
-
-    errno = 0;  // Just to make sure - reset any error
-
-    return 0;
-}
-
-/**
- * @brief Release an open file
- * @param[in] path
- * @param[in] fi
- * @return On success, returns 0. On error, returns -errno.
- */
-static int ffmpegfs_release(const char *path, struct fuse_file_info *fi)
-{
-    Cache_Entry* cache_entry = reinterpret_cast<Cache_Entry*>(fi->fh);
-
-    Logging::trace(path, "release");
-
-    if (cache_entry != nullptr)
-    {
-        uint32_t segment_no = 0;
-
-        if (cache_entry->virtualfile()->m_flags & VIRTUALFLAG_HLS)
-        {
-            std::string filename = get_number(path, &segment_no);
-            if (!segment_no)
-            {
-                errno = EINVAL;
-                Logging::error(path, "release: Unable to deduct segment no. from file name (%1): (%2) %3", filename.c_str(), errno, strerror(errno));
-            }
-            else
-            {
-                cache_entry->m_buffer->close_file(segment_no - 1, CACHE_FLAG_RO);
-            }
-        }
-        transcoder_delete(cache_entry);
-    }
-
-    return 0;
-}
-
-/**
- * @brief Initialise filesystem
- * @param[in] conn - fuse_conn_info structure of FUSE. See FUSE docs for details.
- * @return nullptr
- */
-static void *ffmpegfs_init(struct fuse_conn_info *conn)
-{
-    Logging::info(nullptr, "%1 V%2 initialising.", PACKAGE_NAME, FFMPEFS_VERSION);
-    Logging::info(nullptr, "Mapping '%1' to '%2'.", params.m_basepath.c_str(), params.m_mountpath.c_str());
-    if (docker_client)
-    {
-        Logging::info(nullptr, "Running inside Docker.");
-    }
-
-    struct sigaction sa;
-    memset(&sa, 0, sizeof(sa));
-    sigemptyset(&sa.sa_mask);
-    sigaddset(&sa.sa_mask, SIGINT);
-    sa.sa_handler = sighandler;
-    sigaction(SIGINT, &sa, &oldHandler);
-
-    // We need synchronous reads.
-    conn->async_read = 0;
-    //    conn->async_read = 1;
-    //	conn->want |= FUSE_CAP_ASYNC_READ;
-    //	conn->want |= FUSE_CAP_SPLICE_READ;
-
-    if (params.m_cache_maintenance)
-    {
-        if (!start_cache_maintenance(params.m_cache_maintenance))
-        {
-            exit(1);
-        }
-    }
-
-    if (params.m_enablescript)
-    {
-        prepare_script();
-    }
-
-    if (tp == nullptr)
-    {
-        tp = new(std::nothrow)thread_pool(params.m_max_threads);
-    }
-
-    tp->init();
-
-    return nullptr;
-}
-
-/**
- * @brief Clean up filesystem
- * @param[in] p - unused
- */
-static void ffmpegfs_destroy(__attribute__((unused)) void * p)
-{
-    Logging::info(nullptr, "%1 V%2 terminating.", PACKAGE_NAME, FFMPEFS_VERSION);
-    std::printf("%s V%s terminating\n", PACKAGE_NAME, FFMPEFS_VERSION);
-
-    stop_cache_maintenance();
-
-    transcoder_exit();
-    transcoder_free();
-
-    if (tp != nullptr)
-    {
-        tp->tear_down();
-        save_delete(&tp);
-    }
-
-    script_file.clear();
-
-    Logging::info(nullptr, "%1 V%2 terminated.", PACKAGE_NAME, FFMPEFS_VERSION);
-}
-
-/**
- * @brief Calculate the video frame count.
- * @param[in] origpath - Path of original file.
- * @param[inout] virtualfile - Virtual file object to modify.
- * @return On success, returns 0. On error, returns -errno.
- */
-static int get_source_properties(const std::string & origpath, LPVIRTUALFILE virtualfile)
-{
-    Cache_Entry* cache_entry = transcoder_new(virtualfile, false);
-    if (cache_entry == nullptr)
-    {
-        return -errno;
-    }
-
-    transcoder_delete(cache_entry);
-
-    Logging::debug(origpath, "Duration: %1 Frames: %2 Segments: %3", virtualfile->m_duration, virtualfile->m_video_frame_count, virtualfile->get_segment_count());
-
-    return 0;
-}
-
-/**
- * @brief Initialise a stat structure.
- * @param[in] stbuf - struct stat to fill in.
- * @param[in] fsize - size of the corresponding file.
- * @param[in] ftime - File time (creation/modified/access) of the corresponding file.
- * @param[in] directory - If true, the structure is set up for a directory.
- */
-static void init_stat(struct stat * stbuf, size_t fsize, time_t ftime, bool directory)
-{
-    memset(stbuf, 0, sizeof(struct stat));
-
-    stbuf->st_mode = DEFFILEMODE; //S_IFREG | S_IRUSR | S_IRGRP | S_IROTH;
-    if (directory)
-    {
-        stbuf->st_mode |= S_IFDIR | S_IXUSR | S_IXGRP | S_IXOTH;
-        stbuf->st_nlink = 2;
-    }
-    else
-    {
-        stbuf->st_mode |= S_IFREG;
-        stbuf->st_nlink = 1;
-    }
-
-    stat_set_size(stbuf, fsize);
-
-    // Set current user as owner
-    stbuf->st_uid = getuid();
-    stbuf->st_gid = getgid();
-
-    // Use current date/time
-    stbuf->st_atime = stbuf->st_mtime = stbuf->st_ctime = ftime;
-}
-
-/**
- * @brief Make a virtual file.
- * @param[in] buf - FUSE buffer to fill.
- * @param[in] filler - Filler function.
- * @param[in] type - Type of virtual file.
- * @param[in] origpath - Original path.
- * @param[in] filename - Name of virtual file.
- * @param[in] flags - On of the VIRTUALFLAG_ macros.
- * @param[in] fsize - Size of virtual file.
- * @param[in] ftime - Time of virtual file.
- * @return Returns constant pointer to VIRTUALFILE object of file.
- */
-static LPVIRTUALFILE make_file(void *buf, fuse_fill_dir_t filler, VIRTUALTYPE type, const std::string & origpath, const std::string & filename, size_t fsize, time_t ftime, int flags)
-{
-    struct stat stbuf;
-
-    init_stat(&stbuf, fsize, ftime, false);
-
-    if (add_fuse_entry(buf, filler, filename, &stbuf, 0))
-    {
-        return nullptr;
-    }
-
-    return insert_file(type, origpath + filename, &stbuf, flags);
-}
-
-/**
- * @brief Read the virtual script file into memory and store in buffer.
- */
-static void prepare_script()
-{
-    std::string scriptsource;
-
-    exepath(&scriptsource);
-    scriptsource += params.m_scriptsource;
-
-    Logging::debug(scriptsource, "Reading virtual script source.");
-
-    FILE *fpi = fopen(scriptsource.c_str(), "rt");
-    if (fpi == nullptr)
-    {
-        Logging::warning(scriptsource, "File open failed. Disabling script: (%1) %2", errno, strerror(errno));
-        params.m_enablescript = false;
-    }
-    else
-    {
-        struct stat stbuf;
-        if (fstat(fileno(fpi), &stbuf) == -1)
-        {
-            Logging::warning(scriptsource, "File could not be accessed. Disabling script: (%1) %2", errno, strerror(errno));
-            params.m_enablescript = false;
-        }
-        else
-        {
-            script_file.resize(static_cast<size_t>(stbuf.st_size));
-
-            if (fread(&script_file[0], 1, static_cast<size_t>(stbuf.st_size), fpi) != static_cast<size_t>(stbuf.st_size))
-            {
-                Logging::warning(scriptsource, "File could not be read. Disabling script: (%1) %2", errno, strerror(errno));
-                params.m_enablescript = false;
-            }
-            else
-            {
-                Logging::trace(scriptsource, "Read %1 bytes of script file.", script_file.size());
-            }
-        }
-
-        fclose(fpi);
-    }
-}
-
-/**
- * @brief Convert file name from source to destination name.
- * @param[in] virtualpath - Name of source file, will be changed to destination name.
- * @param[in] origpath - Original path to file. May be empty string if filepath is already a full path.
- * @param[out] current_format - If format has been found points to format info, nullptr if not.
- * @return Returns true if format has been found and filename changed, false if not.
- */
-static bool virtual_name(std::string * virtualpath, const std::string & origpath /*= ""*/, const FFmpegfs_Format **current_format /*= nullptr*/)
-{
-    std::string ext;
-
-    if (current_format != nullptr)
-    {
-        *current_format = nullptr;
-    }
-
-    if (!find_ext(&ext, *virtualpath) || is_passthrough(ext))
-    {
-        return false;
-    }
-
-    if (!is_selected(ext))
-    {
-        return false;
-    }
-
-    VIRTUALFILE newvirtualfile;
-
-    newvirtualfile.m_origfile = origpath + *virtualpath;
-
-    const FFmpegfs_Format *ffmpegfs_format = get_format(&newvirtualfile);
-
-    if (ffmpegfs_format != nullptr)
-    {
-        if (params.m_oldnamescheme)
-        {
-            // Old filename scheme, creates duplicates
-            replace_ext(virtualpath, ffmpegfs_format->fileext());
-        }
-        else
-        {
-            // New name scheme
-            append_ext(virtualpath, ffmpegfs_format->fileext());
-        }
-
-        newvirtualfile.m_destfile = origpath + *virtualpath;
-        newvirtualfile.m_virtfile = params.m_mountpath + *virtualpath;
-
-        if (lstat(newvirtualfile.m_destfile.c_str(), &newvirtualfile.m_st) == 0)
-        {
-            if (params.m_recodesame == RECODESAME_NO)
-            {
-                newvirtualfile.m_flags |= VIRTUALFLAG_PASSTHROUGH;
-            }
-
-            if (ffmpegfs_format->is_multiformat())
-            {
-                // Change file to directory for the frame set
-                // Change file to virtual directory for the frame set. Keep permissions.
-                stat_to_dir(&newvirtualfile.m_st);
-                flags_to_dir(&newvirtualfile.m_flags);
-            }
-        }
-
-        insert(newvirtualfile);
-
-        if (current_format != nullptr)
-        {
-            *current_format = ffmpegfs_format;
-        }
-
-        return true;
-    }
-
-    return false;
-}
-
-/**
- * @brief Find mapped file by prefix. Normally used to find a path.
- * @param[in] map - File map with virtual files.
- * @param[in] search_for - Prefix (path) to search for.
- * @return If found, returns const_iterator to map entry. Returns map.cend() if not found.
- */
-static FILENAME_MAP::const_iterator find_prefix(const FILENAME_MAP & map, const std::string & search_for)
-{
-    FILENAME_MAP::const_iterator it = map.lower_bound(search_for);
-    if (it != map.cend())
-    {
-        const std::string & key = it->first;
-        if (key.compare(0, search_for.size(), search_for) == 0) // Really a prefix?
-        {
-            return it;
-        }
-    }
-    return map.cend();
-}
-
-/**
- * @brief Insert virtualfile into list.
- * @param[in] virtualfile - VIRTUALFILE object to insert
- */
-static void insert(const VIRTUALFILE & virtualfile)
-{
-    filenames.insert(make_pair(virtualfile.m_destfile, virtualfile));
-    rfilenames.insert(make_pair(virtualfile.m_origfile, virtualfile));
-}
-
-LPVIRTUALFILE insert_file(VIRTUALTYPE type, const std::string & virtfile, const struct stat * stbuf, int flags)
-{
-    return insert_file(type, virtfile, virtfile, stbuf, flags);
-}
-
-LPVIRTUALFILE insert_file(VIRTUALTYPE type, const std::string & virtfile, const std::string & origfile, const struct stat * stbuf, int flags)
-{
-    std::string sanitised_virtfile(sanitise_filepath(virtfile));
-
-    FILENAME_MAP::iterator it    = filenames.find(sanitised_virtfile);
-
-    if (it == filenames.cend())
-    {
-        // Create new
-        std::string sanitised_origfile(sanitise_filepath(origfile));
-        VIRTUALFILE virtualfile;
-
-        memcpy(&virtualfile.m_st, stbuf, sizeof(struct stat));
-
-        virtualfile.m_type              = type;
-        virtualfile.m_flags             = flags;
-        virtualfile.m_format_idx        = guess_format_idx(sanitised_origfile); // Make a guess, will be finalised later
-        virtualfile.m_destfile          = sanitised_virtfile;
-        virtualfile.m_origfile          = sanitised_origfile;
-        virtualfile.m_virtfile          = sanitised_origfile;
-        //virtualfile.m_predicted_size    = static_cast<size_t>(stbuf->st_size);
-
-        replace_start(&virtualfile.m_virtfile, params.m_basepath, params.m_mountpath);
-
-        insert(virtualfile);
-
-        it = filenames.find(sanitised_virtfile);
-    }
-
-    return &it->second;
-}
-
-/**
- * @brief Convert stbuf to directory
- * @param[inout] stbuf - Buffer to convert to directory
- */
-static void stat_to_dir(struct stat *stbuf)
-{
-    stbuf->st_mode  &= ~static_cast<mode_t>(S_IFREG | S_IFLNK);
-    stbuf->st_mode  |= S_IFDIR;
-    if (stbuf->st_mode & S_IRWXU)
-    {
-        stbuf->st_mode  |= S_IXUSR;   // Add user execute bit if user has read or write access
-    }
-    if (stbuf->st_mode & S_IRWXG)
-    {
-        stbuf->st_mode  |= S_IXGRP;   // Add group execute bit if group has read or write access
-    }
-    if (stbuf->st_mode & S_IRWXO)
-    {
-        stbuf->st_mode  |= S_IXOTH;   // Add other execute bit if other has read or write access
-    }
-    stbuf->st_nlink = 2;
-    stbuf->st_size  = stbuf->st_blksize;
-}
-
-/**
- * @brief Convert flags to directory
- * @param[inout] flags - Flags variable to change
- */
-static void flags_to_dir(int *flags)
-{
-    *flags |= VIRTUALFLAG_FILESET | VIRTUALFLAG_DIRECTORY;
-
-    if (ffmpeg_format[0].is_frameset())
-    {
-        *flags |= VIRTUALFLAG_FRAME;
-    }
-    else if (ffmpeg_format[0].is_hls())
-    {
-        *flags |= VIRTUALFLAG_HLS;
-    }
-}
-
-LPVIRTUALFILE insert_dir(VIRTUALTYPE type, const std::string & virtdir, const struct stat * stbuf, int flags)
-{
-    struct stat stbufdir;
-
-    std::memcpy(&stbufdir, stbuf, sizeof(stbufdir));
-
-    // Change file to directory for the frame set
-    // Change file to virtual directory for the frame set. Keep permissions.
-    stat_to_dir(&stbufdir);
-    flags_to_dir(&flags);
-
-    std::string path(virtdir);
-    append_sep(&path);
-
-    return insert_file(type, path, &stbufdir, flags);
-}
-
-LPVIRTUALFILE find_file(const std::string & virtfile)
-{
-    FILENAME_MAP::iterator it = filenames.find(sanitise_filepath(virtfile));
-
-    errno = 0;
-
-    return (it != filenames.end() ? &it->second : nullptr);
-}
-
-LPVIRTUALFILE find_file_from_orig(const std::string &origfile)
-{
-    RFILENAME_MAP::iterator it = rfilenames.find(sanitise_filepath(origfile));
-
-    errno = 0;
-
-    return (it != rfilenames.end() ? &it->second : nullptr);
-}
-
-bool check_path(const std::string & path)
-{
-    FILENAME_MAP::const_iterator it = find_prefix(filenames, path);
-
-    return (it != filenames.cend());
-}
-
-int load_path(const std::string & path, const struct stat *statbuf, void *buf, fuse_fill_dir_t filler)
-{
-    if (buf == nullptr)
-    {
-        // We can't add anything here if buf == nullptr
-        return 0;
-    }
-
-    int title_count = 0;
-
-    for (FILENAME_MAP::iterator it = filenames.lower_bound(path); it != filenames.end(); ++it)
-    {
-        std::string virtfilepath    = it->first;
-        LPVIRTUALFILE virtualfile   = &it->second;
-
-        if (
-        #ifdef USE_LIBVCD
-                (virtualfile->m_type != VIRTUALTYPE_VCD) &&
-        #endif // USE_LIBVCD
-        #ifdef USE_LIBDVD
-                (virtualfile->m_type != VIRTUALTYPE_DVD) &&
-        #endif // USE_LIBDVD
-        #ifdef USE_LIBBLURAY
-                (virtualfile->m_type != VIRTUALTYPE_BLURAY) &&
-        #endif // USE_LIBBLURAY
-                !(virtualfile->m_flags & VIRTUALFLAG_CUESHEET)
-                )
-        {
-            continue;
-        }
-
-        remove_filename(&virtfilepath);
-        if (virtfilepath == path) // Really a prefix?
-        {
-            struct stat stbuf;
-            std::string destfile(virtualfile->m_destfile);
-
-            if (virtualfile->m_flags & VIRTUALFLAG_DIRECTORY)
-            {
-                // Is a directory, no need to translate the file name, just drop terminating separator
-                remove_sep(&destfile);
-            }
-            remove_path(&destfile);
-
-            title_count++;
-
-            std::string cachefile;
-
-            Buffer::make_cachefile_name(cachefile, virtualfile->m_destfile, params.current_format(virtualfile)->fileext(), false);
-
-            struct stat stbuf2;
-            if (!lstat(cachefile.c_str(), &stbuf2))
-            {
-                // Cache file exists, use cache file size here
-
-                stat_set_size(&virtualfile->m_st, static_cast<size_t>(stbuf2.st_size));
-
-                memcpy(&stbuf, &virtualfile->m_st, sizeof(struct stat));
-            }
-            else
-            {
-                if (statbuf == nullptr)
-                {
-                    memcpy(&stbuf, &virtualfile->m_st, sizeof(struct stat));
-                }
-                else
-                {
-                    memcpy(&stbuf, statbuf, sizeof(struct stat));
-
-                    stat_set_size(&stbuf, static_cast<size_t>(virtualfile->m_st.st_size));
-                }
-            }
-
-            if (add_fuse_entry(buf, filler, destfile, &stbuf, 0))
-            {
-                // break;
-            }
-        }
-    }
-
-    return title_count;
-}
-
-/**
- * @brief Filter function used for scandir.
- *
- * Selects files only that can be processed with FFmpeg API.
- *
- * @param[in] de - dirent to check
- * @return Returns nonzero if dirent matches, 0 if not.
- */
-static int selector(const struct dirent * de)
-{
-    if (de->d_type & (DT_REG | DT_LNK))
-    {
-        return (av_guess_format(nullptr, de->d_name, nullptr) != nullptr);
-    }
-    else
-    {
-        return 0;
-    }
-}
-
-/**
- * @brief Scans the directory dirp
- * Works exactly like the scandir(3) function, the only
- * difference is that it returns the result in a std:vector.
- * @param[in] dirp - Directory to be searched.
- * @param[out] _namelist - Returns the list of files found
- * @param[in] selector - Entries for which selector() returns nonzero are stored in _namelist
- * @param[in] cmp - Entries are sorted using qsort(3) with the comparison function cmp(). May be nullptr for no sort.
- * @return Returns the number of directory entries selected.
- * On error, -1 is returned, with errno set to indicate
- * the error.
- */
-static int scandir(const char *dirp, std::vector<struct dirent> * _namelist, int (*selector) (const struct dirent *), int (*cmp) (const struct dirent **, const struct dirent **))
-{
-    struct dirent **namelist;
-    int count = scandir(dirp, &namelist, selector, cmp);
-
-    _namelist->clear();
-
-    if (count != -1)
-    {
-        for (int n = 0; n < count; n++)
-        {
-            _namelist->push_back(*namelist[n]);
-            free(namelist[n]);
-        }
-        free(namelist);
-    }
-
-    return  count;
-}
-
-LPVIRTUALFILE find_original(const std::string & origpath)
-{
-    std::string buffer(origpath);
-    return find_original(&buffer);
-}
-
-LPVIRTUALFILE find_original(std::string * filepath)
-{
-    sanitise_filepath(filepath);
-
-    LPVIRTUALFILE virtualfile = find_file(*filepath);
-
-    errno = 0;
-
-    if (virtualfile != nullptr)
-    {
-        *filepath = virtualfile->m_origfile;
-        return virtualfile;
-    }
-    else
-    {
-        // Fallback to old method (required if file accessed directly)
-        std::string ext;
-        if (!ffmpeg_format[0].is_hls() && find_ext(&ext, *filepath) && (strcasecmp(ext, ffmpeg_format[0].fileext()) == 0 || (params.smart_transcode() && strcasecmp(ext, ffmpeg_format[1].fileext()) == 0)))
-        {
-            std::string dir(*filepath);
-            std::string searchexp(*filepath);
-            std::string origfile;
-            std::vector<struct dirent> namelist;
-            struct stat stbuf;
-            int count;
-            int found = 0;
-
-            remove_filename(&dir);
-            origfile = dir;
-
-            count = scandir(dir.c_str(), &namelist, selector, nullptr);
-            if (count == -1)
-            {
-                if (errno != ENOTDIR)   // If not a directory, simply ignore error
-                {
-                    Logging::error(dir, "Error scanning directory: (%1) %2", errno, strerror(errno));
-                }
-                return nullptr;
-            }
-
-            remove_path(&searchexp);
-            remove_ext(&searchexp);
-
-            for (size_t n = 0; n < static_cast<size_t>(count); n++)
-            {
-                if (!strcmp(namelist[n].d_name, searchexp.c_str()))
-                {
-                    append_filename(&origfile, namelist[n].d_name);
-                    sanitise_filepath(&origfile);
-                    found = 1;
-                    break;
-                }
-            }
-
-            if (found && lstat(origfile.c_str(), &stbuf) == 0)
-            {
-                // The original file exists
-                LPVIRTUALFILE virtualfile2;
-
-                if (*filepath != origfile)
-                {
-                    virtualfile2 = insert_file(VIRTUALTYPE_DISK, *filepath, origfile, &stbuf); ///<* @todo This probably won't work, need to redo "Fallback to old method"
-                    *filepath = origfile;
-                }
-                else
-                {
-                    virtualfile2 = insert_file(VIRTUALTYPE_DISK, origfile, &stbuf, VIRTUALFLAG_PASSTHROUGH);
-                }
-                return virtualfile2;
-            }
-            else
-            {
-                // File does not exist; this is a virtual file, not an error
-                errno = 0;
-            }
-        }
-    }
-    // Source file exists with no supported extension, keep path
-    return nullptr;
-}
-
-LPVIRTUALFILE find_parent(const std::string & origpath)
-{
-    std::string filepath(origpath);
-
-    remove_filename(&filepath);
-    remove_sep(&filepath);
-
-    return find_original(&filepath);
-}
-
-/**
- * @brief Build a virtual HLS file set
- * @param[in, out] buf - The buffer passed to the readdir() operation.
- * @param[in, out] filler - Function to add an entry in a readdir() operation (see https://libfuse.github.io/doxygen/fuse_8h.html#a7dd132de66a5cc2add2a4eff5d435660)
- * @param[in] origpath - The original file
- * @param[in] virtualfile - LPCVIRTUALFILE of file to create file set for
- * @return On success, returns 0. On error, returns -errno.
- */
-static int make_hls_fileset(void * buf, fuse_fill_dir_t filler, const std::string & origpath, LPVIRTUALFILE virtualfile)
-{
-    // Generate set of TS segment files and necessary M3U lists
-    std::string master_contents;
-    std::string index_0_av_contents;
-
-    if (!virtualfile->get_segment_count())
-    {
-        int res = get_source_properties(origpath, virtualfile);
-        if (res < 0)
-        {
-            return res;
-        }
-    }
-
-    if (virtualfile->get_segment_count())
-    {
-        // Examples...
-        //"#EXT-X-STREAM-INF:PROGRAM-ID=1,BANDWIDTH=1250,RESOLUTION=720x406,CODECS= \"avc1.77.30, mp4a.40.2 \",CLOSED-CAPTIONS=NONE\n"
-        //"index_0_av.m3u8\n";
-        //"#EXT-X-STREAM-INF:PROGRAM-ID=1,BANDWIDTH=2647000,RESOLUTION=1280x720,CODECS= \"avc1.77.30, mp4a.40.2 \",CLOSED-CAPTIONS=NONE\n"
-        //"index_1_av.m3u8\n"
-        //"#EXT-X-STREAM-INF:PROGRAM-ID=1,BANDWIDTH=922000,RESOLUTION=640x360,CODECS= \"avc1.77.30, mp4a.40.2 \",CLOSED-CAPTIONS=NONE\n"
-        //"index_2_av.m3u8\n"
-        //"#EXT-X-STREAM-INF:PROGRAM-ID=1,BANDWIDTH=448000,RESOLUTION=384x216,CODECS= \"avc1.66.30, mp4a.40.2 \",CLOSED-CAPTIONS=NONE\n"
-        //"index_3_av.m3u8\n"
-        //"#EXT-X-STREAM-INF:PROGRAM-ID=1,BANDWIDTH=61000,CODECS= \"mp4a.40.2 \",CLOSED-CAPTIONS=NONE\n"
-        //"index_3_a.m3u8\n";
-
-        master_contents = "#EXTM3U\n"
-                          "#EXT-X-STREAM-INF:PROGRAM-ID=1\n"
-                          "index_0_av.m3u8\n";
-
-        strsprintf(&index_0_av_contents, "#EXTM3U\n"
-                                         "#EXT-X-TARGETDURATION:%i\n"
-                                         "#EXT-X-ALLOW-CACHE:YES\n"
-                                         "#EXT-X-PLAYLIST-TYPE:VOD\n"
-                                         "#EXT-X-VERSION:3\n"
-                                         "#EXT-X-MEDIA-SEQUENCE:1\n", static_cast<int32_t>(params.m_segment_duration / AV_TIME_BASE));
-
-        int64_t remaining_duration  = virtualfile->m_duration % params.m_segment_duration;
-        size_t  segment_size        = virtualfile->m_predicted_size / virtualfile->get_segment_count();
-
-        for (uint32_t file_no = 1; file_no <= virtualfile->get_segment_count(); file_no++)
-        {
-            std::string buffer;
-            std::string segment_name = make_filename(file_no, params.current_format(virtualfile)->fileext());
-
-            struct stat stbuf;
-            std::string cachefile;
-            std::string _origpath(origpath);
-            remove_sep(&_origpath);
-
-            std::string filename(_origpath);
-
-            filename.append(".");
-            filename.append(segment_name);
-
-            Buffer::make_cachefile_name(cachefile, filename, params.current_format(virtualfile)->fileext(), false);
-
-            if (!lstat(cachefile.c_str(), &stbuf))
-            {
-                make_file(buf, filler, virtualfile->m_type, origpath, segment_name, static_cast<size_t>(stbuf.st_size), virtualfile->m_st.st_ctime, VIRTUALFLAG_HLS);
-            }
-            else
-            {
-                make_file(buf, filler, virtualfile->m_type, origpath, segment_name, segment_size, virtualfile->m_st.st_ctime, VIRTUALFLAG_HLS);
-            }
-
-            if (file_no < virtualfile->get_segment_count())
-            {
-                strsprintf(&buffer, "#EXTINF:%.3f,\n", static_cast<double>(params.m_segment_duration) / AV_TIME_BASE);
-            }
-            else
-            {
-                strsprintf(&buffer, "#EXTINF:%.3f,\n", static_cast<double>(remaining_duration) / AV_TIME_BASE);
-            }
-
-            index_0_av_contents += buffer;
-            index_0_av_contents += segment_name;
-            index_0_av_contents += "\n";
-        }
-
-        index_0_av_contents += "#EXT-X-ENDLIST\n";
-
-        LPVIRTUALFILE child_file;
-        child_file = make_file(buf, filler, VIRTUALTYPE_SCRIPT, origpath, "master.m3u8", master_contents.size(), virtualfile->m_st.st_ctime);
-        std::copy(master_contents.begin(), master_contents.end(), std::back_inserter(child_file->m_file_contents));
-
-        child_file = make_file(buf, filler, VIRTUALTYPE_SCRIPT, origpath, "index_0_av.m3u8", index_0_av_contents.size(), virtualfile->m_st.st_ctime, VIRTUALFLAG_NONE);
-        std::copy(index_0_av_contents.begin(), index_0_av_contents.end(), std::back_inserter(child_file->m_file_contents));
-
-        {
-            // Demo code adapted from: https://github.com/video-dev/hls.js/
-            std::string hls_html;
-
-            hls_html =
-                    "<html>\n"
-                    "\n"
-                    "<head>\n"
-                    "    <title>HLS Demo</title>\n"
-                    "    <script src=\"https://cdn.jsdelivr.net/npm/hls.js@latest\"></script>\n"
-                    "    <meta charset=\"utf-8\">\n"
-                    "</head>\n"
-                    "\n"
-                    "<body>\n"
-                    "    <center>\n"
-                    "        <h1>Hls.js demo - basic usage</h1>\n"
-                    "        <video height=\"600\" id=\"video\" controls></video>\n"
-                    "    </center>\n"
-                    "    <script>\n"
-                    "      var video = document.getElementById(\"video\");\n"
-                    "      var videoSrc = \"index_0_av.m3u8\";\n"
-                    "      if (Hls.isSupported()) {\n"
-                    "        var hls = new Hls();\n"
-                    "        hls.loadSource(videoSrc);\n"
-                    "        hls.attachMedia(video);\n"
-                    "        hls.on(Hls.Events.MANIFEST_PARSED, function() {\n"
-                    "          video.play();\n"
-                    "        });\n"
-                    "      }\n"
-                    "      // hls.js is not supported on platforms that do not have Media Source Extensions (MSE) enabled.\n"
-                    "      // When the browser has built-in HLS support (check using `canPlayType`), we can provide an HLS manifest (i.e. .m3u8 URL) directly to the video element through the `src` property.\n"
-                    "      // This is using the built-in support of the plain video element, without using hls.js.\n"
-                    "      // Note: it would be more normal to wait on the 'canplay' event below, but on Safari (where you are most likely to find built-in HLS support), the video.src URL must be on the user-driven\n"
-                    "      // white-list before a 'canplay' event will be emitted; the last video event that can be reliably listened to when the URL is not on the white-list is 'loadedmetadata'.\n"
-                    "      else if (video.canPlayType(\"application/vnd.apple.mpegurl\")) {\n"
-                    "        video.src = videoSrc;\n"
-                    "        video.addEventListener(\"loadedmetadata\", function() {\n"
-                    "          video.play();\n"
-                    "        });\n"
-                    "    }\n"
-                    "    </script>\n"
-                    "</body>\n"
-                    "\n"
-                    "</html>\n";
-
-            child_file = make_file(buf, filler, VIRTUALTYPE_SCRIPT, origpath, "hls.html", hls_html.size(), virtualfile->m_st.st_ctime, VIRTUALFLAG_NONE);
-            std::copy(hls_html.begin(), hls_html.end(), std::back_inserter(child_file->m_file_contents));
-        }
-    }
-    return 0;
-}
-
-/**
- * @brief Give next song in cuesheet list a kick start
- * Starts transcoding of the next song on the cuesheet list
- * to ensure a somewhat gapless start when the current song
- * finishes. Next song can be played from cache and start
- * faster then.
- * @todo Will work only if transcoding finishes within timeout.
- * Probably remove or raise timeout here.
- * @param[in] virtualfile - VIRTUALFILE object of current song
- * @return On success, returns 0. On error, returns -errno.
- */
-static int kick_next(LPVIRTUALFILE virtualfile)
-{
-    if (virtualfile == nullptr)
-    {
-        // Not OK, should not happen
-        return -EINVAL;
-    }
-
-    if (virtualfile->m_cuesheet_track.m_nextfile == nullptr)
-    {
-        // No next file
-        return 0;
-    }
-
-    LPVIRTUALFILE nextvirtualfile = virtualfile->m_cuesheet_track.m_nextfile;
-
-    Logging::debug(virtualfile->m_destfile, "Preparing next file: %1", nextvirtualfile->m_destfile.c_str());
-
-    Cache_Entry* cache_entry = transcoder_new(nextvirtualfile, true); /** @todo Disable timeout */
-    if (cache_entry == nullptr)
-    {
-        return -errno;
-    }
-
-    transcoder_delete(cache_entry);
-
-    return 0;
-}
-
-/**
- * @brief Replacement SIGINT handler.
- *
- * FUSE handles SIGINT internally, but because there are extra threads running while transcoding this
- * mechanism does not properly work. We implement our own SIGINT handler to ensure proper shutdown of
- * all threads. Next we restore the original handler and dispatch the signal to it.
- *
- * @param[in] signum - Signal to handle. Must be SIGINT.
- */
-static void sighandler(int signum)
-{
-    if (signum == SIGINT)
-    {
-        Logging::warning(nullptr, "Caught SIGINT, shutting down now...");
-        // Make our threads terminate now
-        transcoder_exit();
-        // Restore fuse's handler
-        sigaction(SIGINT, &oldHandler, nullptr);
-        // Dispatch to fuse's handler
-        raise(SIGINT);
-    }
-}
-
-/**
- * @brief Extract the number for a file name
- * @param[in] path - Path and filename of requested file
- * @param[out] value - Returns the number extracted
- * @return Returns the filename that was processed, without path.
- */
-static std::string get_number(const char *path, uint32_t *value)
-{
-    std::string filename(path);
-
-    // Get frame number
-    remove_path(&filename);
-
-    *value = static_cast<uint32_t>(std::stoi(filename)); // Extract frame or segment number. May be more fancy in the future. Currently just get number from filename part.
-
-    return filename;
-}
-
-/**
- * @brief Try to guess the format index (audio or video) for a file.
- * @param[in] filepath - Name of the file, path my be included, but not required.
- * @return Index 0 or 1
- */
-static size_t guess_format_idx(const std::string & filepath)
-{
-    const AVOutputFormat* oformat = ::av_guess_format(nullptr, filepath.c_str(), nullptr);
-
-    if (oformat != nullptr)
-    {
-        if (!params.smart_transcode())
-        {
-            // Not smart encoding: use first format (video file)
-            return 0;
-        }
-        else
-        {
-            // Smart transcoding
-            if (ffmpeg_format[0].video_codec() != AV_CODEC_ID_NONE && oformat->video_codec != AV_CODEC_ID_NONE && !is_album_art(oformat->video_codec))
-            {
-                // Is a video: use first format (video file)
-                return 0;
-            }
-            else if (ffmpeg_format[1].audio_codec() != AV_CODEC_ID_NONE && oformat->audio_codec != AV_CODEC_ID_NONE)
-            {
-                // For audio only, use second format (audio only file)
-                return 1;
-            }
-        }
-    }
-
-    return 0;
-}
-
-/**
- * @brief Open file with FFmpeg API and parse for streams and cue sheet.
- * @param[inout] newvirtualfile - VIRTUALFILE object of file to parse
- * @return On success, returns 0. On error, returns a negative AVERROR value.
- */
-static int parse_file(LPVIRTUALFILE newvirtualfile)
-{
-    AVFormatContext *format_ctx = nullptr;
-    int res;
-
-    try
-    {
-        Logging::debug(newvirtualfile->m_origfile, "Creating a new format context and parsing the file.");
-
-        res = avformat_open_input(&format_ctx, newvirtualfile->m_origfile.c_str(), nullptr, nullptr);
-        if (res)
-        {
-            Logging::trace(newvirtualfile->m_origfile, "No parseable file: %1", ffmpeg_geterror(res).c_str());
-            throw res;
-        }
-
-        res = avformat_find_stream_info(format_ctx, nullptr);
-        if (res < 0)
-        {
-            Logging::error(newvirtualfile->m_origfile, "Cannot find stream information: %1", ffmpeg_geterror(res).c_str());
-            throw res;
-        }
-
-        // Check for an embedded cue sheet
-        AVDictionaryEntry *tag = av_dict_get(format_ctx->metadata, "CUESHEET", nullptr, AV_DICT_IGNORE_SUFFIX);
-        if (tag != nullptr)
-        {
-            // Found cue sheet
-            Logging::trace(newvirtualfile->m_origfile, "Found an embedded cue sheet.");
-
-            newvirtualfile->m_cuesheet = tag->value;
-            newvirtualfile->m_cuesheet += "\r\n";                   // cue_parse_string() reports syntax error if string does not end with newline
-            replace_all(&newvirtualfile->m_cuesheet, "\r\n", "\n"); // Convert all to unix
-        }
-
-        // Check for audio/video/subtitles
-        int ret = get_audio_props(format_ctx, &newvirtualfile->m_channels, &newvirtualfile->m_sample_rate);
-        if (ret < 0)
-        {
-            if (ret != AVERROR_STREAM_NOT_FOUND)    // Not an error, no audio is OK
-            {
-                Logging::error(newvirtualfile->m_origfile, "Could not find audio stream in input file (error '%1').", ffmpeg_geterror(ret).c_str());
-            }
-        }
-        else
-        {
-            newvirtualfile->m_has_audio = true;
-        }
-
-        newvirtualfile->m_duration = format_ctx->duration;
-
-        struct stat stbuf;
-        if (lstat(newvirtualfile->m_origfile.c_str(), &stbuf) == 0)
-        {
-            memcpy(&newvirtualfile->m_st, &stbuf, sizeof(stbuf));
-        }
-
-        for (unsigned int stream_idx = 0; stream_idx < format_ctx->nb_streams; stream_idx++)
-        {
-            switch (format_ctx->streams[stream_idx]->codecpar->codec_type)
-            {
-            case AVMEDIA_TYPE_VIDEO:
-            {
-                if (!is_album_art(format_ctx->streams[stream_idx]->codecpar->codec_id))
-                {
-                    newvirtualfile->m_has_video = true;
-                }
-                break;
-            }
-            case AVMEDIA_TYPE_SUBTITLE:
-            {
-                newvirtualfile->m_has_subtitle = true;
-                break;
-            }
-            default:
-            {
-                break;
-            }
-            }
-        }
-    }
-    catch (int _res)
-    {
-        res = _res;
-    }
-
-    if (format_ctx != nullptr)
-    {
-        avformat_close_input(&format_ctx);
-    }
-
-    return res;
-}
-
-/**
- * @brief Get FFmpegfs_Format for the file.
- * @param[inout] newvirtualfile - VIRTUALFILE object of file to parse
- * @return On success, returns true. On error, returns false.
- */
-static const FFmpegfs_Format * get_format(LPVIRTUALFILE newvirtualfile)
-{
-    LPVIRTUALFILE virtualfile = find_file_from_orig(newvirtualfile->m_origfile);
-
-    if (virtualfile != nullptr)
-    {
-        // We already know the file!
-        return params.current_format(virtualfile);
-    }
-
-    if (parse_file(newvirtualfile) < 0)
-    {
-        return nullptr;
-    }
-
-    Logging::trace(newvirtualfile->m_origfile, "Audio: %1 Video: %2 Subtitles: %3", newvirtualfile->m_has_audio, newvirtualfile->m_has_video, newvirtualfile->m_has_subtitle);
-
-    if (!params.smart_transcode())
-    {
-        // Not smart encoding: use first format (video file)
-        newvirtualfile->m_format_idx = 0;
-        return &ffmpeg_format[0];
-    }
-    else
-    {
-        if (newvirtualfile->m_has_video)
-        {
-            newvirtualfile->m_format_idx = 0;
-            return &ffmpeg_format[0];
-        }
-
-        if (newvirtualfile->m_has_audio)
-        {
-            newvirtualfile->m_format_idx = 1;
-            return &ffmpeg_format[1];
-        }
-    }
-
-    return nullptr;
-}
-
-int add_fuse_entry(void *buf, fuse_fill_dir_t filler, const std::string & name, const struct stat *stbuf, off_t off)
-{
-    if (buf == nullptr || filler == nullptr)
-    {
-        return 0;
-    }
-
-    return filler(buf, name.c_str(), stbuf, off);
-}
-
-int add_dotdot(void *buf, fuse_fill_dir_t filler, const struct stat *stbuf, off_t off)
-{
-    struct stat *stbuf2 = nullptr;
-    struct stat stbuf3;
-
-    if (stbuf != nullptr)
-    {
-        stbuf2 = &stbuf3;
-        init_stat(stbuf2, 0, stbuf->st_ctime, true);
-    }
-
-    add_fuse_entry(buf, filler, ".", stbuf2, off);
-    add_fuse_entry(buf, filler, "..", stbuf2, off);
-
-    return 0;
-}
->>>>>>> ac4598c6
+/*
+ * Copyright (C) 2006-2008 David Collett
+ * Copyright (C) 2008-2012 K. Henriksson
+ * Copyright (C) 2017-2023 FFmpeg support by Norbert Schlia (nschlia@oblivion-software.de)
+ *
+ * This program is free software; you can redistribute it and/or modify
+ * it under the terms of the GNU General Public License as published by
+ * the Free Software Foundation; either version 3 of the License, or
+ * (at your option) any later version.
+ *
+ * This program is distributed in the hope that it will be useful,
+ * but WITHOUT ANY WARRANTY; without even the implied warranty of
+ * MERCHANTABILITY or FITNESS FOR A PARTICULAR PURPOSE.  See the
+ * GNU General Public License for more details.
+ *
+ * You should have received a copy of the GNU General Public License
+ * along with this program; if not, write to the Free Software
+ * Foundation, Inc., 51 Franklin St, Fifth Floor, Boston, MA 02110-1301, USA.
+ *
+ * On Debian systems, the complete text of the GNU General Public License
+ * Version 3 can be found in `/usr/share/common-licenses/GPL-3'.
+ */
+
+/**
+ * @file fuseops.cc
+ * @brief Fuse operations implementation
+ *
+ * @ingroup ffmpegfs
+ *
+ * @author Norbert Schlia (nschlia@oblivion-software.de)
+ * @copyright Copyright (C) 2006-2008 David Collett @n
+ * Copyright (C) 2008-2013 K. Henriksson @n
+ * Copyright (C) 2017-2023 FFmpeg support by Norbert Schlia (nschlia@oblivion-software.de)
+ */
+
+#include "transcode.h"
+#include "cache_maintenance.h"
+#include "logging.h"
+#ifdef USE_LIBVCD
+#include "vcdparser.h"
+#endif // USE_LIBVCD
+#ifdef USE_LIBDVD
+#include "dvdparser.h"
+#endif // USE_LIBDVD
+#ifdef USE_LIBBLURAY
+#include "blurayparser.h"
+#endif // USE_LIBBLURAY
+#include "cuesheetparser.h"
+#include "thread_pool.h"
+#include "buffer.h"
+#include "cache_entry.h"
+
+#include <dirent.h>
+#include <list>
+#include <csignal>
+#include <cstring>
+
+typedef std::map<const std::string, VIRTUALFILE> FILENAME_MAP;      /**< @brief Map virtual file names to virtual file objects. */
+typedef std::map<const std::string, VIRTUALFILE> RFILENAME_MAP;     /**< @brief Map source file names to virtual file objects. */
+
+static void                         init_stat(struct stat *stbuf, size_t fsize, time_t ftime, bool directory);
+static LPVIRTUALFILE                make_file(void *buf, fuse_fill_dir_t filler, VIRTUALTYPE type, const std::string & origpath, const std::string & filename, size_t fsize, time_t ftime = time(nullptr), int flags = VIRTUALFLAG_NONE);
+static void                         prepare_script();
+static bool                         is_passthrough(const std::string & ext);
+static bool                         virtual_name(std::string *virtualpath, const std::string &origpath = "", const FFmpegfs_Format **current_format = nullptr);
+static FILENAME_MAP::const_iterator find_prefix(const FILENAME_MAP & map, const std::string & search_for);
+static void                         stat_to_dir(struct stat *stbuf);
+static void                         flags_to_dir(int *flags);
+static void                         insert(const VIRTUALFILE & virtualfile);
+static int                          get_source_properties(const std::string & origpath, LPVIRTUALFILE virtualfile);
+static int                          make_hls_fileset(void * buf, fuse_fill_dir_t filler, const std::string & origpath, LPVIRTUALFILE virtualfile);
+static int                          kick_next(LPVIRTUALFILE virtualfile);
+static void                         sighandler(int signum);
+static std::string                  get_number(const char *path, uint32_t *value);
+static size_t                       guess_format_idx(const std::string & filepath);
+static int                          parse_file(LPVIRTUALFILE newvirtualfile);
+static const FFmpegfs_Format * 		get_format(LPVIRTUALFILE newvirtualfile);
+static int                          selector(const struct dirent * de);
+static int                          scandir(const char *dirp, std::vector<struct dirent> * _namelist, int (*selector) (const struct dirent *), int (*cmp) (const struct dirent **, const struct dirent **));
+
+static int                          ffmpegfs_readlink(const char *path, char *buf, size_t size);
+static int                          ffmpegfs_readdir(const char *path, void *buf, fuse_fill_dir_t filler, off_t offset, struct fuse_file_info *fi);
+static int                          ffmpegfs_getattr(const char *path, struct stat *stbuf);
+static int                          ffmpegfs_fgetattr(const char *path, struct stat * stbuf, struct fuse_file_info *fi);
+static int                          ffmpegfs_open(const char *path, struct fuse_file_info *fi);
+static int                          ffmpegfs_read(const char *path, char *buf, size_t size, off_t offset, struct fuse_file_info *fi);
+static int                          ffmpegfs_statfs(const char *path, struct statvfs *stbuf);
+static int                          ffmpegfs_release(const char *path, struct fuse_file_info *fi);
+static void *                       ffmpegfs_init(struct fuse_conn_info *conn);
+static void                         ffmpegfs_destroy(__attribute__((unused)) void * p);
+
+static FILENAME_MAP         filenames;          /**< @brief Map files to virtual files */
+static RFILENAME_MAP        rfilenames;         /**< @brief Reverse map virtual files to real files */
+static std::vector<char>    script_file;        /**< @brief Buffer for the virtual script if enabled */
+
+static struct sigaction     oldHandler;         /**< @brief Saves old SIGINT handler to restore on shutdown */
+
+bool                        docker_client;      /**< @brief True if running inside a Docker container */
+
+fuse_operations             ffmpegfs_ops;       /**< @brief FUSE file system operations */
+
+thread_pool*                tp;                 /**< @brief Thread pool object */
+
+/**
+ * @brief Check if a file should be treated passthrough, i.e. bitmaps etc.
+ * @param[in] ext - Extension of file to check
+ * @return Returns true if file is passthrough, false if not
+ */
+static bool is_passthrough(const std::string & ext)
+{
+    /**
+  *
+  * List of passthrough file extensions
+  */
+    static const std::set<std::string, comp> passthrough_set =
+    {
+        "AA",
+        "ACR",		// Dicom/ACR/IMA file format for medical images
+        "AI",		// PostScript Formats (Ghostscript required)
+        "ANI",		// Animated Cursor
+        "ARW",		// Digital camera RAW formats (Adobe, Epson, Nikon, Minolta, Olympus, Fuji, Kodak, Sony, Pentax, Sigma)
+        "AWD",		// Artweaver format
+        "B3D",		// BodyPaint 3D format
+        "BMP",		// Windows Bitmap
+        "CAM",		// Casio digital camera format (JPG version only)
+        "CEL",
+        "CGM",		// CAD Formats (Shareware PlugIns)
+        "CIN",		// Digital Picture Exchange/Cineon Format
+        "CLP",		// Windows Clipboard
+        "CPT",		// CorelDraw Photopaint format (CPT version 6 only)
+        "CR2",		// Canon RAW format
+        "CRW",		// Canon RAW format
+        "CUR",		// Animated Cursor
+        "DCM",		// Dicom/ACR/IMA file format for medical images
+        "DCR",		// Digital camera RAW formats (Adobe, Epson, Nikon, Minolta, Olympus, Fuji, Kodak, Sony, Pentax, Sigma)
+        "DCX",		// Multipage PCX format
+        "DDS",		// Direct Draw Surface format
+        "DIB",		// Windows Bitmap
+        "DJVU",		// DjVu File Format
+        "DNG",		// Digital camera RAW formats (Adobe, Epson, Nikon, Minolta, Olympus, Fuji, Kodak, Sony, Pentax, Sigma)
+        "DPX",		// Digital Picture Exchange/Cineon Format
+        "DWG",		// CAD Formats (Shareware PlugIns)
+        "DXF",		// Drawing Interchange Format, CAD format
+        "ECW",		// Enhanced Compressed Wavelet
+        "EEF",		// Digital camera RAW formats (Adobe, Epson, Nikon, Minolta, Olympus, Fuji, Kodak, Sony, Pentax, Sigma)
+        "EMF",		// Enhanced Metafile Format
+        "EPS",		// PostScript Formats (Ghostscript required)
+        "EXR",		// EXR format
+        "FITS",     // Flexible Image Transport System
+        "FLI",
+        "FLIF",     // Free Lossless Image format
+        "FPX",		// FlashPix format
+        "G3",		// Group 3 Facsimile Apparatus format
+        "GIF",		// Graphics Interchange Format
+        "HDP",		// JPEG-XR/Microsoft HD Photo format
+        "HDR",		// High Dynamic Range format
+        "HEIC",     // High Efficiency Image format
+        "HPGL",		// CAD Formats (Shareware PlugIns)
+        "HRZ",
+        "ICL",		// Icon Library formats
+        "ICO",		// Windows Icon
+        "ICS",		// Image Cytometry Standard format
+        "IFF",		// Interchange File Format
+        "IMA",		// Dicom/ACR/IMA file format for medical images
+        "IMG",		// GEM Raster format
+        "IW44",     // DjVu File Format
+        "J2K",		// JPEG 2000 format
+        "JLS",		// JPEG-LS, JPEG Lossless
+        "JNG",		// Multiple Network Graphics
+        "JP2",		// JPEG 2000 format
+        "JPC",		// JPEG 2000 format
+        "JPEG",     // Joint Photographic Experts Group
+        "JPG",		// Joint Photographic Experts Group
+        "JPM",		// JPEG2000/Part6, LuraDocument.jpm
+        "JXR",		// JPEG-XR/Microsoft HD Photo format
+        "KDC",		// Kodak digital camera format
+        "LBM",		// Interchange File Format
+        "M3U8",     // Apple HTTP Live Streaming
+        "MIFF",
+        "MNG",		// Multiple Network Graphics
+        "MRC",		// MRC format
+        "MrSID",	// LizardTech's SID Wavelet format
+        "MRW",		// Digital camera RAW formats (Adobe, Epson, Nikon, Minolta, Olympus, Fuji, Kodak, Sony, Pentax, Sigma)
+        "NEF",		// Digital camera RAW formats (Adobe, Epson, Nikon, Minolta, Olympus, Fuji, Kodak, Sony, Pentax, Sigma)
+        "NRW",		// Digital camera RAW formats (Adobe, Epson, Nikon, Minolta, Olympus, Fuji, Kodak, Sony, Pentax, Sigma)
+        "ORF",		// Digital camera RAW formats (Adobe, Epson, Nikon, Minolta, Olympus, Fuji, Kodak, Sony, Pentax, Sigma)
+        "PBM",		// Portable Bitmap format
+        "PCD",		// Kodak Photo CD
+        "PCX",		// PC Paintbrush format from ZSoft Corporation
+        "PDF",		// PostScript Formats (Ghostscript required)
+        "PDF",		// Portable Document format
+        "PDN",		// Paint.NET file format
+        "PEF",		// Digital camera RAW formats (Adobe, Epson, Nikon, Minolta, Olympus, Fuji, Kodak, Sony, Pentax, Sigma)
+        "PGM",		// Portable Greymap format
+        "PICT",		// Macintosh PICT format
+        "PIX",
+        "PNG",		// Portable Network Graphics
+        "PNM",
+        "PPM",		// Portable Pixelmap format
+        "PS",		// PostScript Formats (Ghostscript required)
+        "PSD",		// Adobe PhotoShop format
+        "PSP",		// Paint Shop Pro format
+        "PVR",		// DreamCast Texture format
+        "QTIF",     // Macintosh PICT format
+        "RAF",		// Digital camera RAW formats (Adobe, Epson, Nikon, Minolta, Olympus, Fuji, Kodak, Sony, Pentax, Sigma)
+        "RAS",		// Sun Raster format
+        "RAW",		// Raw (binary) data
+        "RGB",		// Silicon Graphics format
+        "RLE",		// Utah RLE format
+        "RW2",		// Digital camera RAW formats (Adobe, Epson, Nikon, Minolta, Olympus, Fuji, Kodak, Sony, Pentax, Sigma)
+        "SFF",		// Structured Fax File
+        "SFW",		// Seattle Film Works format
+        "SGI",		// Silicon Graphics format
+        "SID",		// LizardTech's SID Wavelet format
+        "SIF",		// SIF format
+        "SRF",		// Digital camera RAW formats (Adobe, Epson, Nikon, Minolta, Olympus, Fuji, Kodak, Sony, Pentax, Sigma)
+        "SUN",		// Sun Raster format
+        "Sunras",
+        "SVG",		// CAD Formats (Shareware PlugIns)
+        "TGA",		// Truevision Advanced Raster Graphics Adapter (TARGA)
+        "TIF",		// Tagged Image File Format
+        "TIFF",
+        "TTF",		// True Type Font
+        "TXT",		// Text (ASCII) File (as image)
+        "VTF",		// Valve Texture format
+        "WAD",		// WAD3 Game format
+        "WAL",		// Quake 2 textures
+        "WBC",		// Webshots formats
+        "WBZ",		// Webshots formats
+        "WBMP",     // WAP Bitmap format
+        "WDP",		// JPEG-XR/Microsoft HD Photo format
+        "WebP",     // Weppy file format
+        "WMF",		// Windows Metafile Format
+        "WSQ",		// Wavelet Scaler Quantization format
+        "X",
+        "X3F",		// Digital camera RAW formats (Adobe, Epson, Nikon, Minolta, Olympus, Fuji, Kodak, Sony, Pentax, Sigma)
+        "XBM",		// X11 Bitmap
+        "XCF",		// GIMP file format
+        "XPM",
+        "XWD",
+        "YUV"		// Raw (binary) data
+    };
+
+    return (passthrough_set.find(ext) != passthrough_set.cend());
+}
+
+void init_fuse_ops()
+{
+    memset(&ffmpegfs_ops, 0, sizeof(fuse_operations));
+    ffmpegfs_ops.getattr  = ffmpegfs_getattr;
+    ffmpegfs_ops.fgetattr = ffmpegfs_fgetattr;
+    ffmpegfs_ops.readlink = ffmpegfs_readlink;
+    ffmpegfs_ops.readdir  = ffmpegfs_readdir;
+    ffmpegfs_ops.open     = ffmpegfs_open;
+    ffmpegfs_ops.read     = ffmpegfs_read;
+    ffmpegfs_ops.statfs   = ffmpegfs_statfs;
+    ffmpegfs_ops.release  = ffmpegfs_release;
+    ffmpegfs_ops.init     = ffmpegfs_init;
+    ffmpegfs_ops.destroy  = ffmpegfs_destroy;
+}
+
+/**
+ * @brief Read the target of a symbolic link.
+ * @param[in] path
+ * @param[in] buf - FUSE buffer to fill.
+ * @param[in] size
+ * @return On success, returns 0. On error, returns -errno.
+ */
+static int ffmpegfs_readlink(const char *path, char *buf, size_t size)
+{
+    std::string origpath;
+    std::string transcoded;
+    ssize_t len;
+
+    Logging::trace(path, "readlink");
+
+    append_basepath(&origpath, path);
+    find_original(&origpath);
+
+    len = readlink(origpath.c_str(), buf, size - 2);
+    if (len != -1)
+    {
+        buf[len] = '\0';
+
+        transcoded = buf;
+        virtual_name(&transcoded, origpath);
+
+        buf[0] = '\0';
+        strncat(buf, transcoded.c_str(), size);
+
+        errno = 0;  // Just to make sure - reset any error
+    }
+
+    return -errno;
+}
+
+/**
+ * @brief Read directory
+ * @param[in] path - Physical path to load.
+ * @param[in] buf - FUSE buffer to fill.
+ * @param[in] filler - Filler function.
+ * @return On success, returns 0. On error, returns -errno.
+ */
+static int ffmpegfs_readdir(const char *path, void *buf, fuse_fill_dir_t filler, off_t /*offset*/, struct fuse_file_info * /*fi*/)
+{
+    std::string origpath;
+
+    Logging::trace(path, "readdir");
+
+    append_basepath(&origpath, path);
+    append_sep(&origpath);
+
+    // Add a virtual script if enabled
+    if (params.m_enablescript)
+    {
+        LPVIRTUALFILE virtualfile = make_file(buf, filler, VIRTUALTYPE_SCRIPT, origpath, params.m_scriptfile, script_file.size());
+        virtualfile->m_file_contents = script_file;
+    }
+
+    LPVIRTUALFILE virtualfile = find_original(origpath);
+
+    if (virtualfile == nullptr)
+    {
+#if defined(USE_LIBBLURAY) || defined(USE_LIBDVD) || defined(USE_LIBVCD)
+        int res;
+#endif
+
+#ifdef USE_LIBVCD
+        res = check_vcd(origpath, buf, filler);
+        if (res != 0)
+        {
+            // Found VCD or error reading VCD
+            return (res >= 0 ?  0 : res);
+        }
+#endif // USE_LIBVCD
+#ifdef USE_LIBDVD
+        res = check_dvd(origpath, buf, filler);
+        if (res != 0)
+        {
+            // Found DVD or error reading DVD
+            return (res >= 0 ?  0 : res);
+        }
+#endif // USE_LIBDVD
+#ifdef USE_LIBBLURAY
+        res = check_bluray(origpath, buf, filler);
+        if (res != 0)
+        {
+            // Found Blu-ray or error reading Blu-ray
+            return (res >= 0 ?  0 : res);
+        }
+#endif // USE_LIBBLURAY
+    }
+
+    if (virtualfile == nullptr || !(virtualfile->m_flags & VIRTUALFLAG_FILESET))
+    {
+        DIR *dp = opendir(origpath.c_str());
+        if (dp != nullptr)
+        {
+            try
+            {
+                std::map<const std::string, struct stat> files;
+
+                // Read directory contents
+                for (struct dirent *de = readdir(dp); de != nullptr; de = readdir(dp))
+                {
+                    struct stat stbuf;
+
+                    if (lstat((origpath + de->d_name).c_str(), &stbuf) == -1)
+                    {
+                        // Should actually not happen, file listed by readdir, so it should exist
+                        throw ENOENT;
+                    }
+
+                    files.insert({ de->d_name, stbuf });
+                }
+
+                // Process files
+                for (auto& [key, value] : files)
+                {
+                    std::string origname(key);
+
+                    if (is_blocked(origname))
+                    {
+                        continue;
+                    }
+
+                    std::string origfile;
+                    std::string filename(key);
+                    struct stat & stbuf = value;
+                    int flags = 0;
+
+                    origfile = origpath + origname;
+
+                    std::string origext;
+                    find_ext(&origext, filename);
+
+                    if (S_ISREG(stbuf.st_mode) || S_ISLNK(stbuf.st_mode))
+                    {
+                        const FFmpegfs_Format *current_format = nullptr;
+
+                        // Check if file can be transcoded
+                        if (virtual_name(&filename, origpath, &current_format))
+                        {
+                            if (current_format->video_codec() == AV_CODEC_ID_NONE)
+                            {
+                                LPVIRTUALFILE newvirtualfile = find_file_from_orig(origfile);
+
+                                if (newvirtualfile == nullptr)
+                                {
+                                    // Should never happen, we've just created this entry in virtual_name...
+                                    Logging::error(origfile, "INTERNAL ERROR: ffmpegfs_readdir()! newvirtualfile is NULL.");
+                                    throw EINVAL;
+                                }
+
+                                // If target supports no video, we need to do some extra work and checkF
+                                // the input file to actually have an audio stream. If not, hide the file,
+                                // makes no sense to transcode anyway.
+                                if (!newvirtualfile->m_has_audio)
+                                {
+                                    Logging::debug(origfile, "Unable to transcode. The source has no audio stream, but the target just supports audio.");
+                                    flags |= VIRTUALFLAG_HIDDEN;
+                                }
+                            }
+
+                            if (!(flags & VIRTUALFLAG_HIDDEN))
+                            {
+                                if (check_cuesheet(origfile, buf, filler) < 0)
+                                {
+                                    throw EINVAL;
+                                }
+                            }
+
+                            std::string newext;
+                            find_ext(&newext, filename);
+
+                            if (!current_format->is_multiformat())
+                            {
+                                if (origext != newext || params.m_recodesame == RECODESAME_YES)
+                                {
+                                    insert_file(VIRTUALTYPE_DISK, origpath + filename, origfile, &stbuf, flags);
+                                }
+                                else
+                                {
+                                    insert_file(VIRTUALTYPE_DISK, origpath + filename, origfile, &stbuf, flags | VIRTUALFLAG_PASSTHROUGH);
+                                }
+                            }
+                            else
+                            {
+                                // Change file to directory for the frame set
+                                stat_to_dir(&stbuf);
+                                flags_to_dir(&flags);
+
+                                filename = origname;	// Restore original name
+
+                                insert_file(VIRTUALTYPE_DISK, origfile, &stbuf, flags);
+                            }
+                        }
+                    }
+
+                    if (!(flags & VIRTUALFLAG_HIDDEN))
+                    {
+                        if (add_fuse_entry(buf, filler, filename, &stbuf, 0))
+                        {
+                            break;
+                        }
+                    }
+                }
+
+                closedir(dp);
+
+                errno = 0;  // Just to make sure - reset any error
+            }
+            catch (int _errno)
+            {
+                closedir(dp);
+
+                errno = _errno;
+            }
+        }
+    }
+    else
+    {
+        try
+        {
+            if (virtualfile->m_flags & (VIRTUALFLAG_FILESET | VIRTUALFLAG_FRAME | VIRTUALFLAG_HLS | VIRTUALFLAG_DIRECTORY))
+            {
+                add_dotdot(buf, filler, &virtualfile->m_st, 0);
+            }
+
+            const FFmpegfs_Format *ffmpegfs_format = params.current_format(virtualfile);
+
+            if (ffmpegfs_format->is_frameset())
+            {
+                // Generate set of all frames
+                if (!virtualfile->m_video_frame_count)
+                {
+                    int res = get_source_properties(origpath, virtualfile);
+                    if (res < 0)
+                    {
+                        throw EINVAL;
+                    }
+                }
+
+                //Logging::debug(origpath, "readdir: Creating frame set of %1 frames. %2", virtualfile->m_video_frame_count, virtualfile->m_origfile);
+
+                for (uint32_t frame_no = 1; frame_no <= virtualfile->m_video_frame_count; frame_no++)
+                {
+                    make_file(buf, filler, virtualfile->m_type, origpath, make_filename(frame_no, params.current_format(virtualfile)->fileext()), virtualfile->m_predicted_size, virtualfile->m_st.st_ctime, VIRTUALFLAG_FRAME); /**< @todo Calculate correct file size for frame image in set */
+                }
+            }
+            else if (ffmpegfs_format->is_hls())
+            {
+                int res = make_hls_fileset(buf, filler, origpath, virtualfile);
+                if (res < 0)
+                {
+                    throw EINVAL;
+                }
+            }
+            else if (/*virtualfile != nullptr && */virtualfile->m_flags & VIRTUALFLAG_CUESHEET)
+            {
+                // Fill in list for cue sheet
+                load_path(origpath, nullptr, buf, filler);
+            }
+
+            errno = 0;  // Just to make sure - reset any error
+        }
+        catch (int _errno)
+        {
+            errno = _errno;
+        }
+    }
+
+    return -errno;
+}
+
+/**
+ * @brief Get file attributes.
+ * @param[in] path - Path of virtual file.
+ * @param[in] stbuf - Buffer to store information.
+ * @return On success, returns 0. On error, returns -errno.
+ */
+static int ffmpegfs_getattr(const char *path, struct stat *stbuf)
+{
+    Logging::trace(path, "getattr");
+
+    if (is_blocked(path))
+    {
+        errno = ENOENT;
+        return -errno;
+    }
+
+    std::string origpath;
+
+    append_basepath(&origpath, path);
+
+    LPVIRTUALFILE   virtualfile = find_original(&origpath);
+    VIRTUALTYPE     type        = (virtualfile != nullptr) ? virtualfile->m_type : VIRTUALTYPE_DISK;
+    int             flags       = (virtualfile != nullptr) ? virtualfile->m_flags : VIRTUALFLAG_NONE;
+
+    if (virtualfile != nullptr && (virtualfile->m_flags & VIRTUALFLAG_HIDDEN))
+    {
+        errno = ENOENT;
+        return -errno;
+    }
+
+    if (virtualfile == nullptr && lstat(origpath.c_str(), stbuf) == 0)
+    {
+        // File was not yet created as virtual file, but physically exists
+        const FFmpegfs_Format *current_format = nullptr;
+        std::string filename(origpath);
+
+        if (S_ISREG(stbuf->st_mode) && virtual_name(&filename, "", &current_format))
+        {
+            if (!current_format->is_multiformat())
+            {
+                // Regular files
+                Logging::trace(origpath, "getattr: Existing file.");
+                errno = 0;
+                return 0;
+            }
+            else
+            {
+                Logging::trace(origpath, "getattr: Creating frame set directory of file.");
+
+                flags |= VIRTUALFLAG_FILESET;
+
+                if (current_format->is_frameset())
+                {
+                    flags |= VIRTUALFLAG_FRAME;
+                }
+                else if (current_format->is_hls())
+                {
+                    flags |= VIRTUALFLAG_HLS;
+                }
+            }
+        }
+        else
+        {
+            // Pass-through for regular files
+            Logging::trace(origpath, "getattr: Treating existing file/directory as passthrough.");
+            errno = 0;
+            return 0;
+        }
+    }
+    else if ((flags & VIRTUALFLAG_PASSTHROUGH) && lstat(origpath.c_str(), stbuf) == 0)
+    {
+        // File physically exists and is marked as passthrough
+        Logging::debug(origpath, "getattr: File not recoded because --recodesame=NO.");
+        errno = 0;
+        return 0;
+    }
+    else
+    {
+        // Not really an error.
+        errno = 0;
+    }
+
+    // This is a virtual file
+    bool no_check = false;
+
+    switch (type)
+    {
+    case VIRTUALTYPE_SCRIPT:
+    {
+        // Use stored status
+        mempcpy(stbuf, &virtualfile->m_st, sizeof(struct stat));
+        errno = 0;
+        break;
+    }
+#ifdef USE_LIBVCD
+    case VIRTUALTYPE_VCD:
+#endif // USE_LIBVCD
+#ifdef USE_LIBDVD
+    case VIRTUALTYPE_DVD:
+#endif // USE_LIBDVD
+#ifdef USE_LIBBLURAY
+    case VIRTUALTYPE_BLURAY:
+#endif // USE_LIBBLURAY
+    {
+        // Use stored status
+        mempcpy(stbuf, &virtualfile->m_st, sizeof(struct stat));
+        no_check = true;    // FILETYPE already known, no need to check again.
+        [[clang::fallthrough]];
+    }
+    case VIRTUALTYPE_DISK:
+    {
+        if (virtualfile != nullptr && (flags & (VIRTUALFLAG_FRAME | VIRTUALFLAG_HLS | VIRTUALFLAG_DIRECTORY | VIRTUALFLAG_CUESHEET)))
+        {
+            mempcpy(stbuf, &virtualfile->m_st, sizeof(struct stat));
+
+            errno = 0;  // Just to make sure - reset any error
+            break;
+        }
+
+        if (virtualfile == nullptr || !(virtualfile->m_flags & VIRTUALFLAG_FILESET))
+        {
+            if (!no_check && lstat(origpath.c_str(), stbuf) == -1)
+            {
+                // If file does not exist here we can assume it's some sort of virtual file: Regular, DVD, S/VCD, cue sheet track
+                int error = -errno;
+
+                virtualfile = find_original(&origpath);
+
+                if (virtualfile == nullptr)
+                {
+                    std::string pathonly(origpath);
+                    int res = 0;
+
+                    remove_filename(&pathonly);
+
+#ifdef USE_LIBVCD
+                    //if (res <= 0) Not necessary here, will always be true
+                    {
+                        // Returns -errno or number or titles on VCD
+                        res = check_vcd(pathonly);
+                    }
+#endif // USE_LIBVCD
+#ifdef USE_LIBDVD
+                    if (res <= 0)
+                    {
+                        // Returns -errno or number or titles on DVD
+                        res = check_dvd(pathonly);
+                    }
+#endif // USE_LIBDVD
+#ifdef USE_LIBBLURAY
+                    if (res <= 0)
+                    {
+                        // Returns -errno or number or titles on Blu-ray
+                        res = check_bluray(pathonly);
+                    }
+#endif // USE_LIBBLURAY
+                    if (res <= 0)
+                    {
+                        if (check_ext(TRACKDIR, origpath))
+                        {
+                            std::string origfile(origpath);
+
+                            remove_ext(&origfile);      // remove TRACKDIR extension to get original media file name
+
+                            Logging::trace(origfile, "getattr: Checking for cue sheet.");
+
+                            if (virtual_name(&origfile))
+                            {
+                                // Returns -errno or number or titles in cue sheet
+                                res = check_cuesheet(origfile);
+                            }
+                        }
+                    }
+
+                    if (ffmpeg_format[0].is_frameset())
+                    {
+                        LPVIRTUALFILE parent_file = find_parent(origpath);
+
+                        if (parent_file != nullptr && (parent_file->m_flags & VIRTUALFLAG_DIRECTORY) && (parent_file->m_flags & VIRTUALFLAG_FILESET))
+                        {
+                            // Generate set of all frames
+                            if (!parent_file->m_video_frame_count)
+                            {
+                                int res2 = get_source_properties(origpath, parent_file);
+                                if (res2 < 0)
+                                {
+                                    return res2;
+                                }
+                            }
+
+                            for (uint32_t frame_no = 1; frame_no <= parent_file->m_video_frame_count; frame_no++)
+                            {
+                                make_file(nullptr, nullptr, parent_file->m_type, parent_file->m_destfile + "/", make_filename(frame_no, params.current_format(parent_file)->fileext()), parent_file->m_predicted_size, parent_file->m_st.st_ctime, VIRTUALFLAG_FRAME); /**< @todo Calculate correct file size for frame image in set */
+                            }
+
+                            LPVIRTUALFILE virtualfile2 = find_original(origpath);
+                            if (virtualfile2 == nullptr)
+                            {
+                                // File does not exist
+                                return -ENOENT;
+                            }
+
+                            mempcpy(stbuf, &virtualfile2->m_st, sizeof(struct stat));
+
+                            // Clear errors
+                            errno = 0;
+
+                            return 0;
+                        }
+                    }
+                    else if (ffmpeg_format[0].is_hls())
+                    {
+                        LPVIRTUALFILE parent_file = find_parent(origpath);
+
+                        if (parent_file != nullptr && (parent_file->m_flags & VIRTUALFLAG_DIRECTORY) && (parent_file->m_flags & VIRTUALFLAG_FILESET))
+                        {
+                            if (!parent_file->m_video_frame_count)  //***< @todo HLS format: Do audio files source properties get checked over and over?
+                            {
+                                int res2 = get_source_properties(origpath, parent_file);
+                                if (res2 < 0)
+                                {
+                                    return res2;
+                                }
+                            }
+
+                            make_hls_fileset(nullptr, nullptr, parent_file->m_destfile + "/", parent_file); // TEST
+
+                            LPVIRTUALFILE virtualfile2 = find_original(origpath);
+                            if (virtualfile2 == nullptr)
+                            {
+                                // File does not exist
+                                return -ENOENT;
+                            }
+
+                            mempcpy(stbuf, &virtualfile2->m_st, sizeof(struct stat));
+
+                            // Clear errors
+                            errno = 0;
+
+                            return 0;
+                        }
+                    }
+
+                    if (res <= 0)
+                    {
+                        // No Blu-ray/DVD/VCD found or error reading disk
+                        return (!res ?  error : res);
+                    }
+                }
+
+                virtualfile = find_original(&origpath);
+
+                if (virtualfile == nullptr)
+                {
+                    // Not a DVD/VCD/Blu-ray file or cue sheet track
+                    return -ENOENT;
+                }
+
+                mempcpy(stbuf, &virtualfile->m_st, sizeof(struct stat));
+            }
+
+            if (flags & VIRTUALFLAG_FILESET)
+            {
+                int flags2 = 0;
+
+                // Change file to virtual directory for the frame set. Keep permissions.
+                stat_to_dir(stbuf);
+                flags_to_dir(&flags2);
+
+                append_sep(&origpath);
+
+                insert_file(type, origpath, stbuf, flags2);
+            }
+            else if (S_ISREG(stbuf->st_mode))
+            {
+                // Get size for resulting output file from regular file, otherwise it's a symbolic link or a virtual frame set.
+                if (virtualfile == nullptr)
+                {
+                    // We should not never end here - report bad file number.
+                    return -EBADF;
+                }
+
+                if (!transcoder_cached_filesize(virtualfile, stbuf))
+                {
+                    Cache_Entry* cache_entry = transcoder_new(virtualfile, false);
+                    if (cache_entry == nullptr)
+                    {
+                        return -errno;
+                    }
+
+                    stat_set_size(stbuf, transcoder_get_size(cache_entry));
+
+                    transcoder_delete(cache_entry);
+                }
+            }
+
+            errno = 0;  // Just to make sure - reset any error
+        }
+        else // if (virtualfile != nullptr && (virtualfile->m_flags & VIRTUALFLAG_DIRECTORY))
+        {
+            // Frame set, simply report stat.
+            mempcpy(stbuf, &virtualfile->m_st, sizeof(struct stat));
+            errno = 0;
+        }
+        break;
+    }
+        // We should never come here but this shuts up a warning
+    case VIRTUALTYPE_PASSTHROUGH:
+    case VIRTUALTYPE_BUFFER:
+    {
+        break;
+    }
+    }
+
+    return 0;
+}
+
+/**
+ * @brief Get attributes from an open file
+ * @param[in] path
+ * @param[in] stbuf
+ * @param[in] fi
+ * @return On success, returns 0. On error, returns -errno.
+ */
+static int ffmpegfs_fgetattr(const char *path, struct stat * stbuf, struct fuse_file_info *fi)
+{
+    std::string origpath;
+
+    Logging::trace(path, "fgetattr");
+
+    errno = 0;
+
+    append_basepath(&origpath, path);
+
+    LPCVIRTUALFILE virtualfile = find_original(&origpath);
+
+    if (virtualfile != nullptr && (virtualfile->m_flags & VIRTUALFLAG_HIDDEN))
+    {
+        errno = ENOENT;
+        return -errno;
+    }
+
+    if ((virtualfile == nullptr || (virtualfile->m_flags & VIRTUALFLAG_PASSTHROUGH)) && lstat(origpath.c_str(), stbuf) == 0)
+    {
+        // passthrough for regular files
+        errno = 0;
+        return 0;
+    }
+    else
+    {
+        // Not really an error.
+        errno = 0;
+    }
+
+    // This is a virtual file
+
+    bool no_check = false;
+
+    switch (virtualfile->m_type)
+    {
+#ifdef USE_LIBVCD
+    case VIRTUALTYPE_VCD:
+#endif // USE_LIBVCD
+#ifdef USE_LIBDVD
+    case VIRTUALTYPE_DVD:
+#endif // USE_LIBDVD
+#ifdef USE_LIBBLURAY
+    case VIRTUALTYPE_BLURAY:
+#endif // USE_LIBBLURAY
+    {
+        // Use stored status
+        mempcpy(stbuf, &virtualfile->m_st, sizeof(struct stat));
+        no_check = true;
+        [[clang::fallthrough]];
+    }
+    case VIRTUALTYPE_DISK:
+    {
+        if (virtualfile->m_flags & (VIRTUALFLAG_FILESET | VIRTUALFLAG_FRAME | VIRTUALFLAG_HLS | VIRTUALFLAG_DIRECTORY))
+        {
+            mempcpy(stbuf, &virtualfile->m_st, sizeof(struct stat));
+        }
+        else
+        {
+            if (!no_check)
+            {
+                if (lstat(origpath.c_str(), stbuf) == -1)
+                {
+                    return -errno;
+                }
+            }
+
+            // Get size for resulting output file from regular file, otherwise it's a symbolic link.
+            if (S_ISREG(stbuf->st_mode))
+            {
+                Cache_Entry* cache_entry = reinterpret_cast<Cache_Entry*>(fi->fh);
+
+                if (cache_entry == nullptr)
+                {
+                    Logging::error(path, "fgetattr: Tried to stat unopen file.");
+                    errno = EBADF;
+                    return -errno;
+                }
+
+                uint32_t segment_no = 0;
+
+                stat_set_size(stbuf, transcoder_buffer_watermark(cache_entry, segment_no));
+            }
+        }
+
+        errno = 0;  // Just to make sure - reset any error
+
+        break;
+    }
+    case VIRTUALTYPE_SCRIPT:
+    {
+        mempcpy(stbuf, &virtualfile->m_st, sizeof(struct stat));
+        break;
+    }
+        // We should never come here but this shuts up a warning
+    case VIRTUALTYPE_PASSTHROUGH:
+    case VIRTUALTYPE_BUFFER:
+    {
+        break;
+    }
+    }
+
+    return 0;
+}
+
+/**
+ * @brief File open operation
+ * @param[in] path
+ * @param[in] fi
+ * @return On success, returns 0. On error, returns -errno.
+ */
+static int ffmpegfs_open(const char *path, struct fuse_file_info *fi)
+{
+    std::string origpath;
+
+    Logging::trace(path, "open");
+
+    append_basepath(&origpath, path);
+
+    LPVIRTUALFILE virtualfile = find_original(&origpath);
+
+    if (virtualfile == nullptr || (virtualfile->m_flags & VIRTUALFLAG_PASSTHROUGH))
+    {
+        int fd = open(origpath.c_str(), fi->flags);
+        if (fd != -1)
+        {
+            close(fd);
+            // File is real and can be opened.
+            errno = 0;
+        }
+        else
+        {
+            if (errno == ENOENT)
+            {
+                // File does not exist? We should never end up here...
+                errno = EINVAL;
+            }
+
+            // If file does exist, but can't be opened, return error.
+        }
+
+        return -errno;
+    }
+
+    // This is a virtual file
+    kick_next(virtualfile);
+
+    switch (virtualfile->m_type)
+    {
+    case VIRTUALTYPE_SCRIPT:
+    {
+        errno = 0;
+        break;
+    }
+#ifdef USE_LIBVCD
+    case VIRTUALTYPE_VCD:
+#endif // USE_LIBVCD
+#ifdef USE_LIBDVD
+    case VIRTUALTYPE_DVD:
+#endif // USE_LIBDVD
+#ifdef USE_LIBBLURAY
+    case VIRTUALTYPE_BLURAY:
+#endif // USE_LIBBLURAY
+    case VIRTUALTYPE_DISK:
+    {
+        if (virtualfile->m_flags & (VIRTUALFLAG_FRAME | VIRTUALFLAG_HLS))
+        {
+            LPVIRTUALFILE parent_file = find_parent(origpath);
+
+            if (parent_file != nullptr)
+            {
+                Cache_Entry* cache_entry;
+
+                cache_entry = transcoder_new(parent_file, true);
+                if (cache_entry == nullptr)
+                {
+                    return -errno;
+                }
+
+                // Store transcoder in the fuse_file_info structure.
+                fi->fh = reinterpret_cast<uintptr_t>(cache_entry);
+                // Need this because we do not know the exact size in advance.
+                fi->direct_io = 1;
+                //fi->keep_cache = 1;
+
+                // Clear errors
+                errno = 0;
+            }
+        }
+        else if (!(virtualfile->m_flags & VIRTUALFLAG_FILESET))
+        {
+            Cache_Entry* cache_entry;
+
+            cache_entry = transcoder_new(virtualfile, true);
+            if (cache_entry == nullptr)
+            {
+                return -errno;
+            }
+
+            // Store transcoder in the fuse_file_info structure.
+            fi->fh = reinterpret_cast<uintptr_t>(cache_entry);
+            // Need this because we do not know the exact size in advance.
+            fi->direct_io = 1;
+            //fi->keep_cache = 1;
+
+            // Clear errors
+            errno = 0;
+        }
+        break;
+    }
+        // We should never come here but this shuts up a warning
+    case VIRTUALTYPE_PASSTHROUGH:
+    case VIRTUALTYPE_BUFFER:
+    {
+        break;
+    }
+    }
+
+    return 0;
+}
+
+/**
+ * @brief Read data from an open file
+ * @param[in] path
+ * @param[in] buf
+ * @param[in] size
+ * @param[in] offset
+ * @param[in] fi
+ * @return On success, returns 0. On error, returns -errno.
+ */
+static int ffmpegfs_read(const char *path, char *buf, size_t size, off_t offset, struct fuse_file_info *fi)
+{
+    std::string origpath;
+    size_t locoffset = static_cast<size_t>(offset);  // Cast OK: offset can never be < 0.
+    int bytes_read = 0;
+
+    Logging::trace(path, "read: Reading %1 bytes from offset %2.", size, locoffset);
+
+    append_basepath(&origpath, path);
+
+    LPVIRTUALFILE virtualfile = find_original(&origpath);
+
+    if (virtualfile == nullptr || (virtualfile->m_flags & VIRTUALFLAG_PASSTHROUGH))
+    {
+        int fd = open(origpath.c_str(), O_RDONLY);
+        if (fd != -1)
+        {
+            // If this is a real file, pass the call through.
+            bytes_read = static_cast<int>(pread(fd, buf, size, offset));
+            close(fd);
+            if (bytes_read >= 0)
+            {
+                return bytes_read;
+            }
+            else
+            {
+                return -errno;
+            }
+        }
+        else if (errno != ENOENT)
+        {
+            // File does exist, but can't be opened.
+            return -errno;
+        }
+        else
+        {
+            // File does not exist, and this is fine.
+            errno = 0;
+        }
+    }
+
+    // This is a virtual file
+    bool success = true;
+
+    if (virtualfile == nullptr)
+    {
+        errno = EINVAL;
+        Logging::error(origpath.c_str(), "read: INTERNAL ERROR: ffmpegfs_read()! virtualfile == NULL");
+        return -errno;
+    }
+
+    switch (virtualfile->m_type)
+    {
+    case VIRTUALTYPE_SCRIPT:
+    {
+        if (locoffset >= virtualfile->m_file_contents.size())
+        {
+            bytes_read = 0;
+            break;
+        }
+
+        size_t bytes = size;
+        if (locoffset + bytes > virtualfile->m_file_contents.size())
+        {
+            bytes = virtualfile->m_file_contents.size() - locoffset;
+        }
+
+        if (bytes)
+        {
+            memcpy(buf, &virtualfile->m_file_contents[locoffset], bytes);
+        }
+
+        bytes_read = static_cast<int>(bytes);
+        break;
+    }
+#ifdef USE_LIBVCD
+    case VIRTUALTYPE_VCD:
+#endif // USE_LIBVCD
+#ifdef USE_LIBDVD
+    case VIRTUALTYPE_DVD:
+#endif // USE_LIBDVD
+#ifdef USE_LIBBLURAY
+    case VIRTUALTYPE_BLURAY:
+#endif // USE_LIBBLURAY
+    case VIRTUALTYPE_DISK:
+    {
+        if (virtualfile->m_flags & VIRTUALFLAG_FRAME)
+        {
+            Cache_Entry* cache_entry;
+
+            cache_entry = reinterpret_cast<Cache_Entry*>(fi->fh);
+
+            if (cache_entry == nullptr)
+            {
+                if (errno)
+                {
+                    Logging::error(origpath.c_str(), "read: Tried to read from unopen file: (%1) %2", errno, strerror(errno));
+                }
+                return -errno;
+            }
+
+            uint32_t frame_no = 0;
+            std::string filename = get_number(path, &frame_no);
+            if (!frame_no)
+            {
+                errno = EINVAL;
+                Logging::error(origpath.c_str(), "read: Unable to deduct frame no. from file name (%1): (%2) %3", filename.c_str(), errno, strerror(errno));
+                return -errno;
+            }
+
+            success = transcoder_read_frame(cache_entry, buf, locoffset, size, frame_no, &bytes_read, virtualfile);
+        }
+        else if (!(virtualfile->m_flags & VIRTUALFLAG_FILESET))
+        {
+            Cache_Entry* cache_entry;
+
+            cache_entry = reinterpret_cast<Cache_Entry*>(fi->fh);
+
+            if (cache_entry == nullptr)
+            {
+                if (errno)
+                {
+                    Logging::error(origpath.c_str(), "read: Tried to read from unopen file: (%1) %2", errno, strerror(errno));
+                }
+                return -errno;
+            }
+
+            uint32_t segment_no = 0;
+
+            if (virtualfile->m_flags & VIRTUALFLAG_HLS)
+            {
+                std::string filename = get_number(path, &segment_no);
+                if (!segment_no)
+                {
+                    errno = EINVAL;
+                    Logging::error(origpath.c_str(), "read: Unable to deduct segment no. from file name (%1): (%2) %3", filename.c_str(), errno, strerror(errno));
+                    return -errno;
+                }
+            }
+
+            success = transcoder_read(cache_entry, buf, locoffset, size, &bytes_read, segment_no);
+        }
+        break;
+    }
+    case VIRTUALTYPE_PASSTHROUGH:
+    case VIRTUALTYPE_BUFFER:
+    {
+        break;
+    }
+    }
+
+    if (success)
+    {
+        return bytes_read;
+    }
+    else
+    {
+        return -errno;
+    }
+}
+
+/**
+ * @brief Get file system statistics
+ * @param[in] path
+ * @param[in] stbuf
+ * @return On success, returns 0. On error, returns -errno.
+ */
+static int ffmpegfs_statfs(const char *path, struct statvfs *stbuf)
+{
+    std::string origpath;
+
+    Logging::trace(path, "statfs");
+
+    append_basepath(&origpath, path);
+
+    // passthrough for regular files
+    if (!origpath.empty() && statvfs(origpath.c_str(), stbuf) == 0)
+    {
+        errno = 0;  // Just to make sure - reset any error
+
+        return 0;
+    }
+    else
+    {
+        // Not really an error.
+        errno = 0;
+    }
+
+    find_original(&origpath);
+
+    statvfs(origpath.c_str(), stbuf);
+
+    errno = 0;  // Just to make sure - reset any error
+
+    return 0;
+}
+
+/**
+ * @brief Release an open file
+ * @param[in] path
+ * @param[in] fi
+ * @return On success, returns 0. On error, returns -errno.
+ */
+static int ffmpegfs_release(const char *path, struct fuse_file_info *fi)
+{
+    Cache_Entry* cache_entry = reinterpret_cast<Cache_Entry*>(fi->fh);
+
+    Logging::trace(path, "release");
+
+    if (cache_entry != nullptr)
+    {
+        uint32_t segment_no = 0;
+
+        if (cache_entry->virtualfile()->m_flags & VIRTUALFLAG_HLS)
+        {
+            std::string filename = get_number(path, &segment_no);
+            if (!segment_no)
+            {
+                errno = EINVAL;
+                Logging::error(path, "release: Unable to deduct segment no. from file name (%1): (%2) %3", filename.c_str(), errno, strerror(errno));
+            }
+            else
+            {
+                cache_entry->m_buffer->close_file(segment_no - 1, CACHE_FLAG_RO);
+            }
+        }
+        transcoder_delete(cache_entry);
+    }
+
+    return 0;
+}
+
+/**
+ * @brief Initialise filesystem
+ * @param[in] conn - fuse_conn_info structure of FUSE. See FUSE docs for details.
+ * @return nullptr
+ */
+static void *ffmpegfs_init(struct fuse_conn_info *conn)
+{
+    Logging::info(nullptr, "%1 V%2 initialising.", PACKAGE_NAME, FFMPEFS_VERSION);
+    Logging::info(nullptr, "Mapping '%1' to '%2'.", params.m_basepath.c_str(), params.m_mountpath.c_str());
+    if (docker_client)
+    {
+        Logging::info(nullptr, "Running inside Docker.");
+    }
+
+    struct sigaction sa;
+    memset(&sa, 0, sizeof(sa));
+    sigemptyset(&sa.sa_mask);
+    sigaddset(&sa.sa_mask, SIGINT);
+    sa.sa_handler = sighandler;
+    sigaction(SIGINT, &sa, &oldHandler);
+
+    // We need synchronous reads.
+    conn->async_read = 0;
+    //    conn->async_read = 1;
+    //	conn->want |= FUSE_CAP_ASYNC_READ;
+    //	conn->want |= FUSE_CAP_SPLICE_READ;
+
+    if (params.m_cache_maintenance)
+    {
+        if (!start_cache_maintenance(params.m_cache_maintenance))
+        {
+            exit(1);
+        }
+    }
+
+    if (params.m_enablescript)
+    {
+        prepare_script();
+    }
+
+    if (tp == nullptr)
+    {
+        tp = new(std::nothrow)thread_pool(params.m_max_threads);
+    }
+
+    tp->init();
+
+    return nullptr;
+}
+
+/**
+ * @brief Clean up filesystem
+ * @param[in] p - unused
+ */
+static void ffmpegfs_destroy(__attribute__((unused)) void * p)
+{
+    Logging::info(nullptr, "%1 V%2 terminating.", PACKAGE_NAME, FFMPEFS_VERSION);
+    std::printf("%s V%s terminating\n", PACKAGE_NAME, FFMPEFS_VERSION);
+
+    stop_cache_maintenance();
+
+    transcoder_exit();
+    transcoder_free();
+
+    if (tp != nullptr)
+    {
+        tp->tear_down();
+        save_delete(&tp);
+    }
+
+    script_file.clear();
+
+    Logging::info(nullptr, "%1 V%2 terminated.", PACKAGE_NAME, FFMPEFS_VERSION);
+}
+
+/**
+ * @brief Calculate the video frame count.
+ * @param[in] origpath - Path of original file.
+ * @param[inout] virtualfile - Virtual file object to modify.
+ * @return On success, returns 0. On error, returns -errno.
+ */
+static int get_source_properties(const std::string & origpath, LPVIRTUALFILE virtualfile)
+{
+    Cache_Entry* cache_entry = transcoder_new(virtualfile, false);
+    if (cache_entry == nullptr)
+    {
+        return -errno;
+    }
+
+    transcoder_delete(cache_entry);
+
+    Logging::debug(origpath, "Duration: %1 Frames: %2 Segments: %3", virtualfile->m_duration, virtualfile->m_video_frame_count, virtualfile->get_segment_count());
+
+    return 0;
+}
+
+/**
+ * @brief Initialise a stat structure.
+ * @param[in] stbuf - struct stat to fill in.
+ * @param[in] fsize - size of the corresponding file.
+ * @param[in] ftime - File time (creation/modified/access) of the corresponding file.
+ * @param[in] directory - If true, the structure is set up for a directory.
+ */
+static void init_stat(struct stat * stbuf, size_t fsize, time_t ftime, bool directory)
+{
+    memset(stbuf, 0, sizeof(struct stat));
+
+    stbuf->st_mode = DEFFILEMODE; //S_IFREG | S_IRUSR | S_IRGRP | S_IROTH;
+    if (directory)
+    {
+        stbuf->st_mode |= S_IFDIR | S_IXUSR | S_IXGRP | S_IXOTH;
+        stbuf->st_nlink = 2;
+    }
+    else
+    {
+        stbuf->st_mode |= S_IFREG;
+        stbuf->st_nlink = 1;
+    }
+
+    stat_set_size(stbuf, fsize);
+
+    // Set current user as owner
+    stbuf->st_uid = getuid();
+    stbuf->st_gid = getgid();
+
+    // Use current date/time
+    stbuf->st_atime = stbuf->st_mtime = stbuf->st_ctime = ftime;
+}
+
+/**
+ * @brief Make a virtual file.
+ * @param[in] buf - FUSE buffer to fill.
+ * @param[in] filler - Filler function.
+ * @param[in] type - Type of virtual file.
+ * @param[in] origpath - Original path.
+ * @param[in] filename - Name of virtual file.
+ * @param[in] flags - On of the VIRTUALFLAG_ macros.
+ * @param[in] fsize - Size of virtual file.
+ * @param[in] ftime - Time of virtual file.
+ * @return Returns constant pointer to VIRTUALFILE object of file.
+ */
+static LPVIRTUALFILE make_file(void *buf, fuse_fill_dir_t filler, VIRTUALTYPE type, const std::string & origpath, const std::string & filename, size_t fsize, time_t ftime, int flags)
+{
+    struct stat stbuf;
+
+    init_stat(&stbuf, fsize, ftime, false);
+
+    if (add_fuse_entry(buf, filler, filename, &stbuf, 0))
+    {
+        return nullptr;
+    }
+
+    return insert_file(type, origpath + filename, &stbuf, flags);
+}
+
+/**
+ * @brief Read the virtual script file into memory and store in buffer.
+ */
+static void prepare_script()
+{
+    std::string scriptsource;
+
+    exepath(&scriptsource);
+    scriptsource += params.m_scriptsource;
+
+    Logging::debug(scriptsource, "Reading virtual script source.");
+
+    FILE *fpi = fopen(scriptsource.c_str(), "rt");
+    if (fpi == nullptr)
+    {
+        Logging::warning(scriptsource, "File open failed. Disabling script: (%1) %2", errno, strerror(errno));
+        params.m_enablescript = false;
+    }
+    else
+    {
+        struct stat stbuf;
+        if (fstat(fileno(fpi), &stbuf) == -1)
+        {
+            Logging::warning(scriptsource, "File could not be accessed. Disabling script: (%1) %2", errno, strerror(errno));
+            params.m_enablescript = false;
+        }
+        else
+        {
+            script_file.resize(static_cast<size_t>(stbuf.st_size));
+
+            if (fread(&script_file[0], 1, static_cast<size_t>(stbuf.st_size), fpi) != static_cast<size_t>(stbuf.st_size))
+            {
+                Logging::warning(scriptsource, "File could not be read. Disabling script: (%1) %2", errno, strerror(errno));
+                params.m_enablescript = false;
+            }
+            else
+            {
+                Logging::trace(scriptsource, "Read %1 bytes of script file.", script_file.size());
+            }
+        }
+
+        fclose(fpi);
+    }
+}
+
+/**
+ * @brief Convert file name from source to destination name.
+ * @param[in] virtualpath - Name of source file, will be changed to destination name.
+ * @param[in] origpath - Original path to file. May be empty string if filepath is already a full path.
+ * @param[out] current_format - If format has been found points to format info, nullptr if not.
+ * @return Returns true if format has been found and filename changed, false if not.
+ */
+static bool virtual_name(std::string * virtualpath, const std::string & origpath /*= ""*/, const FFmpegfs_Format **current_format /*= nullptr*/)
+{
+    std::string ext;
+
+    if (current_format != nullptr)
+    {
+        *current_format = nullptr;
+    }
+
+    if (!find_ext(&ext, *virtualpath) || is_passthrough(ext))
+    {
+        return false;
+    }
+
+    if (!is_selected(ext))
+    {
+        return false;
+    }
+
+    VIRTUALFILE newvirtualfile;
+
+    newvirtualfile.m_origfile = origpath + *virtualpath;
+
+    const FFmpegfs_Format *ffmpegfs_format = get_format(&newvirtualfile);
+
+    if (ffmpegfs_format != nullptr)
+    {
+        if (params.m_oldnamescheme)
+        {
+            // Old filename scheme, creates duplicates
+            replace_ext(virtualpath, ffmpegfs_format->fileext());
+        }
+        else
+        {
+            // New name scheme
+            append_ext(virtualpath, ffmpegfs_format->fileext());
+        }
+
+        newvirtualfile.m_destfile = origpath + *virtualpath;
+        newvirtualfile.m_virtfile = params.m_mountpath + *virtualpath;
+
+        if (lstat(newvirtualfile.m_destfile.c_str(), &newvirtualfile.m_st) == 0)
+        {
+            if (params.m_recodesame == RECODESAME_NO)
+            {
+                newvirtualfile.m_flags |= VIRTUALFLAG_PASSTHROUGH;
+            }
+
+            if (ffmpegfs_format->is_multiformat())
+            {
+                // Change file to directory for the frame set
+                // Change file to virtual directory for the frame set. Keep permissions.
+                stat_to_dir(&newvirtualfile.m_st);
+                flags_to_dir(&newvirtualfile.m_flags);
+            }
+        }
+
+        insert(newvirtualfile);
+
+        if (current_format != nullptr)
+        {
+            *current_format = ffmpegfs_format;
+        }
+
+        return true;
+    }
+
+    return false;
+}
+
+/**
+ * @brief Find mapped file by prefix. Normally used to find a path.
+ * @param[in] map - File map with virtual files.
+ * @param[in] search_for - Prefix (path) to search for.
+ * @return If found, returns const_iterator to map entry. Returns map.cend() if not found.
+ */
+static FILENAME_MAP::const_iterator find_prefix(const FILENAME_MAP & map, const std::string & search_for)
+{
+    FILENAME_MAP::const_iterator it = map.lower_bound(search_for);
+    if (it != map.cend())
+    {
+        const std::string & key = it->first;
+        if (key.compare(0, search_for.size(), search_for) == 0) // Really a prefix?
+        {
+            return it;
+        }
+    }
+    return map.cend();
+}
+
+/**
+ * @brief Insert virtualfile into list.
+ * @param[in] virtualfile - VIRTUALFILE object to insert
+ */
+static void insert(const VIRTUALFILE & virtualfile)
+{
+    filenames.insert(make_pair(virtualfile.m_destfile, virtualfile));
+    rfilenames.insert(make_pair(virtualfile.m_origfile, virtualfile));
+}
+
+LPVIRTUALFILE insert_file(VIRTUALTYPE type, const std::string & virtfile, const struct stat * stbuf, int flags)
+{
+    return insert_file(type, virtfile, virtfile, stbuf, flags);
+}
+
+LPVIRTUALFILE insert_file(VIRTUALTYPE type, const std::string & virtfile, const std::string & origfile, const struct stat * stbuf, int flags)
+{
+    std::string sanitised_virtfile(sanitise_filepath(virtfile));
+
+    FILENAME_MAP::iterator it    = filenames.find(sanitised_virtfile);
+
+    if (it == filenames.cend())
+    {
+        // Create new
+        std::string sanitised_origfile(sanitise_filepath(origfile));
+        VIRTUALFILE virtualfile;
+
+        memcpy(&virtualfile.m_st, stbuf, sizeof(struct stat));
+
+        virtualfile.m_type              = type;
+        virtualfile.m_flags             = flags;
+        virtualfile.m_format_idx        = guess_format_idx(sanitised_origfile); // Make a guess, will be finalised later
+        virtualfile.m_destfile          = sanitised_virtfile;
+        virtualfile.m_origfile          = sanitised_origfile;
+        virtualfile.m_virtfile          = sanitised_origfile;
+        //virtualfile.m_predicted_size    = static_cast<size_t>(stbuf->st_size);
+
+        replace_start(&virtualfile.m_virtfile, params.m_basepath, params.m_mountpath);
+
+        insert(virtualfile);
+
+        it = filenames.find(sanitised_virtfile);
+    }
+
+    return &it->second;
+}
+
+/**
+ * @brief Convert stbuf to directory
+ * @param[inout] stbuf - Buffer to convert to directory
+ */
+static void stat_to_dir(struct stat *stbuf)
+{
+    stbuf->st_mode  &= ~static_cast<mode_t>(S_IFREG | S_IFLNK);
+    stbuf->st_mode  |= S_IFDIR;
+    if (stbuf->st_mode & S_IRWXU)
+    {
+        stbuf->st_mode  |= S_IXUSR;   // Add user execute bit if user has read or write access
+    }
+    if (stbuf->st_mode & S_IRWXG)
+    {
+        stbuf->st_mode  |= S_IXGRP;   // Add group execute bit if group has read or write access
+    }
+    if (stbuf->st_mode & S_IRWXO)
+    {
+        stbuf->st_mode  |= S_IXOTH;   // Add other execute bit if other has read or write access
+    }
+    stbuf->st_nlink = 2;
+    stbuf->st_size  = stbuf->st_blksize;
+}
+
+/**
+ * @brief Convert flags to directory
+ * @param[inout] flags - Flags variable to change
+ */
+static void flags_to_dir(int *flags)
+{
+    *flags |= VIRTUALFLAG_FILESET | VIRTUALFLAG_DIRECTORY;
+
+    if (ffmpeg_format[0].is_frameset())
+    {
+        *flags |= VIRTUALFLAG_FRAME;
+    }
+    else if (ffmpeg_format[0].is_hls())
+    {
+        *flags |= VIRTUALFLAG_HLS;
+    }
+}
+
+LPVIRTUALFILE insert_dir(VIRTUALTYPE type, const std::string & virtdir, const struct stat * stbuf, int flags)
+{
+    struct stat stbufdir;
+
+    std::memcpy(&stbufdir, stbuf, sizeof(stbufdir));
+
+    // Change file to directory for the frame set
+    // Change file to virtual directory for the frame set. Keep permissions.
+    stat_to_dir(&stbufdir);
+    flags_to_dir(&flags);
+
+    std::string path(virtdir);
+    append_sep(&path);
+
+    return insert_file(type, path, &stbufdir, flags);
+}
+
+LPVIRTUALFILE find_file(const std::string & virtfile)
+{
+    FILENAME_MAP::iterator it = filenames.find(sanitise_filepath(virtfile));
+
+    errno = 0;
+
+    return (it != filenames.end() ? &it->second : nullptr);
+}
+
+LPVIRTUALFILE find_file_from_orig(const std::string &origfile)
+{
+    RFILENAME_MAP::iterator it = rfilenames.find(sanitise_filepath(origfile));
+
+    errno = 0;
+
+    return (it != rfilenames.end() ? &it->second : nullptr);
+}
+
+bool check_path(const std::string & path)
+{
+    FILENAME_MAP::const_iterator it = find_prefix(filenames, path);
+
+    return (it != filenames.cend());
+}
+
+int load_path(const std::string & path, const struct stat *statbuf, void *buf, fuse_fill_dir_t filler)
+{
+    if (buf == nullptr)
+    {
+        // We can't add anything here if buf == nullptr
+        return 0;
+    }
+
+    int title_count = 0;
+
+    for (FILENAME_MAP::iterator it = filenames.lower_bound(path); it != filenames.end(); ++it)
+    {
+        std::string virtfilepath    = it->first;
+        LPVIRTUALFILE virtualfile   = &it->second;
+
+        if (
+        #ifdef USE_LIBVCD
+                (virtualfile->m_type != VIRTUALTYPE_VCD) &&
+        #endif // USE_LIBVCD
+        #ifdef USE_LIBDVD
+                (virtualfile->m_type != VIRTUALTYPE_DVD) &&
+        #endif // USE_LIBDVD
+        #ifdef USE_LIBBLURAY
+                (virtualfile->m_type != VIRTUALTYPE_BLURAY) &&
+        #endif // USE_LIBBLURAY
+                !(virtualfile->m_flags & VIRTUALFLAG_CUESHEET)
+                )
+        {
+            continue;
+        }
+
+        remove_filename(&virtfilepath);
+        if (virtfilepath == path) // Really a prefix?
+        {
+            struct stat stbuf;
+            std::string destfile(virtualfile->m_destfile);
+
+            if (virtualfile->m_flags & VIRTUALFLAG_DIRECTORY)
+            {
+                // Is a directory, no need to translate the file name, just drop terminating separator
+                remove_sep(&destfile);
+            }
+            remove_path(&destfile);
+
+            title_count++;
+
+            std::string cachefile;
+
+            Buffer::make_cachefile_name(cachefile, virtualfile->m_destfile, params.current_format(virtualfile)->fileext(), false);
+
+            struct stat stbuf2;
+            if (!lstat(cachefile.c_str(), &stbuf2))
+            {
+                // Cache file exists, use cache file size here
+
+                stat_set_size(&virtualfile->m_st, static_cast<size_t>(stbuf2.st_size));
+
+                memcpy(&stbuf, &virtualfile->m_st, sizeof(struct stat));
+            }
+            else
+            {
+                if (statbuf == nullptr)
+                {
+                    memcpy(&stbuf, &virtualfile->m_st, sizeof(struct stat));
+                }
+                else
+                {
+                    memcpy(&stbuf, statbuf, sizeof(struct stat));
+
+                    stat_set_size(&stbuf, static_cast<size_t>(virtualfile->m_st.st_size));
+                }
+            }
+
+            if (add_fuse_entry(buf, filler, destfile, &stbuf, 0))
+            {
+                // break;
+            }
+        }
+    }
+
+    return title_count;
+}
+
+/**
+ * @brief Filter function used for scandir.
+ *
+ * Selects files only that can be processed with FFmpeg API.
+ *
+ * @param[in] de - dirent to check
+ * @return Returns nonzero if dirent matches, 0 if not.
+ */
+static int selector(const struct dirent * de)
+{
+    if (de->d_type & (DT_REG | DT_LNK))
+    {
+        return (av_guess_format(nullptr, de->d_name, nullptr) != nullptr);
+    }
+    else
+    {
+        return 0;
+    }
+}
+
+/**
+ * @brief Scans the directory dirp
+ * Works exactly like the scandir(3) function, the only
+ * difference is that it returns the result in a std:vector.
+ * @param[in] dirp - Directory to be searched.
+ * @param[out] _namelist - Returns the list of files found
+ * @param[in] selector - Entries for which selector() returns nonzero are stored in _namelist
+ * @param[in] cmp - Entries are sorted using qsort(3) with the comparison function cmp(). May be nullptr for no sort.
+ * @return Returns the number of directory entries selected.
+ * On error, -1 is returned, with errno set to indicate
+ * the error.
+ */
+static int scandir(const char *dirp, std::vector<struct dirent> * _namelist, int (*selector) (const struct dirent *), int (*cmp) (const struct dirent **, const struct dirent **))
+{
+    struct dirent **namelist;
+    int count = scandir(dirp, &namelist, selector, cmp);
+
+    _namelist->clear();
+
+    if (count != -1)
+    {
+        for (int n = 0; n < count; n++)
+        {
+            _namelist->push_back(*namelist[n]);
+            free(namelist[n]);
+        }
+        free(namelist);
+    }
+
+    return  count;
+}
+
+LPVIRTUALFILE find_original(const std::string & origpath)
+{
+    std::string buffer(origpath);
+    return find_original(&buffer);
+}
+
+LPVIRTUALFILE find_original(std::string * filepath)
+{
+    sanitise_filepath(filepath);
+
+    LPVIRTUALFILE virtualfile = find_file(*filepath);
+
+    errno = 0;
+
+    if (virtualfile != nullptr)
+    {
+        *filepath = virtualfile->m_origfile;
+        return virtualfile;
+    }
+    else
+    {
+        // Fallback to old method (required if file accessed directly)
+        std::string ext;
+        if (!ffmpeg_format[0].is_hls() && find_ext(&ext, *filepath) && (strcasecmp(ext, ffmpeg_format[0].fileext()) == 0 || (params.smart_transcode() && strcasecmp(ext, ffmpeg_format[1].fileext()) == 0)))
+        {
+            std::string dir(*filepath);
+            std::string searchexp(*filepath);
+            std::string origfile;
+            std::vector<struct dirent> namelist;
+            struct stat stbuf;
+            int count;
+            int found = 0;
+
+            remove_filename(&dir);
+            origfile = dir;
+
+            count = scandir(dir.c_str(), &namelist, selector, nullptr);
+            if (count == -1)
+            {
+                if (errno != ENOTDIR)   // If not a directory, simply ignore error
+                {
+                    Logging::error(dir, "Error scanning directory: (%1) %2", errno, strerror(errno));
+                }
+                return nullptr;
+            }
+
+            remove_path(&searchexp);
+            remove_ext(&searchexp);
+
+            for (size_t n = 0; n < static_cast<size_t>(count); n++)
+            {
+                if (!strcmp(namelist[n].d_name, searchexp.c_str()))
+                {
+                    append_filename(&origfile, namelist[n].d_name);
+                    sanitise_filepath(&origfile);
+                    found = 1;
+                    break;
+                }
+            }
+
+            if (found && lstat(origfile.c_str(), &stbuf) == 0)
+            {
+                // The original file exists
+                LPVIRTUALFILE virtualfile2;
+
+                if (*filepath != origfile)
+                {
+                    virtualfile2 = insert_file(VIRTUALTYPE_DISK, *filepath, origfile, &stbuf); ///<* @todo This probably won't work, need to redo "Fallback to old method"
+                    *filepath = origfile;
+                }
+                else
+                {
+                    virtualfile2 = insert_file(VIRTUALTYPE_DISK, origfile, &stbuf, VIRTUALFLAG_PASSTHROUGH);
+                }
+                return virtualfile2;
+            }
+            else
+            {
+                // File does not exist; this is a virtual file, not an error
+                errno = 0;
+            }
+        }
+    }
+    // Source file exists with no supported extension, keep path
+    return nullptr;
+}
+
+LPVIRTUALFILE find_parent(const std::string & origpath)
+{
+    std::string filepath(origpath);
+
+    remove_filename(&filepath);
+    remove_sep(&filepath);
+
+    return find_original(&filepath);
+}
+
+/**
+ * @brief Build a virtual HLS file set
+ * @param[in, out] buf - The buffer passed to the readdir() operation.
+ * @param[in, out] filler - Function to add an entry in a readdir() operation (see https://libfuse.github.io/doxygen/fuse_8h.html#a7dd132de66a5cc2add2a4eff5d435660)
+ * @param[in] origpath - The original file
+ * @param[in] virtualfile - LPCVIRTUALFILE of file to create file set for
+ * @return On success, returns 0. On error, returns -errno.
+ */
+static int make_hls_fileset(void * buf, fuse_fill_dir_t filler, const std::string & origpath, LPVIRTUALFILE virtualfile)
+{
+    // Generate set of TS segment files and necessary M3U lists
+    std::string master_contents;
+    std::string index_0_av_contents;
+
+    if (!virtualfile->get_segment_count())
+    {
+        int res = get_source_properties(origpath, virtualfile);
+        if (res < 0)
+        {
+            return res;
+        }
+    }
+
+    if (virtualfile->get_segment_count())
+    {
+        // Examples...
+        //"#EXT-X-STREAM-INF:PROGRAM-ID=1,BANDWIDTH=1250,RESOLUTION=720x406,CODECS= \"avc1.77.30, mp4a.40.2 \",CLOSED-CAPTIONS=NONE\n"
+        //"index_0_av.m3u8\n";
+        //"#EXT-X-STREAM-INF:PROGRAM-ID=1,BANDWIDTH=2647000,RESOLUTION=1280x720,CODECS= \"avc1.77.30, mp4a.40.2 \",CLOSED-CAPTIONS=NONE\n"
+        //"index_1_av.m3u8\n"
+        //"#EXT-X-STREAM-INF:PROGRAM-ID=1,BANDWIDTH=922000,RESOLUTION=640x360,CODECS= \"avc1.77.30, mp4a.40.2 \",CLOSED-CAPTIONS=NONE\n"
+        //"index_2_av.m3u8\n"
+        //"#EXT-X-STREAM-INF:PROGRAM-ID=1,BANDWIDTH=448000,RESOLUTION=384x216,CODECS= \"avc1.66.30, mp4a.40.2 \",CLOSED-CAPTIONS=NONE\n"
+        //"index_3_av.m3u8\n"
+        //"#EXT-X-STREAM-INF:PROGRAM-ID=1,BANDWIDTH=61000,CODECS= \"mp4a.40.2 \",CLOSED-CAPTIONS=NONE\n"
+        //"index_3_a.m3u8\n";
+
+        master_contents = "#EXTM3U\n"
+                          "#EXT-X-STREAM-INF:PROGRAM-ID=1\n"
+                          "index_0_av.m3u8\n";
+
+        strsprintf(&index_0_av_contents, "#EXTM3U\n"
+                                         "#EXT-X-TARGETDURATION:%i\n"
+                                         "#EXT-X-ALLOW-CACHE:YES\n"
+                                         "#EXT-X-PLAYLIST-TYPE:VOD\n"
+                                         "#EXT-X-VERSION:3\n"
+                                         "#EXT-X-MEDIA-SEQUENCE:1\n", static_cast<int32_t>(params.m_segment_duration / AV_TIME_BASE));
+
+        int64_t remaining_duration  = virtualfile->m_duration % params.m_segment_duration;
+        size_t  segment_size        = virtualfile->m_predicted_size / virtualfile->get_segment_count();
+
+        for (uint32_t file_no = 1; file_no <= virtualfile->get_segment_count(); file_no++)
+        {
+            std::string buffer;
+            std::string segment_name = make_filename(file_no, params.current_format(virtualfile)->fileext());
+
+            struct stat stbuf;
+            std::string cachefile;
+            std::string _origpath(origpath);
+            remove_sep(&_origpath);
+
+            std::string filename(_origpath);
+
+            filename.append(".");
+            filename.append(segment_name);
+
+            Buffer::make_cachefile_name(cachefile, filename, params.current_format(virtualfile)->fileext(), false);
+
+            if (!lstat(cachefile.c_str(), &stbuf))
+            {
+                make_file(buf, filler, virtualfile->m_type, origpath, segment_name, static_cast<size_t>(stbuf.st_size), virtualfile->m_st.st_ctime, VIRTUALFLAG_HLS);
+            }
+            else
+            {
+                make_file(buf, filler, virtualfile->m_type, origpath, segment_name, segment_size, virtualfile->m_st.st_ctime, VIRTUALFLAG_HLS);
+            }
+
+            if (file_no < virtualfile->get_segment_count())
+            {
+                strsprintf(&buffer, "#EXTINF:%.3f,\n", static_cast<double>(params.m_segment_duration) / AV_TIME_BASE);
+            }
+            else
+            {
+                strsprintf(&buffer, "#EXTINF:%.3f,\n", static_cast<double>(remaining_duration) / AV_TIME_BASE);
+            }
+
+            index_0_av_contents += buffer;
+            index_0_av_contents += segment_name;
+            index_0_av_contents += "\n";
+        }
+
+        index_0_av_contents += "#EXT-X-ENDLIST\n";
+
+        LPVIRTUALFILE child_file;
+        child_file = make_file(buf, filler, VIRTUALTYPE_SCRIPT, origpath, "master.m3u8", master_contents.size(), virtualfile->m_st.st_ctime);
+        std::copy(master_contents.begin(), master_contents.end(), std::back_inserter(child_file->m_file_contents));
+
+        child_file = make_file(buf, filler, VIRTUALTYPE_SCRIPT, origpath, "index_0_av.m3u8", index_0_av_contents.size(), virtualfile->m_st.st_ctime, VIRTUALFLAG_NONE);
+        std::copy(index_0_av_contents.begin(), index_0_av_contents.end(), std::back_inserter(child_file->m_file_contents));
+
+        {
+            // Demo code adapted from: https://github.com/video-dev/hls.js/
+            std::string hls_html;
+
+            hls_html =
+                    "<html>\n"
+                    "\n"
+                    "<head>\n"
+                    "    <title>HLS Demo</title>\n"
+                    "    <script src=\"https://cdn.jsdelivr.net/npm/hls.js@latest\"></script>\n"
+                    "    <meta charset=\"utf-8\">\n"
+                    "</head>\n"
+                    "\n"
+                    "<body>\n"
+                    "    <center>\n"
+                    "        <h1>Hls.js demo - basic usage</h1>\n"
+                    "        <video height=\"600\" id=\"video\" controls></video>\n"
+                    "    </center>\n"
+                    "    <script>\n"
+                    "      var video = document.getElementById(\"video\");\n"
+                    "      var videoSrc = \"index_0_av.m3u8\";\n"
+                    "      if (Hls.isSupported()) {\n"
+                    "        var hls = new Hls();\n"
+                    "        hls.loadSource(videoSrc);\n"
+                    "        hls.attachMedia(video);\n"
+                    "        hls.on(Hls.Events.MANIFEST_PARSED, function() {\n"
+                    "          video.play();\n"
+                    "        });\n"
+                    "      }\n"
+                    "      // hls.js is not supported on platforms that do not have Media Source Extensions (MSE) enabled.\n"
+                    "      // When the browser has built-in HLS support (check using `canPlayType`), we can provide an HLS manifest (i.e. .m3u8 URL) directly to the video element through the `src` property.\n"
+                    "      // This is using the built-in support of the plain video element, without using hls.js.\n"
+                    "      // Note: it would be more normal to wait on the 'canplay' event below, but on Safari (where you are most likely to find built-in HLS support), the video.src URL must be on the user-driven\n"
+                    "      // white-list before a 'canplay' event will be emitted; the last video event that can be reliably listened to when the URL is not on the white-list is 'loadedmetadata'.\n"
+                    "      else if (video.canPlayType(\"application/vnd.apple.mpegurl\")) {\n"
+                    "        video.src = videoSrc;\n"
+                    "        video.addEventListener(\"loadedmetadata\", function() {\n"
+                    "          video.play();\n"
+                    "        });\n"
+                    "    }\n"
+                    "    </script>\n"
+                    "</body>\n"
+                    "\n"
+                    "</html>\n";
+
+            child_file = make_file(buf, filler, VIRTUALTYPE_SCRIPT, origpath, "hls.html", hls_html.size(), virtualfile->m_st.st_ctime, VIRTUALFLAG_NONE);
+            std::copy(hls_html.begin(), hls_html.end(), std::back_inserter(child_file->m_file_contents));
+        }
+    }
+    return 0;
+}
+
+/**
+ * @brief Give next song in cuesheet list a kick start
+ * Starts transcoding of the next song on the cuesheet list
+ * to ensure a somewhat gapless start when the current song
+ * finishes. Next song can be played from cache and start
+ * faster then.
+ * @todo Will work only if transcoding finishes within timeout.
+ * Probably remove or raise timeout here.
+ * @param[in] virtualfile - VIRTUALFILE object of current song
+ * @return On success, returns 0. On error, returns -errno.
+ */
+static int kick_next(LPVIRTUALFILE virtualfile)
+{
+    if (virtualfile == nullptr)
+    {
+        // Not OK, should not happen
+        return -EINVAL;
+    }
+
+    if (virtualfile->m_cuesheet_track.m_nextfile == nullptr)
+    {
+        // No next file
+        return 0;
+    }
+
+    LPVIRTUALFILE nextvirtualfile = virtualfile->m_cuesheet_track.m_nextfile;
+
+    Logging::debug(virtualfile->m_destfile, "Preparing next file: %1", nextvirtualfile->m_destfile.c_str());
+
+    Cache_Entry* cache_entry = transcoder_new(nextvirtualfile, true); /** @todo Disable timeout */
+    if (cache_entry == nullptr)
+    {
+        return -errno;
+    }
+
+    transcoder_delete(cache_entry);
+
+    return 0;
+}
+
+/**
+ * @brief Replacement SIGINT handler.
+ *
+ * FUSE handles SIGINT internally, but because there are extra threads running while transcoding this
+ * mechanism does not properly work. We implement our own SIGINT handler to ensure proper shutdown of
+ * all threads. Next we restore the original handler and dispatch the signal to it.
+ *
+ * @param[in] signum - Signal to handle. Must be SIGINT.
+ */
+static void sighandler(int signum)
+{
+    if (signum == SIGINT)
+    {
+        Logging::warning(nullptr, "Caught SIGINT, shutting down now...");
+        // Make our threads terminate now
+        transcoder_exit();
+        // Restore fuse's handler
+        sigaction(SIGINT, &oldHandler, nullptr);
+        // Dispatch to fuse's handler
+        raise(SIGINT);
+    }
+}
+
+/**
+ * @brief Extract the number for a file name
+ * @param[in] path - Path and filename of requested file
+ * @param[out] value - Returns the number extracted
+ * @return Returns the filename that was processed, without path.
+ */
+static std::string get_number(const char *path, uint32_t *value)
+{
+    std::string filename(path);
+
+    // Get frame number
+    remove_path(&filename);
+
+    *value = static_cast<uint32_t>(std::stoi(filename)); // Extract frame or segment number. May be more fancy in the future. Currently just get number from filename part.
+
+    return filename;
+}
+
+/**
+ * @brief Try to guess the format index (audio or video) for a file.
+ * @param[in] filepath - Name of the file, path my be included, but not required.
+ * @return Index 0 or 1
+ */
+static size_t guess_format_idx(const std::string & filepath)
+{
+    const AVOutputFormat* oformat = ::av_guess_format(nullptr, filepath.c_str(), nullptr);
+
+    if (oformat != nullptr)
+    {
+        if (!params.smart_transcode())
+        {
+            // Not smart encoding: use first format (video file)
+            return 0;
+        }
+        else
+        {
+            // Smart transcoding
+            if (ffmpeg_format[0].video_codec() != AV_CODEC_ID_NONE && oformat->video_codec != AV_CODEC_ID_NONE && !is_album_art(oformat->video_codec))
+            {
+                // Is a video: use first format (video file)
+                return 0;
+            }
+            else if (ffmpeg_format[1].audio_codec() != AV_CODEC_ID_NONE && oformat->audio_codec != AV_CODEC_ID_NONE)
+            {
+                // For audio only, use second format (audio only file)
+                return 1;
+            }
+        }
+    }
+
+    return 0;
+}
+
+/**
+ * @brief Open file with FFmpeg API and parse for streams and cue sheet.
+ * @param[inout] newvirtualfile - VIRTUALFILE object of file to parse
+ * @return On success, returns 0. On error, returns a negative AVERROR value.
+ */
+static int parse_file(LPVIRTUALFILE newvirtualfile)
+{
+    AVFormatContext *format_ctx = nullptr;
+    int res;
+
+    try
+    {
+        Logging::debug(newvirtualfile->m_origfile, "Creating a new format context and parsing the file.");
+
+#ifndef __CYGWIN__
+        res = avformat_open_input(&format_ctx, newvirtualfile->m_origfile.c_str(), nullptr, nullptr);
+#else
+        res = avformat_open_input(&format_ctx, posix2win(newvirtualfile->m_origfile.c_str()).c_str(), nullptr, nullptr);
+#endif
+        if (res)
+        {
+            Logging::trace(newvirtualfile->m_origfile, "No parseable file: %1", ffmpeg_geterror(res).c_str());
+            throw res;
+        }
+
+        res = avformat_find_stream_info(format_ctx, nullptr);
+        if (res < 0)
+        {
+            Logging::error(newvirtualfile->m_origfile, "Cannot find stream information: %1", ffmpeg_geterror(res).c_str());
+            throw res;
+        }
+
+        // Check for an embedded cue sheet
+        AVDictionaryEntry *tag = av_dict_get(format_ctx->metadata, "CUESHEET", nullptr, AV_DICT_IGNORE_SUFFIX);
+        if (tag != nullptr)
+        {
+            // Found cue sheet
+            Logging::trace(newvirtualfile->m_origfile, "Found an embedded cue sheet.");
+
+            newvirtualfile->m_cuesheet = tag->value;
+            newvirtualfile->m_cuesheet += "\r\n";                   // cue_parse_string() reports syntax error if string does not end with newline
+            replace_all(&newvirtualfile->m_cuesheet, "\r\n", "\n"); // Convert all to unix
+        }
+
+        // Check for audio/video/subtitles
+        int ret = get_audio_props(format_ctx, &newvirtualfile->m_channels, &newvirtualfile->m_sample_rate);
+        if (ret < 0)
+        {
+            if (ret != AVERROR_STREAM_NOT_FOUND)    // Not an error, no audio is OK
+            {
+                Logging::error(newvirtualfile->m_origfile, "Could not find audio stream in input file (error '%1').", ffmpeg_geterror(ret).c_str());
+            }
+        }
+        else
+        {
+            newvirtualfile->m_has_audio = true;
+        }
+
+        newvirtualfile->m_duration = format_ctx->duration;
+
+        struct stat stbuf;
+        if (lstat(newvirtualfile->m_origfile.c_str(), &stbuf) == 0)
+        {
+            memcpy(&newvirtualfile->m_st, &stbuf, sizeof(stbuf));
+        }
+
+        for (unsigned int stream_idx = 0; stream_idx < format_ctx->nb_streams; stream_idx++)
+        {
+            switch (format_ctx->streams[stream_idx]->codecpar->codec_type)
+            {
+            case AVMEDIA_TYPE_VIDEO:
+            {
+                if (!is_album_art(format_ctx->streams[stream_idx]->codecpar->codec_id))
+                {
+                    newvirtualfile->m_has_video = true;
+                }
+                break;
+            }
+            case AVMEDIA_TYPE_SUBTITLE:
+            {
+                newvirtualfile->m_has_subtitle = true;
+                break;
+            }
+            default:
+            {
+                break;
+            }
+            }
+        }
+    }
+    catch (int _res)
+    {
+        res = _res;
+    }
+
+    if (format_ctx != nullptr)
+    {
+        avformat_close_input(&format_ctx);
+    }
+
+    return res;
+}
+
+/**
+ * @brief Get FFmpegfs_Format for the file.
+ * @param[inout] newvirtualfile - VIRTUALFILE object of file to parse
+ * @return On success, returns true. On error, returns false.
+ */
+static const FFmpegfs_Format * get_format(LPVIRTUALFILE newvirtualfile)
+{
+    LPVIRTUALFILE virtualfile = find_file_from_orig(newvirtualfile->m_origfile);
+
+    if (virtualfile != nullptr)
+    {
+        // We already know the file!
+        return params.current_format(virtualfile);
+    }
+
+    if (parse_file(newvirtualfile) < 0)
+    {
+        return nullptr;
+    }
+
+    Logging::trace(newvirtualfile->m_origfile, "Audio: %1 Video: %2 Subtitles: %3", newvirtualfile->m_has_audio, newvirtualfile->m_has_video, newvirtualfile->m_has_subtitle);
+
+    if (!params.smart_transcode())
+    {
+        // Not smart encoding: use first format (video file)
+        newvirtualfile->m_format_idx = 0;
+        return &ffmpeg_format[0];
+    }
+    else
+    {
+        if (newvirtualfile->m_has_video)
+        {
+            newvirtualfile->m_format_idx = 0;
+            return &ffmpeg_format[0];
+        }
+
+        if (newvirtualfile->m_has_audio)
+        {
+            newvirtualfile->m_format_idx = 1;
+            return &ffmpeg_format[1];
+        }
+    }
+
+    return nullptr;
+}
+
+int add_fuse_entry(void *buf, fuse_fill_dir_t filler, const std::string & name, const struct stat *stbuf, off_t off)
+{
+    if (buf == nullptr || filler == nullptr)
+    {
+        return 0;
+    }
+
+    return filler(buf, name.c_str(), stbuf, off);
+}
+
+int add_dotdot(void *buf, fuse_fill_dir_t filler, const struct stat *stbuf, off_t off)
+{
+    struct stat *stbuf2 = nullptr;
+    struct stat stbuf3;
+
+    if (stbuf != nullptr)
+    {
+        stbuf2 = &stbuf3;
+        init_stat(stbuf2, 0, stbuf->st_ctime, true);
+    }
+
+    add_fuse_entry(buf, filler, ".", stbuf2, off);
+    add_fuse_entry(buf, filler, "..", stbuf2, off);
+
+    return 0;
+}