/*
 * Copyright (C) 2006-2008 David Collett
 * Copyright (C) 2008-2012 K. Henriksson
 * Copyright (C) 2017-2020 FFmpeg support by Norbert Schlia (nschlia@oblivion-software.de)
 *
 * This program is free software; you can redistribute it and/or modify
 * it under the terms of the GNU General Public License as published by
 * the Free Software Foundation; either version 3 of the License, or
 * (at your option) any later version.
 *
 * This program is distributed in the hope that it will be useful,
 * but WITHOUT ANY WARRANTY; without even the implied warranty of
 * MERCHANTABILITY or FITNESS FOR A PARTICULAR PURPOSE.  See the
 * GNU General Public License for more details.
 *
 * You should have received a copy of the GNU General Public License
 * along with this program; if not, write to the Free Software
 * Foundation, Inc., 51 Franklin St, Fifth Floor, Boston, MA 02110-1301, USA.
 *
 * On Debian systems, the complete text of the GNU General Public License
 * Version 3 can be found in `/usr/share/common-licenses/GPL-3'.
 */

/**
 * @file
 * @brief FFmpeg main function and utilities implementation
 *
 * @ingroup ffmpegfs
 *
 * @author Norbert Schlia (nschlia@oblivion-software.de)
 * @copyright Copyright (C) 2006-2008 David Collett @n
 * Copyright (C) 2008-2013 K. Henriksson @n
 * Copyright (C) 2017-2020 FFmpeg support by Norbert Schlia (nschlia@oblivion-software.de)
 */

#include "ffmpegfs.h"
#include "logging.h"
#include "ffmpegfshelp.h"

#include <sys/sysinfo.h>
#include <sqlite3.h>
#include <unistd.h>

#include <iostream>

#ifdef USE_LIBBLURAY
#include <libbluray/bluray-version.h>
#endif

#pragma GCC diagnostic push
#pragma GCC diagnostic ignored "-Wconversion"
#pragma GCC diagnostic ignored "-Wsign-conversion"
#ifdef __GNUC__
#  include <features.h>
#  if __GNUC_PREREQ(5,0) || defined(__clang__)
// GCC >= 5.0
#     pragma GCC diagnostic ignored "-Wfloat-conversion"
#  elif __GNUC_PREREQ(4,8)
// GCC >= 4.8
#  else
#     error("GCC < 4.8 not supported");
#  endif
#endif
#ifdef __cplusplus
extern "C" {
#endif
#include <libavcodec/avcodec.h>
#include <libavformat/avformat.h>
#include <libavfilter/avfilter.h>
#ifdef __cplusplus
}
#endif
#pragma GCC diagnostic pop

#include "ffmpeg_utils.h"

FFMPEGFS_PARAMS     params;                     /**< @brief FFmpegfs command line parameters */

FFMPEGFS_PARAMS::FFMPEGFS_PARAMS()
    : m_basepath("")                            // required parameter
    , m_mountpath("")                           // required parameter

    , m_autocopy(AUTOCOPY_OFF)                  // default: off
    , m_profile(PROFILE_DEFAULT)                   // default: no profile
    , m_level(PRORESLEVEL_NONE)                 // default: no level

    // Format
    , m_audiobitrate(128*1024)                  // default: 128 kBit
    , m_audiosamplerate(44100)                  // default: 44.1 kHz

    , m_videobitrate(2*1024*1024)               // default: 2 MBit
    , m_videowidth(0)                           // default: do not change width
    , m_videoheight(0)                          // default: do not change height
    #ifndef USING_LIBAV
    , m_deinterlace(0)                          // default: do not interlace video
    #endif  // !USING_LIBAV
    , m_segment_duration(10 * AV_TIME_BASE)     // default: 10 seconds
    // Album arts
    , m_noalbumarts(0)                          // default: copy album arts
    // Virtual Script
    , m_enablescript(0)                         // default: no virtual script
    , m_scriptfile("index.php")                 // default name
    , m_scriptsource("scripts/videotag.php")    // default name
    // Other
    , m_debug(0)                                // default: no debug messages
    , m_log_maxlevel("INFO")                    // default: INFO level
    , m_log_stderr(0)                           // default: do not log to stderr
    , m_log_syslog(0)                           // default: do not use syslog
    , m_logfile("")                             // default: none
    // Cache/recoding options
    , m_expiry_time((60*60*24 /* d */) * 7)     // default: 1 week)
    , m_max_inactive_suspend(15)                // default: 15 seconds
    , m_max_inactive_abort(30)                  // default: 30 seconds
    , m_prebuffer_size(100 /* KB */ * 1024)     // default: 100 KB
    , m_max_cache_size(0)                       // default: no limit
    , m_min_diskspace(0)                        // default: no minimum
    , m_cachepath("")                           // default: $XDG_CACHE_HOME/ffmpegfs
    , m_disable_cache(0)                        // default: enabled
    , m_cache_maintenance((60*60))              // default: prune every 60 minutes
    , m_prune_cache(0)                          // default: Do not prune cache immediately
    , m_clear_cache(0)                          // default: Do not clear cache on startup
    , m_max_threads(0)                          // default: 16 * CPU cores (this value here is overwritten later)
    , m_decoding_errors(0)                      // default: ignore errors
    , m_min_dvd_chapter_duration(1)             // default: 1 second
    , m_win_smb_fix(0)                          // default: no fix
{
}

bool FFMPEGFS_PARAMS::smart_transcode(void) const
{
    return (params.m_format[1].filetype() != FILETYPE_UNKNOWN && params.m_format[0].filetype() != params.m_format[1].filetype());
}

int FFMPEGFS_PARAMS::guess_format_idx(const std::string & filepath) const
{
    AVOutputFormat* oformat = av_guess_format(nullptr, filepath.c_str(), nullptr);

    if (oformat != nullptr)
    {
        if (!params.smart_transcode())
        {
            // Not smart encoding: use first format (video file)
            return 0;
        }
        else
        {
            // Smart transcoding
            if (params.m_format[0].video_codec_id() != AV_CODEC_ID_NONE && oformat->video_codec != AV_CODEC_ID_NONE && !is_album_art(oformat->video_codec))
            {
                // Is a video: use first format (video file)
                return 0;
            }
            else if (params.m_format[1].audio_codec_id() != AV_CODEC_ID_NONE && oformat->audio_codec != AV_CODEC_ID_NONE)
            {
                // For audio only, use second format (audio only file)
                return 1;
            }
        }
    }

    return 0;
}


FFmpegfs_Format * FFMPEGFS_PARAMS::current_format(const std::string & filepath)
{
    LPCVIRTUALFILE virtualfile = find_file(filepath);

    if (virtualfile != nullptr)
    {
        // We know the file
        return current_format(virtualfile);
    }

    // Guess the result
    int format_idx = guess_format_idx(filepath);

    if (format_idx > -1)
    {
        return &m_format[format_idx];
    }

    return nullptr;
}

FFmpegfs_Format *FFMPEGFS_PARAMS::current_format(LPCVIRTUALFILE virtualfile)
{
    if (virtualfile->m_format_idx < 0 || virtualfile->m_format_idx > 1)
    {
        return nullptr;
    }
    return &m_format[virtualfile->m_format_idx];
}

enum
{
    KEY_HELP,
    KEY_VERSION,
    KEY_KEEP_OPT,
    // Intelligent parameters
    KEY_DESTTYPE,
    KEY_AUDIO_BITRATE,
    KEY_AUDIO_SAMPLERATE,
    KEY_VIDEO_BITRATE,
    KEY_SEGMENT_DURATION,
    KEY_SCRIPTFILE,
    KEY_SCRIPTSOURCE,
    KEY_EXPIRY_TIME,
    KEY_MAX_INACTIVE_SUSPEND_TIME,
    KEY_MAX_INACTIVE_ABORT_TIME,
    KEY_PREBUFFER_SIZE,
    KEY_MAX_CACHE_SIZE,
    KEY_MIN_DISKSPACE_SIZE,
    KEY_CACHEPATH,
    KEY_CACHE_MAINTENANCE,
    KEY_AUTOCOPY,
    KEY_RECODESAME,
    KEY_PROFILE,
    KEY_LEVEL,
    KEY_LOG_MAXLEVEL,
    KEY_LOGFILE
};

/**
  * Map FFmpegfs options to FUSE parameters
  */
#define FFMPEGFS_OPT(templ, param, value) { templ, offsetof(FFMPEGFS_PARAMS, param), value }

/**
 * FUSE option descriptions
 */
static struct fuse_opt ffmpegfs_opts[] =
{
    // Output type
    FUSE_OPT_KEY("--desttype=%s",                   KEY_DESTTYPE),
    FUSE_OPT_KEY("desttype=%s",                     KEY_DESTTYPE),
    FUSE_OPT_KEY("--profile=%s",                    KEY_PROFILE),
    FUSE_OPT_KEY("profile=%s",                      KEY_PROFILE),
    FUSE_OPT_KEY("--autocopy=%s",                   KEY_AUTOCOPY),
    FUSE_OPT_KEY("autocopy=%s",                     KEY_AUTOCOPY),
    FUSE_OPT_KEY("--recodesame=%s",                 KEY_RECODESAME),
    FUSE_OPT_KEY("recodesame=%s",                   KEY_RECODESAME),
    FUSE_OPT_KEY("--level=%s",                      KEY_LEVEL),
    FUSE_OPT_KEY("level=%s",                        KEY_LEVEL),

    // Audio
    FUSE_OPT_KEY("--audiobitrate=%s",               KEY_AUDIO_BITRATE),
    FUSE_OPT_KEY("audiobitrate=%s",                 KEY_AUDIO_BITRATE),
    FUSE_OPT_KEY("--audiosamplerate=%s",            KEY_AUDIO_SAMPLERATE),
    FUSE_OPT_KEY("audiosamplerate=%s",              KEY_AUDIO_SAMPLERATE),

    // Video
    FUSE_OPT_KEY("--videobitrate=%s",               KEY_VIDEO_BITRATE),
    FUSE_OPT_KEY("videobitrate=%s",                 KEY_VIDEO_BITRATE),
    FFMPEGFS_OPT("--videoheight=%u",                m_videoheight, 0),
    FFMPEGFS_OPT("videoheight=%u",                  m_videoheight, 0),
    FFMPEGFS_OPT("--videowidth=%u",                 m_videowidth, 0),
    FFMPEGFS_OPT("videowidth=%u",                   m_videowidth, 0),
#ifndef USING_LIBAV
    FFMPEGFS_OPT("--deinterlace",                   m_deinterlace, 1),
    FFMPEGFS_OPT("deinterlace",                     m_deinterlace, 1),
#endif  // !USING_LIBAV
    // HLS
    FUSE_OPT_KEY("--segment_duration=%s",           KEY_SEGMENT_DURATION),
    FUSE_OPT_KEY("segment_duration=%s",             KEY_SEGMENT_DURATION),
    // Album arts
    FFMPEGFS_OPT("--noalbumarts",                   m_noalbumarts, 1),
    FFMPEGFS_OPT("noalbumarts",                     m_noalbumarts, 1),
    // Virtual script
    FFMPEGFS_OPT("--enablescript",                  m_enablescript, 1),
    FFMPEGFS_OPT("enablescript",                    m_enablescript, 1),
    FUSE_OPT_KEY("--scriptfile=%s",                 KEY_SCRIPTFILE),
    FUSE_OPT_KEY("scriptfile=%s",                   KEY_SCRIPTFILE),
    FUSE_OPT_KEY("--scriptsource=%s",               KEY_SCRIPTSOURCE),
    FUSE_OPT_KEY("scriptsource=%s",                 KEY_SCRIPTSOURCE),
    // Background recoding/caching
    // Cache
    FUSE_OPT_KEY("--expiry_time=%s",                KEY_EXPIRY_TIME),
    FUSE_OPT_KEY("expiry_time=%s",                  KEY_EXPIRY_TIME),
    FUSE_OPT_KEY("--max_inactive_suspend=%s",       KEY_MAX_INACTIVE_SUSPEND_TIME),
    FUSE_OPT_KEY("max_inactive_suspend=%s",         KEY_MAX_INACTIVE_SUSPEND_TIME),
    FUSE_OPT_KEY("--max_inactive_abort=%s",         KEY_MAX_INACTIVE_ABORT_TIME),
    FUSE_OPT_KEY("max_inactive_abort=%s",           KEY_MAX_INACTIVE_ABORT_TIME),
    FUSE_OPT_KEY("--prebuffer_size=%s",             KEY_PREBUFFER_SIZE),
    FUSE_OPT_KEY("prebuffer_size=%s",               KEY_PREBUFFER_SIZE),
    FUSE_OPT_KEY("--max_cache_size=%s",             KEY_MAX_CACHE_SIZE),
    FUSE_OPT_KEY("max_cache_size=%s",               KEY_MAX_CACHE_SIZE),
    FUSE_OPT_KEY("--min_diskspace=%s",              KEY_MIN_DISKSPACE_SIZE),
    FUSE_OPT_KEY("min_diskspace=%s",                KEY_MIN_DISKSPACE_SIZE),
    FUSE_OPT_KEY("--cachepath=%s",                  KEY_CACHEPATH),
    FUSE_OPT_KEY("cachepath=%s",                    KEY_CACHEPATH),
    FFMPEGFS_OPT("--disable_cache",                 m_disable_cache, 1),
    FFMPEGFS_OPT("disable_cache",                   m_disable_cache, 1),
    FUSE_OPT_KEY("--cache_maintenance=%s",          KEY_CACHE_MAINTENANCE),
    FUSE_OPT_KEY("cache_maintenance=%s",            KEY_CACHE_MAINTENANCE),
    FFMPEGFS_OPT("--prune_cache",                   m_prune_cache, 1),
    FFMPEGFS_OPT("--clear_cache",                   m_clear_cache, 1),
    FFMPEGFS_OPT("clear_cache",                     m_clear_cache, 1),

    // Other
    FFMPEGFS_OPT("--max_threads=%u",                m_max_threads, 0),
    FFMPEGFS_OPT("max_threads=%u",                  m_max_threads, 0),
    FFMPEGFS_OPT("--decoding_errors=%u",            m_decoding_errors, 0),
    FFMPEGFS_OPT("decoding_errors=%u",              m_decoding_errors, 0),
    FFMPEGFS_OPT("--min_dvd_chapter_duration=%u",   m_min_dvd_chapter_duration, 0),
    FFMPEGFS_OPT("min_dvd_chapter_duration=%u",     m_min_dvd_chapter_duration, 0),
    FFMPEGFS_OPT("--win_smb_fix=%u",                m_win_smb_fix, 0),
    FFMPEGFS_OPT("win_smb_fix=%u",                  m_win_smb_fix, 0),
    // FFmpegfs options
    FFMPEGFS_OPT("-d",                              m_debug, 1),
    FFMPEGFS_OPT("debug",                           m_debug, 1),
    FUSE_OPT_KEY("--log_maxlevel=%s",               KEY_LOG_MAXLEVEL),
    FUSE_OPT_KEY("log_maxlevel=%s",                 KEY_LOG_MAXLEVEL),
    FFMPEGFS_OPT("--log_stderr",                    m_log_stderr, 1),
    FFMPEGFS_OPT("log_stderr",                      m_log_stderr, 1),
    FFMPEGFS_OPT("--log_syslog",                    m_log_syslog, 1),
    FFMPEGFS_OPT("log_syslog",                      m_log_syslog, 1),
    FUSE_OPT_KEY("--logfile=%s",                    KEY_LOGFILE),
    FUSE_OPT_KEY("logfile=%s",                      KEY_LOGFILE),

    FUSE_OPT_KEY("-h",                              KEY_HELP),
    FUSE_OPT_KEY("--help",                          KEY_HELP),
    FUSE_OPT_KEY("-V",                              KEY_VERSION),
    FUSE_OPT_KEY("--version",                       KEY_VERSION),
    FUSE_OPT_KEY("-d",                              KEY_KEEP_OPT),
    FUSE_OPT_KEY("debug",                           KEY_KEEP_OPT),
    FUSE_OPT_END
};

typedef std::map<std::string, AUTOCOPY, comp> AUTOCOPY_MAP;     /**< @brief Map command line option to AUTOCOPY enum */
typedef std::map<std::string, PROFILE, comp> PROFILE_MAP;       /**< @brief Map command line option to PROFILE enum  */
typedef std::map<std::string, PRORESLEVEL, comp> LEVEL_MAP;     /**< @brief Map command line option to LEVEL enum  */
typedef std::map<std::string, RECODESAME, comp> RECODESAME_MAP; /**< @brief Map command line option to RECODESAME enum  */

/**
  * List of AUTOCOPY options
  */
static const AUTOCOPY_MAP autocopy_map =
{
    { "NONE",           AUTOCOPY_OFF },
    { "MATCH",          AUTOCOPY_MATCH },
    { "MATCHLIMIT",     AUTOCOPY_MATCHLIMIT },
    { "STRICT",         AUTOCOPY_STRICT },
    { "STRICTLIMIT",    AUTOCOPY_STRICTLIMIT },
};

/**
  * List if MP4 profiles
  */
static const PROFILE_MAP profile_map =
{
    { "NONE",           PROFILE_DEFAULT },

    // MP4

    { "FF",             PROFILE_MP4_FF },
    { "EDGE",           PROFILE_MP4_EDGE },
    { "IE",             PROFILE_MP4_IE },
    { "CHROME",         PROFILE_MP4_CHROME },
    { "SAFARI",         PROFILE_MP4_SAFARI },
    { "OPERA",          PROFILE_MP4_OPERA },
    { "MAXTHON",        PROFILE_MP4_MAXTHON },

    // WEBM
};

/**
  * List if ProRes levels.
  */
static const LEVEL_MAP level_map =
{
    // ProRes
    { "PROXY",          PRORESLEVEL_PRORES_PROXY },
    { "LT",             PRORESLEVEL_PRORES_LT },
    { "STANDARD",       PRORESLEVEL_PRORES_STANDARD },
    { "HQ",             PRORESLEVEL_PRORES_HQ },
};

/**
  * List if recode options.
  */
static const RECODESAME_MAP recode_map =
{
    // Recode to same format
    { "NO",             RECODESAME_NO },
    { "YES",            RECODESAME_YES },
};

static int          get_bitrate(const std::string & arg, BITRATE *bitrate);
static int          get_samplerate(const std::string & arg, int *samplerate);
static int          get_time(const std::string & arg, time_t *time);
static int          get_size(const std::string & arg, size_t *size);
static int          get_desttype(const std::string & arg, FFmpegfs_Format format[2]);
static int          get_autocopy(const std::string & arg, AUTOCOPY *autocopy);
static std::string  get_autocopy_text(AUTOCOPY autocopy);
static int          get_autocopy(const std::string & arg, AUTOCOPY *autocopy);
static std::string  get_autocopy_text(AUTOCOPY autocopy);
static int          get_profile(const std::string & arg, PROFILE *profile);
static std::string  get_profile_text(PROFILE profile);
static int          get_level(const std::string & arg, PRORESLEVEL *level);
static std::string  get_level_text(PRORESLEVEL level);
static int          get_segment_duration(const std::string & arg, int64_t *value);
static int          get_value(const std::string & arg, std::string *value);
static int          get_value(const std::string & arg, double *value);

static int          ffmpegfs_opt_proc(void* data, const char* arg, int key, struct fuse_args *outargs);
static bool         set_defaults(void);
static void         print_params(void);
static void         usage();

/**
 * @brief Print program usage info.
 */
static void usage()
{
    std::string help;
    size_t pos;

    help.assign(reinterpret_cast<const char*>(ffmpegfshelp), ffmpegfshelp_len);
    pos = help.find("OPTIONS\n");

    std::cout << help.substr(pos + sizeof("OPTIONS\n"));
}

/**
 * @brief Iterate through all elements in map and search for the passed element.
 * @param[in] mapOfWords - map to search.
 * @param[in] value - Search value
 * @return If found, retuns const_iterator to element. Returns mapOfWords.end() if not.
 */
template <typename T>
static typename std::map<std::string, T, comp>::const_iterator search_by_value(const std::map<std::string, T, comp> & mapOfWords, T value)
{
    typename std::map<std::string, T, comp>::const_iterator it = mapOfWords.begin();
    while (it != mapOfWords.end())
    {
        if (it->second == value)
        {
            return it;
        }
        it++;
    }
    return mapOfWords.end();
}

/**
 * @brief Get formatted bitrate.
 @verbatim
 Supported formats:
 In bit/s:  #  or #bps
 In kbit/s: #M or #Mbps
 In Mbit/s: #M or #Mbps
 @endverbatim
 * @param[in] arg - Bitrate as string.
 * @param[in] bitrate - On return, contains parsed bitrate.
 * @return Returns 0 if found; if not found returns -1.
 */
static int get_bitrate(const std::string & arg, BITRATE *bitrate)
{
    size_t pos = arg.find('=');

    if (pos != std::string::npos)
    {
        std::string data(arg.substr(pos + 1));
        int reti;

        // Check for decimal number
        reti = compare(data, "^([1-9][0-9]*|0)?(bps)?$");

        if (reti == -1)
        {
            return -1;
        }
        else if (!reti)
        {
            *bitrate = static_cast<BITRATE>(atol(data.c_str()));
            return 0;   // OK
        }

        // Check for number with optional descimal point and K modifier
        reti = compare(data, "^[1-9][0-9]*(\\.[0-9]+)?K(bps)?$");

        if (reti == -1)
        {
            return -1;
        }
        else if (!reti)
        {
            *bitrate = static_cast<BITRATE>(atof(data.c_str()) * 1000);
            return 0;   // OK
        }

        // Check for number with optional descimal point and M modifier
        reti = compare(data, "^[1-9][0-9]*(\\.[0-9]+)?M(bps)?$");

        if (reti == -1)
        {
            return -1;
        }
        else if (!reti)
        {
            *bitrate = static_cast<BITRATE>(atof(data.c_str()) * 1000000);
            return 0;   // OK
        }

        std::fprintf(stderr, "INVALID PARAMETER: Invalid bit rate '%s'\n", data.c_str());
    }
    else
    {
        std::fprintf(stderr, "INVALID PARAMETER: Invalid bit rate\n");
    }

    return -1;
}

/**
 * @brief Get formatted sample rate.
 @verbatim
 Supported formats:
 In Hz:  #  or #Hz
 In kHz: #K or #KHz
 @endverbatim
 * @param[in] arg - Samplerate as string.
 * @param[in] samplerate - On return, contains parsed sample rate.
 * @return Returns 0 if found; if not found returns -1.
 */
static int get_samplerate(const std::string & arg, int * samplerate)
{
    size_t pos = arg.find('=');

    if (pos != std::string::npos)
    {
        std::string data(arg.substr(pos + 1));
        int reti;

        // Check for decimal number
        reti = compare(data, "^([1-9][0-9]*|0)(Hz)?$");

        if (reti == -1)
        {
            return -1;
        }
        else if (!reti)
        {
            *samplerate = atoi(data.c_str());
            return 0;   // OK
        }

        // Check for number with optional descimal point and K modifier
        reti = compare(data, "^[1-9][0-9]*(\\.[0-9]+)?K(Hz)?$");

        if (reti == -1)
        {
            return -1;
        }
        else if (!reti)
        {
            *samplerate = static_cast<int>(atof(data.c_str()) * 1000);
            return 0;   // OK
        }

        std::fprintf(stderr, "INVALID PARAMETER: Invalid sample rate '%s'\n", data.c_str());
    }
    else
    {
        std::fprintf(stderr, "INVALID PARAMETER: Invalid sample rate\n");
    }

    return -1;
}


/**
 * @brief Get formatted time,
 @verbatim
 Supported formats:
 Seconds: # @n
 Minutes: #m @n
 Hours:   #h @n
 Days:    #d @n
 Weeks:   #w
 @endverbatim
 * @param[in] arg - Time as string.
 * @param[in] time - On return, contains parsed time.
 * @return Returns 0 if found; if not found returns -1.
 */
static int get_time(const std::string & arg, time_t *time)
{
    size_t pos = arg.find('=');

    if (pos != std::string::npos)
    {
        std::string data(arg.substr(pos + 1));
        int reti;

        // Check for decimal number
        reti = compare(data, "^([1-9][0-9]*|0)?s?$");

        if (reti == -1)
        {
            return -1;
        }
        else if (!reti)
        {
            *time = static_cast<time_t>(atol(data.c_str()));
            return 0;   // OK
        }

        // Check for number with optional descimal point and m modifier
        reti = compare(data, "^[1-9][0-9]*(\\.[0-9]+)?m$");

        if (reti == -1)
        {
            return -1;
        }
        else if (!reti)
        {
            *time = static_cast<time_t>(atof(data.c_str()) * 60);
            return 0;   // OK
        }

        // Check for number with optional descimal point and h modifier
        reti = compare(data, "^[1-9][0-9]*(\\.[0-9]+)?h$");

        if (reti == -1)
        {
            return -1;
        }
        else if (!reti)
        {
            *time = static_cast<time_t>(atof(data.c_str()) * 60 * 60);
            return 0;   // OK
        }

        // Check for number with optional descimal point and d modifier
        reti = compare(data, "^[1-9][0-9]*(\\.[0-9]+)?d$");

        if (reti == -1)
        {
            return -1;
        }
        else if (!reti)
        {
            *time = static_cast<time_t>(atof(data.c_str()) * 60 * 60 * 24);
            return 0;   // OK
        }

        // Check for number with optional descimal point and w modifier
        reti = compare(data, "^[1-9][0-9]*(\\.[0-9]+)?w$");

        if (reti == -1)
        {
            return -1;
        }
        else if (!reti)
        {
            *time = static_cast<time_t>(atof(data.c_str()) * 60 * 60 * 24 * 7);
            return 0;   // OK
        }

        std::fprintf(stderr, "INVALID PARAMETER: Invalid time format '%s'\n", data.c_str());
    }
    else
    {
        std::fprintf(stderr, "INVALID PARAMETER: Invalid time format\n");
    }

    return -1;
}

/**
 * @brief Read size: @n
 @verbatim
 Supported formats:
 In bytes:  # or #B @n
 In KBytes: #K or #KB @n
 In MBytes: #B or #MB @n
 In GBytes: #G or #GB @n
 In TBytes: #T or #TB
 @endverbatim
 * @param[in] arg - Time as string.
 * @param[out] size - On return, contains parsed size.
 * @return Returns 0 if found; if not found returns -1.
 */
static int get_size(const std::string & arg, size_t *size)
{
    size_t pos = arg.find('=');

    if (pos != std::string::npos)
    {
        std::string data(arg.substr(pos + 1));
        int reti;

        // Check for decimal number
        reti = compare(data, "^([1-9][0-9]*|0)?B?$");

        if (reti == -1)
        {
            return -1;
        }
        else if (!reti)
        {
            *size = static_cast<size_t>(atol(data.c_str()));
            return 0;   // OK
        }

        // Check for number with optional descimal point and K/KB modifier
        reti = compare(data, "^[1-9][0-9]*(\\.[0-9]+)?KB?$");

        if (reti == -1)
        {
            return -1;
        }
        else if (!reti)
        {
            *size = static_cast<size_t>(atof(data.c_str()) * 1024);
            return 0;   // OK
        }

        // Check for number with optional descimal point and M/MB modifier
        reti = compare(data, "^[1-9][0-9]*(\\.[0-9]+)?MB?$");

        if (reti == -1)
        {
            return -1;
        }
        else if (!reti)
        {
            *size = static_cast<size_t>(atof(data.c_str()) * 1024 * 1024);
            return 0;   // OK
        }

        // Check for number with optional descimal point and G/GB modifier
        reti = compare(data, "^[1-9][0-9]*(\\.[0-9]+)?GB?$");

        if (reti == -1)
        {
            return -1;
        }
        else if (!reti)
        {
            *size = static_cast<size_t>(atof(data.c_str()) * 1024 * 1024 * 1024);
            return 0;   // OK
        }

        // Check for number with optional descimal point and T/TB modifier
        reti = compare(data, "^[1-9][0-9]*(\\.[0-9]+)?TB?$");

        if (reti == -1)
        {
            return -1;
        }
        else if (!reti)
        {
            *size = static_cast<size_t>(atof(data.c_str()) * 1024 * 1024 * 1024 * 1024);
            return 0;   // OK
        }

        std::fprintf(stderr, "INVALID PARAMETER: Invalid size '%s'\n", data.c_str());
    }
    else
    {
        std::fprintf(stderr, "INVALID PARAMETER: Invalid size\n");
    }

    return -1;
}

/**
 * @brief Get destination type.
 * @param[in] arg - Format as string (MP4, OGG etc.).
 * @param[out] format - Index 0: Selected video format.@n
 * Index 1: Selected audio format.
 * @return Returns 0 if found; if not found returns -1.
 */
static int get_desttype(const std::string & arg, FFmpegfs_Format format[2])
{
    /** @todo: evaluate this function */
    size_t pos = arg.find('=');

    if (pos != std::string::npos)
    {
        std::vector<std::string> results =  split(arg.substr(pos + 1), "\\+");

        if (results.size() > 0 && results.size() < 3)
        {
            // Check for valid destination type and obtain codecs and file type.
            if (!format[0].init(results[0]))
            {
                std::fprintf(stderr, "INVALID PARAMETER: No codecs available for desttype: %s\n", results[0].c_str());
                return 1;
            }

            if (results.size() == 2)
            {
                if (!format[1].init(results[1]))
                {
                    std::fprintf(stderr, "INVALID PARAMETER: No codecs available for desttype: %s\n", results[1].c_str());
                    return 1;
                }
            }

            return 0;
        }
    }

    std::fprintf(stderr, "INVALID PARAMETER: Missing destination type string\n");

    return -1;
}

/**
 * @brief Get autocopy option.
 * @param[in] arg - One of the auto copy options.
 * @param[out] autocopy - Upon return contains selected AUTOCOPY enum.
 * @return Returns 0 if found; if not found returns -1.
 */
static int get_autocopy(const std::string & arg, AUTOCOPY *autocopy)
{
    size_t pos = arg.find('=');

    if (pos != std::string::npos)
    {
        std::string data(arg.substr(pos + 1));

        auto it = autocopy_map.find(data);

        if (it == autocopy_map.end())
        {
            std::fprintf(stderr, "INVALID PARAMETER: Invalid autocopy option: %s\n", data.c_str());
            return -1;
        }

        *autocopy = it->second;

        return 0;
    }

    std::fprintf(stderr, "INVALID PARAMETER: Missing autocopy string\n");

    return -1;
}

/**
 * @brief Convert AUTOCOPY enum to human readable text.
 * @param[in] autocopy - AUTOCOPY enum value to convert.
 * @return AUTOCOPY enum as text or "INVALID" if not known.
 */
static std::string get_autocopy_text(AUTOCOPY autocopy)
{
    AUTOCOPY_MAP::const_iterator it = search_by_value(autocopy_map, autocopy);
    if (it != autocopy_map.end())
    {
        return it->first;
    }
    return "INVALID";
}

/**
 * @brief Get recode option.
 * @param[in] arg - One of the recode options.
 * @param[out] recode - Upon return contains selected RECODESAME enum.
 * @return Returns 0 if found; if not found returns -1.
 */
static int get_recodesame(const std::string & arg, RECODESAME *recode)
{
    size_t pos = arg.find('=');

    if (pos != std::string::npos)
    {
        std::string data(arg.substr(pos + 1));

        auto it = recode_map.find(data);

        if (it == recode_map.end())
        {
            std::fprintf(stderr, "INVALID PARAMETER: Invalid recode option: %s\n", data.c_str());
            return -1;
        }

        *recode = it->second;

        return 0;
    }

    std::fprintf(stderr, "INVALID PARAMETER: Missing recode string\n");

    return -1;
}

/**
 * @brief Convert RECODESAME enum to human readable text.
 * @param[in] recode - RECODESAME enum value to convert.
 * @return RECODESAME enum as text or "INVALID" if not known.
 */
static std::string get_recodesame_text(RECODESAME recode)
{
    RECODESAME_MAP::const_iterator it = search_by_value(recode_map, recode);
    if (it != recode_map.end())
    {
        return it->first;
    }
    return "INVALID";
}

/**
 * @brief Get profile option.
 * @param[in] arg - One of the auto profile options.
 * @param[out] profile - Upon return contains selected PROFILE enum.
 * @return Returns 0 if found; if not found returns -1.
 */
static int get_profile(const std::string & arg, PROFILE *profile)
{
    size_t pos = arg.find('=');

    if (pos != std::string::npos)
    {
        std::string data(arg.substr(pos + 1));

        auto it = profile_map.find(data);

        if (it == profile_map.end())
        {
            std::fprintf(stderr, "INVALID PARAMETER: Invalid profile: %s\n", data.c_str());
            return -1;
        }

        *profile = it->second;

        return 0;
    }

    std::fprintf(stderr, "INVALID PARAMETER: Missing profile string\n");

    return -1;
}

/**
 * @brief Convert PROFILE enum to human readable text.
 * @param[in] profile - PROFILE enum value to convert.
 * @return PROFILE enum as text or "INVALID" if not known.
 */
static std::string get_profile_text(PROFILE profile)
{
    PROFILE_MAP::const_iterator it = search_by_value(profile_map, profile);
    if (it != profile_map.end())
    {
        return it->first;
    }
    return "INVALID";
}

// Read level
/**
 * @brief Get ProRes level
 * @param[in] arg - One of the ProRes levels.
 * @param[out] level - Upon return contains selected PRORESLEVEL enum.
 * @return Returns 0 if found; if not found returns -1.
 */
static int get_level(const std::string & arg, PRORESLEVEL *level)
{
    size_t pos = arg.find('=');

    if (pos != std::string::npos)
    {
        std::string data(arg.substr(pos + 1));

        auto it = level_map.find(data);

        if (it == level_map.end())
        {
            std::fprintf(stderr, "INVALID PARAMETER: Invalid level: %s\n", data.c_str());
            return -1;
        }

        *level = it->second;

        return 0;
    }

    std::fprintf(stderr, "INVALID PARAMETER: Missing level string\n");

    return -1;
}

// Get level text
/**
 * @brief Convert PRORESLEVEL enum to human readable text.
 * @param[in] level - PRORESLEVEL enum value to convert.
 * @return PRORESLEVEL enum as text or "INVALID" if not known.
 */
static std::string get_level_text(PRORESLEVEL level)
{
    LEVEL_MAP::const_iterator it = search_by_value(level_map, level);
    if (it != level_map.end())
    {
        return it->first;
    }
    return "INVALID";
}

/**
 * @brief Get HLS segment duration. Input value must be in seconds.
 * @param[in] arg - One of the ProRes levels.
 * @param[out] value - Upon return contains segment duration in AV_TIME_BASE units.
 * @return Returns 0 if found; if not found returns -1.
 */
static int get_segment_duration(const std::string & arg, int64_t *value)
{
    double duration;
    if (get_value(arg, &duration) < 0)
    {
        return -1;
    }

    if (*value <= 0)
    {
        std::fprintf(stderr, "INVALID PARAMETER: segment_duration %.1f is out of range. For obvious reasons this must be greater than zero.\n", duration);
        return -1;
    }

    *value = static_cast<int>(duration * AV_TIME_BASE);

    return 0;
}

/**
 * @brief Get value form command line string.
 * Finds whatever is after the "=" sign.
 * @param[in] arg - Command line option.
 * @param[in] value - Upon return, contains the value after the "=" sign.
 * @return Returns 0 if found; if not found returns -1.
 */
static int get_value(const std::string & arg, std::string *value)
{
    size_t pos = arg.find('=');

    if (pos != std::string::npos)
    {
        *value = arg.substr(pos + 1);

        return 0;
    }

    std::fprintf(stderr, "INVALID PARAMETER: Missing value\n");

    return -1;
}

/**
 * @brief Get value form command line string.
 * Finds whatever is after the "=" sign.
 * @param[in] arg - Command line option.
 * @param[in] value - Upon return, contains the value after the "=" sign.
 * @return Returns 0 if found; if not found returns -1.
 */
static int get_value(const std::string & arg, double *value)
{
    size_t pos = arg.find('=');

    if (pos != std::string::npos)
    {
        *value = atof(arg.substr(pos + 1).c_str());

        return 0;
    }

    std::fprintf(stderr, "INVALID PARAMETER: Missing value\n");

    return -1;
}

/**
 * @brief FUSE option parsing function.
 * @param[in] data - is the user data passed to the fuse_opt_parse() function
 * @param[in] arg - is the whole argument or option
 * @param[in] key - determines why the processing function was called
 * @param[in] outargs - the current output argument list
 * @return -1 on error, 0 if arg is to be discarded, 1 if arg should be kept
 */
static int ffmpegfs_opt_proc(void* data, const char* arg, int key, struct fuse_args *outargs)
{
    static int n;
    (void)data;

    switch (key)
    {
    case FUSE_OPT_KEY_NONOPT:
    {
        // check for basepath and bitrate parameters
        if (n == 0 && params.m_basepath.empty())
        {
            expand_path(&params.m_basepath, arg);
            sanitise_filepath(&params.m_basepath);
            append_sep(&params.m_basepath);
            n++;
            return 0;
        }
        else if (n == 1 && params.m_mountpath.empty())
        {
            expand_path(&params.m_mountpath, arg);
            sanitise_filepath(&params.m_mountpath);
            append_sep(&params.m_mountpath);

            switch (is_mount(params.m_mountpath))
            {
            case 1:
            {
                std::fprintf(stderr, "%-25s: already mounted\n", params.m_mountpath.c_str());
                exit(1);
            }
                //case -1:
                //{
                //  // Error already reported
                //  exit(1);
                //}
            }

            n++;
            return 1;
        }

        break;
    }
    case KEY_HELP:
    {
        usage();
        fuse_opt_add_arg(outargs, "-ho");
        fuse_main(outargs->argc, outargs->argv, &ffmpegfs_ops, nullptr);
        exit(1);
    }
    case KEY_VERSION:
    {
        /** @todo: Also output this information in debug mode */
        std::printf("-------------------------------------------------------------------------------------------\n");

#ifdef __GNUC__
#ifndef __clang_version__
        std::printf("%-20s: %s (%s)\n", "Built with", "gcc " __VERSION__, HOST_OS);
#else
        std::printf("%-20s: %s (%s)\n", "Built with", "clang " __clang_version__, HOST_OS);
#endif
#endif
        std::printf("%-20s: %s\n\n", "configuration", CONFIGURE_ARGS);

        std::printf("%-20s: %s\n", PACKAGE_NAME " Version", PACKAGE_VERSION);

        std::printf("%s", ffmpeg_libinfo().c_str());

#ifdef USE_LIBVCD
        std::printf("%-20s: %s\n", "Video CD Library", "enabled");
#endif // USE_LIBVCD
#ifdef USE_LIBDVD
        std::printf("%-20s: %s\n", "DVD Library", "enabled");
#endif // USE_LIBDVD
#ifdef USE_LIBBLURAY
        std::printf("%-20s: %s\n", "Bluray Library", BLURAY_VERSION_STRING);
#endif // USE_LIBBLURAY

        fuse_opt_add_arg(outargs, "--version");
        fuse_main(outargs->argc, outargs->argv, &ffmpegfs_ops, nullptr);

        std::printf("-------------------------------------------------------------------------------------------\n\n");
        std::printf("FFMpeg capabilities\n\n");

        show_formats_devices(0);

        exit(0);
    }
    case KEY_DESTTYPE:
    {
        return get_desttype(arg, params.m_format);
    }
    case KEY_AUTOCOPY:
    {
        return get_autocopy(arg, &params.m_autocopy);
    }
    case KEY_RECODESAME:
    {
        return get_recodesame(arg, &params.m_recodesame);
    }
    case KEY_PROFILE:
    {
        return get_profile(arg, &params.m_profile);
    }
    case KEY_LEVEL:
    {
        return get_level(arg, &params.m_level);
    }
    case KEY_AUDIO_BITRATE:
    {
        return get_bitrate(arg, &params.m_audiobitrate);
    }
    case KEY_AUDIO_SAMPLERATE:
    {
        return get_samplerate(arg, &params.m_audiosamplerate);
    }
    case KEY_SCRIPTFILE:
    {
        return get_value(arg, &params.m_scriptfile);
    }
    case KEY_SCRIPTSOURCE:
    {
        return get_value(arg, &params.m_scriptsource);
    }
    case KEY_VIDEO_BITRATE:
    {
        return get_bitrate(arg, &params.m_videobitrate);
    }
    case KEY_SEGMENT_DURATION:
    {
        return get_segment_duration(arg, &params.m_segment_duration);
    }
    case KEY_EXPIRY_TIME:
    {
        return get_time(arg, &params.m_expiry_time);
    }
    case KEY_MAX_INACTIVE_SUSPEND_TIME:
    {
        return get_time(arg, &params.m_max_inactive_suspend);
    }
    case KEY_MAX_INACTIVE_ABORT_TIME:
    {
        return get_time(arg, &params.m_max_inactive_abort);
    }
    case KEY_PREBUFFER_SIZE:
    {
        return get_size(arg, &params.m_prebuffer_size);
    }
    case KEY_MAX_CACHE_SIZE:
    {
        return get_size(arg, &params.m_max_cache_size);
    }
    case KEY_MIN_DISKSPACE_SIZE:
    {
        return get_size(arg, &params.m_min_diskspace);
    }
    case KEY_CACHEPATH:
    {
        return get_value(arg, &params.m_cachepath);
    }
    case KEY_CACHE_MAINTENANCE:
    {
        return get_time(arg, &params.m_cache_maintenance);
    }
    case KEY_LOG_MAXLEVEL:
    {
        return get_value(arg, &params.m_log_maxlevel);
    }
    case KEY_LOGFILE:
    {
        return get_value(arg, &params.m_logfile);
    }
    }

    return 1;
}

/**
 * @brief Set default values.
 * @return Returns true if options are OK, false if option combination is invalid.
 */
static bool set_defaults(void)
{
    if (params.m_format[0].video_codec_id() == AV_CODEC_ID_PRORES)
    {
        if (params.m_level == PRORESLEVEL_NONE)
        {
            params.m_level = PRORESLEVEL_PRORES_HQ;
        }
    }

    return true;
}

/**
 * @brief Print currently selected parameters.
 */
static void print_params(void)
{
    std::string cachepath;

    transcoder_cache_path(cachepath);

<<<<<<< HEAD
    Logging::trace(nullptr, PACKAGE_NAME " options:\n\n"
                                         "Base Path         : %1\n"
                                         "Mount Path        : %2\n\n"
                                         "Smart Transcode   : %3\n"
                                         "Auto Copy         : %4\n"
                                         "Recode to same fmt: %5\n"
                                         "Audio File Type   : %6\n"
                                         "Video File Type   : %7\n"
                                         "Profile           : %8\n"
                                         "Level             : %9\n"
                                         "\nAudio\n\n"
                                         "Audio Codecs      : %10+%11\n"
                                         "Audio Bitrate     : %12\n"
                                         "Audio Sample Rate : %13\n"
                                         "\nVideo\n\n"
                                         "Video Size/Pixels : width=%14 height=%15\n"
                                         "Deinterlace       : %16\n"
                                         "Remove Album Arts : %17\n"
                                         "Video Codec       : %18\n"
                                         "Video Bitrate     : %19\n"
                                         "\nHLS Options\n\n"
                                         "Segment Duration  : %20\n"
                                         "\nVirtual Script\n\n"
                                         "Create script     : %21\n"
                                         "Script file name  : %22\n"
                                         "Input file        : %23\n"
                                         "\nLogging\n\n"
                                         "Max. Log Level    : %24\n"
                                         "Log to stderr     : %25\n"
                                         "Log to syslog     : %26\n"
                                         "Logfile           : %27\n"
                                         "\nCache Settings\n\n"
                                         "Expiry Time       : %28\n"
                                         "Inactivity Suspend: %29\n"
                                         "Inactivity Abort  : %20\n"
                                         "Pre-buffer size   : %31\n"
                                         "Max. Cache Size   : %32\n"
                                         "Min. Disk Space   : %33\n"
                                         "Cache Path        : %34\n"
                                         "Disable Cache     : %35\n"
                                         "Maintenance Timer : %36\n"
                                         "Clear Cache       : %37\n"
                                         "\nVarious Options\n\n"
                                         "Max. Threads      : %38\n"
                                         "Decoding Errors   : %39\n"
                                         "Min. DVD chapter  : %40\n"
                                         "\nExperimental Options\n\n"
                                         "Windows 10 Fix    : %41\n",
                   params.m_basepath.c_str(),
                   params.m_mountpath.c_str(),
                   params.smart_transcode() ? "yes" : "no",
                   get_autocopy_text(params.m_autocopy).c_str(),
                   get_recodesame_text(params.m_recodesame).c_str(),
                   params.m_format[1].desttype().c_str(),
            params.m_format[0].desttype().c_str(),
            get_profile_text(params.m_profile).c_str(),
            get_level_text(params.m_level).c_str(),
            get_codec_name(params.m_format[0].audio_codec_id(), true),
            get_codec_name(params.m_format[1].audio_codec_id(), true),
            format_bitrate(params.m_audiobitrate).c_str(),
            format_samplerate(params.m_audiosamplerate).c_str(),
            format_number(params.m_videowidth).c_str(),
            format_number(params.m_videoheight).c_str(),
        #ifndef USING_LIBAV
            params.m_deinterlace ? "yes" : "no",
        #else
            "not supported",
        #endif  // !USING_LIBAV
            params.m_noalbumarts ? "yes" : "no",
            get_codec_name(params.m_format[0].video_codec_id(), true),
            format_bitrate(params.m_videobitrate).c_str(),
            format_time(params.m_segment_duration).c_str(),
            params.m_enablescript ? "yes" : "no",
            params.m_scriptfile.c_str(),
            params.m_scriptsource.c_str(),
            params.m_log_maxlevel.c_str(),
            params.m_log_stderr ? "yes" : "no",
            params.m_log_syslog ? "yes" : "no",
            !params.m_logfile.empty() ? params.m_logfile.c_str() : "none",
            format_time(params.m_expiry_time).c_str(),
            format_time(params.m_max_inactive_suspend).c_str(),
            format_time(params.m_max_inactive_abort).c_str(),
            format_size(params.m_prebuffer_size).c_str(),
            format_size(params.m_max_cache_size).c_str(),
            format_size(params.m_min_diskspace).c_str(),
            cachepath.c_str(),
            params.m_disable_cache ? "yes" : "no",
            params.m_cache_maintenance ? format_time(params.m_cache_maintenance).c_str() : "inactive",
            params.m_clear_cache ? "yes" : "no",
            format_number(params.m_max_threads).c_str(),
            params.m_decoding_errors ? "break transcode" : "ignore",
            format_duration(params.m_min_dvd_chapter_duration * AV_TIME_BASE).c_str(),
            params.m_win_smb_fix ? "inactive" : "SMB Lockup Fix Active");
=======
    Logging::trace(nullptr, "********* " PACKAGE_NAME " Options *********");
    Logging::trace(nullptr, "Base Path         : %1", params.m_basepath.c_str());
    Logging::trace(nullptr, "Mount Path        : %1", params.m_mountpath.c_str());
    Logging::trace(nullptr, "Smart Transcode   : %1", params.smart_transcode() ? "yes" : "no");
    Logging::trace(nullptr, "Auto Copy         : %1", get_autocopy_text(params.m_autocopy).c_str());
    Logging::trace(nullptr, "Audio File Type   : %1", params.m_format[1].desttype().c_str());
    Logging::trace(nullptr, "Video File Type   : %1", params.m_format[0].desttype().c_str());
    Logging::trace(nullptr, "Profile           : %1", get_profile_text(params.m_profile).c_str());
    Logging::trace(nullptr, "Level             : %1", get_level_text(params.m_level).c_str());
    Logging::trace(nullptr, "--------- Audio ---------");
    Logging::trace(nullptr, "Audio Codecs      : %1+%2", get_codec_name(params.m_format[0].audio_codec_id(), true), get_codec_name(params.m_format[1].audio_codec_id(), true));
    Logging::trace(nullptr, "Audio Bitrate     : %1", format_bitrate(params.m_audiobitrate).c_str());
    Logging::trace(nullptr, "Audio Sample Rate : %1", format_samplerate(params.m_audiosamplerate).c_str());
    Logging::trace(nullptr, "--------- Video ---------");
    Logging::trace(nullptr, "Video Size/Pixels : width=%1 height=%2", format_number(params.m_videowidth).c_str(), format_number(params.m_videoheight).c_str());
#ifndef USING_LIBAV
    Logging::trace(nullptr, "Deinterlace       : %1", params.m_deinterlace ? "yes" : "no");
#else
    Logging::trace(nullptr, "Deinterlace       : not supported");
#endif  // !USING_LIBAV
    Logging::trace(nullptr, "Remove Album Arts : %1", params.m_noalbumarts ? "yes" : "no");
    Logging::trace(nullptr, "Video Codec       : %1", get_codec_name(params.m_format[0].video_codec_id(), true));
    Logging::trace(nullptr, "Video Bitrate     : %1", format_bitrate(params.m_videobitrate).c_str());
    Logging::trace(nullptr, "--------- Virtual Script ---------");
    Logging::trace(nullptr, "Create script     : %1", params.m_enablescript ? "yes" : "no");
    Logging::trace(nullptr, "Script file name  : %1", params.m_scriptfile.c_str());
    Logging::trace(nullptr, "Input file        : %1", params.m_scriptsource.c_str());
    Logging::trace(nullptr, "--------- Logging ---------");
    Logging::trace(nullptr, "Max. Log Level    : %1", params.m_log_maxlevel.c_str());
    Logging::trace(nullptr, "Log to stderr     : %1", params.m_log_stderr ? "yes" : "no");
    Logging::trace(nullptr, "Log to syslog     : %1", params.m_log_syslog ? "yes" : "no");
    Logging::trace(nullptr, "Logfile           : %1", !params.m_logfile.empty() ? params.m_logfile.c_str() : "none");
    Logging::trace(nullptr, "--------- Cache Settings ---------");
    Logging::trace(nullptr, "Expiry Time       : %1", format_time(params.m_expiry_time).c_str());
    Logging::trace(nullptr, "Inactivity Suspend: %1", format_time(params.m_max_inactive_suspend).c_str());
    Logging::trace(nullptr, "Inactivity Abort  : %1", format_time(params.m_max_inactive_abort).c_str());
    Logging::trace(nullptr, "Pre-buffer size   : %1", format_size(params.m_prebuffer_size).c_str());
    Logging::trace(nullptr, "Max. Cache Size   : %1", format_size(params.m_max_cache_size).c_str());
    Logging::trace(nullptr, "Min. Disk Space   : %1", format_size(params.m_min_diskspace).c_str());
    Logging::trace(nullptr, "Cache Path        : %1", cachepath.c_str());
    Logging::trace(nullptr, "Disable Cache     : %1", params.m_disable_cache ? "yes" : "no");
    Logging::trace(nullptr, "Maintenance Timer : %1", params.m_cache_maintenance ? format_time(params.m_cache_maintenance).c_str() : "inactive");
    Logging::trace(nullptr, "Clear Cache       : %1", params.m_clear_cache ? "yes" : "no");
    Logging::trace(nullptr, "--------- Various Options ---------");
    Logging::trace(nullptr, "Max. Threads      : %1", format_number(params.m_max_threads).c_str());
    Logging::trace(nullptr, "Decoding Errors   : %1", params.m_decoding_errors ? "break transcode" : "ignore");
    Logging::trace(nullptr, "Min. DVD chapter  : %1", format_duration(params.m_min_dvd_chapter_duration * AV_TIME_BASE).c_str());
    Logging::trace(nullptr, "--------- Experimental Options ---------");
    Logging::trace(nullptr, "Windows 10 Fix    : %1", params.m_win_smb_fix ? "inactive" : "SMB Lockup Fix Active");
>>>>>>> 0443ed52
}

/**
 * @brief Main program entry point.
 * @param[in] argc - Number of command line arguments.
 * @param[in] argv - Command line argument array.
 * @return Return value will be the errorlevel of the executable.
 * Returns 0 on success, 1 on error.
 */
int main(int argc, char *argv[])
{
    int ret;

    struct fuse_args args = FUSE_ARGS_INIT(argc, argv);

    // Check if run from other process group like mount and if so, inhibit startup message
    if (getppid() == getpgid(0))
    {
        std::printf("%s V%s\n", PACKAGE_NAME, PACKAGE_VERSION);
        std::printf("Copyright (C) 2006-2008 David Collett\n"
                    "Copyright (C) 2008-2012 K. Henriksson\n"
                    "Copyright (C) 2017-2020 FFmpeg support by Norbert Schlia (nschlia@oblivion-software.de)\n\n");
    }

    init_fuse_ops();

    // Configure FFmpeg
#if !LAVC_DEP_AV_CODEC_REGISTER
    // register all the codecs
    avcodec_register_all();
#endif // !LAVC_DEP_AV_CODEC_REGISTER
#if !LAVF_DEP_AV_REGISTER
    av_register_all();
#endif // !LAVF_DEP_AV_REGISTER
#if !LAVC_DEP_AV_FILTER_REGISTER
    avfilter_register_all();
#endif // LAVC_DEP_AV_FILTER_REGISTER
#ifndef USING_LIBAV
    // Redirect FFmpeg logs
    av_log_set_callback(ffmpeg_log);
#endif

    // Set default
    params.m_max_threads = static_cast<unsigned int>(get_nprocs() * 16);

    if (fuse_opt_parse(&args, &params, ffmpegfs_opts, ffmpegfs_opt_proc))
    {
        std::fprintf(stderr, "INVALID PARAMETER: Parsing options.\n\n");
        //usage(argv[0]);
        return 1;
    }

    // Expand cache path
    if (!params.m_cachepath.empty())
    {
        expand_path(&params.m_cachepath, params.m_cachepath);
        append_sep(&params.m_cachepath);
    }

    // Log to the screen, and enable debug messages, if debug is enabled.
    if (params.m_debug)
    {
        params.m_log_stderr = 1;
        params.m_log_maxlevel = "DEBUG";
        // av_log_set_level(AV_LOG_DEBUG);
        av_log_set_level(AV_LOG_INFO);
    }
    else
    {
        av_log_set_level(AV_LOG_QUIET);
    }

    if (!init_logging(params.m_logfile, params.m_log_maxlevel, params.m_log_stderr ? true : false, params.m_log_syslog ? true : false))
    {
        std::fprintf(stderr, "ERROR: Failed to initialise logging module.\n");
        std::fprintf(stderr, "Maybe log file couldn't be opened for writing?\n\n");
        return 1;
    }

    if (params.m_prune_cache)
    {
        if (args.argc > 1)
        {
            std::fprintf(stderr, "INVALID PARAMETER: Invalid additional parameters for --prune_cache:\n");
            for (int n = 1; n < args.argc; n++)
            {
                std::fprintf(stderr, "Invalid: '%s'\n", args.argv[n]);
            }
            return 1;
        }

        // Prune cache and exit
        if (!transcoder_init())
        {
            return 1;
        }
        transcoder_cache_maintenance();
        return 0;
    }

    if (params.m_basepath.empty())
    {
        std::fprintf(stderr, "INVALID PARAMETER: No valid basepath specified.\n\n");
        return 1;
    }

    if (params.m_basepath.front() != '/')
    {
        std::fprintf(stderr, "INVALID PARAMETER: basepath must be an absolute path.\n\n");
        return 1;
    }

    struct stat stbuf;
    if (stat(params.m_basepath.c_str(), &stbuf) != 0 || !S_ISDIR(stbuf.st_mode))
    {
        std::fprintf(stderr, "INVALID PARAMETER: basepath is not a valid directory: %s\n\n", params.m_basepath.c_str());
        return 1;
    }

    if (params.m_mountpath.empty())
    {
        std::fprintf(stderr, "INVALID PARAMETER: No valid mountpath specified.\n\n");
        return 1;
    }

    if (params.m_mountpath.front() != '/')
    {
        std::fprintf(stderr, "INVALID PARAMETER: mountpath must be an absolute path.\n\n");
        return 1;
    }

    if (stat(params.m_mountpath.c_str(), &stbuf) != 0 || !S_ISDIR(stbuf.st_mode))
    {
        std::fprintf(stderr, "INVALID PARAMETER: mountpath is not a valid directory: %s\n\n", params.m_mountpath.c_str());
        return 1;
    }

    if (!set_defaults())
    {
        return 1;
    }

    if (!transcoder_init())
    {
        return 1;
    }

    print_params();

    if (params.m_clear_cache)
    {
        // Prune cache and exit
        if (!transcoder_cache_clear())
        {
            return 1;
        }
    }

    // start FUSE
    ret = fuse_main(args.argc, args.argv, &ffmpegfs_ops, nullptr);

    fuse_opt_free_args(&args);

    return ret;
}<|MERGE_RESOLUTION|>--- conflicted
+++ resolved
@@ -1282,101 +1282,6 @@
 
     transcoder_cache_path(cachepath);
 
-<<<<<<< HEAD
-    Logging::trace(nullptr, PACKAGE_NAME " options:\n\n"
-                                         "Base Path         : %1\n"
-                                         "Mount Path        : %2\n\n"
-                                         "Smart Transcode   : %3\n"
-                                         "Auto Copy         : %4\n"
-                                         "Recode to same fmt: %5\n"
-                                         "Audio File Type   : %6\n"
-                                         "Video File Type   : %7\n"
-                                         "Profile           : %8\n"
-                                         "Level             : %9\n"
-                                         "\nAudio\n\n"
-                                         "Audio Codecs      : %10+%11\n"
-                                         "Audio Bitrate     : %12\n"
-                                         "Audio Sample Rate : %13\n"
-                                         "\nVideo\n\n"
-                                         "Video Size/Pixels : width=%14 height=%15\n"
-                                         "Deinterlace       : %16\n"
-                                         "Remove Album Arts : %17\n"
-                                         "Video Codec       : %18\n"
-                                         "Video Bitrate     : %19\n"
-                                         "\nHLS Options\n\n"
-                                         "Segment Duration  : %20\n"
-                                         "\nVirtual Script\n\n"
-                                         "Create script     : %21\n"
-                                         "Script file name  : %22\n"
-                                         "Input file        : %23\n"
-                                         "\nLogging\n\n"
-                                         "Max. Log Level    : %24\n"
-                                         "Log to stderr     : %25\n"
-                                         "Log to syslog     : %26\n"
-                                         "Logfile           : %27\n"
-                                         "\nCache Settings\n\n"
-                                         "Expiry Time       : %28\n"
-                                         "Inactivity Suspend: %29\n"
-                                         "Inactivity Abort  : %20\n"
-                                         "Pre-buffer size   : %31\n"
-                                         "Max. Cache Size   : %32\n"
-                                         "Min. Disk Space   : %33\n"
-                                         "Cache Path        : %34\n"
-                                         "Disable Cache     : %35\n"
-                                         "Maintenance Timer : %36\n"
-                                         "Clear Cache       : %37\n"
-                                         "\nVarious Options\n\n"
-                                         "Max. Threads      : %38\n"
-                                         "Decoding Errors   : %39\n"
-                                         "Min. DVD chapter  : %40\n"
-                                         "\nExperimental Options\n\n"
-                                         "Windows 10 Fix    : %41\n",
-                   params.m_basepath.c_str(),
-                   params.m_mountpath.c_str(),
-                   params.smart_transcode() ? "yes" : "no",
-                   get_autocopy_text(params.m_autocopy).c_str(),
-                   get_recodesame_text(params.m_recodesame).c_str(),
-                   params.m_format[1].desttype().c_str(),
-            params.m_format[0].desttype().c_str(),
-            get_profile_text(params.m_profile).c_str(),
-            get_level_text(params.m_level).c_str(),
-            get_codec_name(params.m_format[0].audio_codec_id(), true),
-            get_codec_name(params.m_format[1].audio_codec_id(), true),
-            format_bitrate(params.m_audiobitrate).c_str(),
-            format_samplerate(params.m_audiosamplerate).c_str(),
-            format_number(params.m_videowidth).c_str(),
-            format_number(params.m_videoheight).c_str(),
-        #ifndef USING_LIBAV
-            params.m_deinterlace ? "yes" : "no",
-        #else
-            "not supported",
-        #endif  // !USING_LIBAV
-            params.m_noalbumarts ? "yes" : "no",
-            get_codec_name(params.m_format[0].video_codec_id(), true),
-            format_bitrate(params.m_videobitrate).c_str(),
-            format_time(params.m_segment_duration).c_str(),
-            params.m_enablescript ? "yes" : "no",
-            params.m_scriptfile.c_str(),
-            params.m_scriptsource.c_str(),
-            params.m_log_maxlevel.c_str(),
-            params.m_log_stderr ? "yes" : "no",
-            params.m_log_syslog ? "yes" : "no",
-            !params.m_logfile.empty() ? params.m_logfile.c_str() : "none",
-            format_time(params.m_expiry_time).c_str(),
-            format_time(params.m_max_inactive_suspend).c_str(),
-            format_time(params.m_max_inactive_abort).c_str(),
-            format_size(params.m_prebuffer_size).c_str(),
-            format_size(params.m_max_cache_size).c_str(),
-            format_size(params.m_min_diskspace).c_str(),
-            cachepath.c_str(),
-            params.m_disable_cache ? "yes" : "no",
-            params.m_cache_maintenance ? format_time(params.m_cache_maintenance).c_str() : "inactive",
-            params.m_clear_cache ? "yes" : "no",
-            format_number(params.m_max_threads).c_str(),
-            params.m_decoding_errors ? "break transcode" : "ignore",
-            format_duration(params.m_min_dvd_chapter_duration * AV_TIME_BASE).c_str(),
-            params.m_win_smb_fix ? "inactive" : "SMB Lockup Fix Active");
-=======
     Logging::trace(nullptr, "********* " PACKAGE_NAME " Options *********");
     Logging::trace(nullptr, "Base Path         : %1", params.m_basepath.c_str());
     Logging::trace(nullptr, "Mount Path        : %1", params.m_mountpath.c_str());
@@ -1426,7 +1331,6 @@
     Logging::trace(nullptr, "Min. DVD chapter  : %1", format_duration(params.m_min_dvd_chapter_duration * AV_TIME_BASE).c_str());
     Logging::trace(nullptr, "--------- Experimental Options ---------");
     Logging::trace(nullptr, "Windows 10 Fix    : %1", params.m_win_smb_fix ? "inactive" : "SMB Lockup Fix Active");
->>>>>>> 0443ed52
 }
 
 /**
