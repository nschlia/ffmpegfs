--- conflicted
+++ resolved
@@ -49,17 +49,10 @@
   */
 typedef struct THREAD_DATA
 {
-<<<<<<< HEAD
-    pthread_mutex_t m_mutex;                    /**< @brief Signal mutex when thread is running */
-    pthread_cond_t  m_cond;                     /**< @brief Signal mutex when thread is running  */
-    bool            m_initialised;              /**< @brief True when this object is completely initialised */
-    void *          m_arg;                      /**< @brief Opaque argument pointer. Will not be freed by child thread. */
-=======
     std::mutex              m_mutex;            /**< @brief Mutex when thread is running */
     std::condition_variable m_cond;             /**< @brief Condition when thread is running */
     bool                    m_initialised;      /**< @brief True when this object is completely initialised */
     void *                  m_arg;              /**< @brief Opaque argument pointer. Will not be freed by child thread. */
->>>>>>> 5c0dbb45
 } THREAD_DATA;
 
 static Cache *              cache;              /**< @brief Global cache manager object */
@@ -95,11 +88,7 @@
         if (cache_entry->m_is_decoding)
         {
             bool reported = false;
-<<<<<<< HEAD
             while (cache_entry->m_cache_info.m_finished != RESULTCODE_FINISHED && !cache_entry->m_cache_info.m_error && cache_entry->m_buffer->tell() < end)
-=======
-            while (!cache_entry->m_cache_info.m_finished && !cache_entry->m_cache_info.m_error && cache_entry->m_buffer->tell() < end)
->>>>>>> 5c0dbb45
             {
                 if (fuse_interrupted())
                 {
@@ -759,13 +748,9 @@
         bool unlocked = false;
         if (!params.m_prebuffer_size || transcoder->export_frameset())
         {
-<<<<<<< HEAD
             // Unlock frame set from beginning
             unlocked = true;
-            pthread_cond_signal(&thread_data->m_cond);  // signal that we are running
-=======
             thread_data->m_cond.notify_all();       // signal that we are running
->>>>>>> 5c0dbb45
         }
         else
         {
