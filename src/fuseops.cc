/*
 * Copyright (C) 2006-2008 David Collett
 * Copyright (C) 2008-2012 K. Henriksson
 * Copyright (C) 2017-2019 FFmpeg support by Norbert Schlia (nschlia@oblivion-software.de)
 *
 * This program is free software; you can redistribute it and/or modify
 * it under the terms of the GNU General Public License as published by
 * the Free Software Foundation; either version 3 of the License, or
 * (at your option) any later version.
 *
 * This program is distributed in the hope that it will be useful,
 * but WITHOUT ANY WARRANTY; without even the implied warranty of
 * MERCHANTABILITY or FITNESS FOR A PARTICULAR PURPOSE.  See the
 * GNU General Public License for more details.
 *
 * You should have received a copy of the GNU General Public License
 * along with this program; if not, write to the Free Software
 * Foundation, Inc., 51 Franklin St, Fifth Floor, Boston, MA 02110-1301, USA.
 *
 * On Debian systems, the complete text of the GNU General Public License
 * Version 3 can be found in `/usr/share/common-licenses/GPL-3'.
 */

/**
 * @file
 * @brief Fuse operations implementation
 *
 * @ingroup ffmpegfs
 *
 * @author Norbert Schlia (nschlia@oblivion-software.de)
 * @copyright Copyright (C) 2006-2008 David Collett @n
 * Copyright (C) 2008-2013 K. Henriksson @n
 * Copyright (C) 2017-2019 FFmpeg support by Norbert Schlia (nschlia@oblivion-software.de)
 */

#include "transcode.h"
#include "ffmpeg_utils.h"
#include "cache_maintenance.h"
#include "logging.h"
#ifdef USE_LIBVCD
#include "vcdparser.h"
#endif // USE_LIBVCD
#ifdef USE_LIBDVD
#include "dvdparser.h"
#endif // USE_LIBDVD
#ifdef USE_LIBBLURAY
#include "blurayparser.h"
#endif // USE_LIBBLURAY
#include "thread_pool.h"

#include <dirent.h>
#include <unistd.h>
#include <map>
#include <regex>
#include <list>
#include <assert.h>
#include <signal.h>

/**
 * @brief Map source file names to virtual file objects.
 */
typedef std::map<std::string, VIRTUALFILE> filenamemap;

static void init_stat(struct stat *stbuf, size_t fsize, time_t ftime, bool directory);
static LPVIRTUALFILE make_file(void *buf, fuse_fill_dir_t filler, VIRTUALTYPE type, const std::string & origpath, const std::string & filename, size_t fsize, time_t ftime = time(nullptr), int flags = VIRTUALFLAG_NONE);
static void prepare_script();
static void translate_path(std::string *origpath, const char* path);
static bool transcoded_name(std::string *filepath, FFmpegfs_Format **current_format = nullptr);
static filenamemap::const_iterator find_prefix(const filenamemap & map, const std::string & search_for);
static int get_video_frame_count(const std::string & origpath, LPVIRTUALFILE virtualfile);

static int ffmpegfs_readlink(const char *path, char *buf, size_t size);
static int ffmpegfs_readdir(const char *path, void *buf, fuse_fill_dir_t filler, off_t offset, struct fuse_file_info *fi);
static int ffmpegfs_getattr(const char *path, struct stat *stbuf);
static int ffmpegfs_fgetattr(const char *path, struct stat * stbuf, struct fuse_file_info *fi);
static int ffmpegfs_open(const char *path, struct fuse_file_info *fi);
static int ffmpegfs_read(const char *path, char *buf, size_t size, off_t offset, struct fuse_file_info *fi);
static int ffmpegfs_statfs(const char *path, struct statvfs *stbuf);
static int ffmpegfs_release(const char *path, struct fuse_file_info *fi);
static void sighandler(int signum);
static void *ffmpegfs_init(struct fuse_conn_info *conn);
static void ffmpegfs_destroy(__attribute__((unused)) void * p);

static filenamemap          filenames;          /**< @brief Map files to virtual files */
static std::vector<char>    script_file;        /**< @brief Buffer for the virtual script if enabled */

static struct sigaction     oldHandler;         /**< @brief Saves old SIGINT handler to restore on shutdown */

fuse_operations             ffmpegfs_ops;       /**< @brief FUSE file system operations */

thread_pool*                tp;                 /**< @brief Thread pool object */

/**
  *
  * List of passthrough file extension
  *
  * Note: Must be in ascending aplhabetical order for the
  * binary_search function used on it to work! New elements
  * must be inserted in the correct position, elements
  * removed by simply deleting them from the list.
  */
static const std::list<std::string> passthrough_map =
{
    "AA",
    "ACR",		// Dicom/ACR/IMA file format for medical images
    "AI",		// PostScript Formats (Ghostscript required)
    "ANI",		// Animated Cursor
    "ARW",		// Digital camera RAW formats (Adobe, Epson, Nikon, Minolta, Olympus, Fuji, Kodak, Sony, Pentax, Sigma)
    "AWD",		// Artweaver format
    "B3D",		// BodyPaint 3D format
    "BMP",		// Windows Bitmap
    "CAM",		// Casio digital camera format (JPG version only)
    "CEL",
    "CGM",		// CAD Formats (Shareware PlugIns)
    "CIN",		// Digital Picture Exchange/Cineon Format
    "CLP",		// Windows Clipboard
    "CPT",		// CorelDraw Photopaint format (CPT version 6 only)
    "CR2",		// Canon RAW format
    "CRW",		// Canon RAW format
    "CUR",		// Animated Cursor
    "DCM",		// Dicom/ACR/IMA file format for medical images
    "DCR",		// Digital camera RAW formats (Adobe, Epson, Nikon, Minolta, Olympus, Fuji, Kodak, Sony, Pentax, Sigma)
    "DCX",		// Multipage PCX format
    "DDS",		// Direct Draw Surface format
    "DIB",		// Windows Bitmap
    "DJVU",		// DjVu File Format
    "DNG",		// Digital camera RAW formats (Adobe, Epson, Nikon, Minolta, Olympus, Fuji, Kodak, Sony, Pentax, Sigma)
    "DPX",		// Digital Picture Exchange/Cineon Format
    "DWG",		// CAD Formats (Shareware PlugIns)
    "DXF",		// Drawing Interchange Format, CAD format
    "ECW",		// Enhanced Compressed Wavelet
    "EEF",		// Digital camera RAW formats (Adobe, Epson, Nikon, Minolta, Olympus, Fuji, Kodak, Sony, Pentax, Sigma)
    "EMF",		// Enhanced Metafile Format
    "EPS",		// PostScript Formats (Ghostscript required)
    "EXR",		// EXR format
    "FITS",     // Flexible Image Transport System
    "FLI",
    "FLIF",     // Free Lossless Image format
    "FPX",		// FlashPix format
    "G3",		// Group 3 Facsimile Apparatus format
    "GIF",		// Graphics Interchange Format
    "HDP",		// JPEG-XR/Microsoft HD Photo format
    "HDR",		// High Dynamic Range format
    "HEIC",     // High Efficiency Image format
    "HPGL",		// CAD Formats (Shareware PlugIns)
    "HRZ",
    "ICL",		// Icon Library formats
    "ICO",		// Windows Icon
    "ICS",		// Image Cytometry Standard format
    "IFF",		// Interchange File Format
    "IMA",		// Dicom/ACR/IMA file format for medical images
    "IMG",		// GEM Raster format
    "IW44",     // DjVu File Format
    "J2K",		// JPEG 2000 format
    "JLS",		// JPEG-LS, JPEG Lossless
    "JNG",		// Multiple Network Graphics
    "JP2",		// JPEG 2000 format
    "JPC",		// JPEG 2000 format
    "JPEG",     // Joint Photographic Experts Group
    "JPG",		// Joint Photographic Experts Group
    "JPM",		// JPEG2000/Part6, LuraDocument.jpm
    "JXR",		// JPEG-XR/Microsoft HD Photo format
    "KDC",		// Kodak digital camera format
    "LBM",		// Interchange File Format
    "MIFF",
    "MNG",		// Multiple Network Graphics
    "MRC",		// MRC format
    "MrSID ",	// LizardTech's SID Wavelet format
    "MRW",		// Digital camera RAW formats (Adobe, Epson, Nikon, Minolta, Olympus, Fuji, Kodak, Sony, Pentax, Sigma)
    "NEF",		// Digital camera RAW formats (Adobe, Epson, Nikon, Minolta, Olympus, Fuji, Kodak, Sony, Pentax, Sigma)
    "NRW",		// Digital camera RAW formats (Adobe, Epson, Nikon, Minolta, Olympus, Fuji, Kodak, Sony, Pentax, Sigma)
    "ORF",		// Digital camera RAW formats (Adobe, Epson, Nikon, Minolta, Olympus, Fuji, Kodak, Sony, Pentax, Sigma)
    "PBM",		// Portable Bitmap format
    "PCD",		// Kodak Photo CD
    "PCX",		// PC Paintbrush format from ZSoft Corporation
    "PDF",		// PostScript Formats (Ghostscript required)
    "PDF",		// Portable Document format
    "PDN",		// Paint.NET file format
    "PEF",		// Digital camera RAW formats (Adobe, Epson, Nikon, Minolta, Olympus, Fuji, Kodak, Sony, Pentax, Sigma)
    "PGM",		// Portable Greymap format
    "PICT",		// Macintosh PICT format
    "PIX",
    "PNG",		// Portable Network Graphics
    "PNM",
    "PPM",		// Portable Pixelmap format
    "PS",		// PostScript Formats (Ghostscript required)
    "PSD",		// Adobe PhotoShop format
    "PSP",		// Paint Shop Pro format
    "PVR",		// DreamCast Texture format
    "QTIF ",    // Macintosh PICT format
    "RAF",		// Digital camera RAW formats (Adobe, Epson, Nikon, Minolta, Olympus, Fuji, Kodak, Sony, Pentax, Sigma)
    "RAS",		// Sun Raster format
    "RAW",		// Raw (binary) data
    "RGB",		// Silicon Graphics format
    "RLE",		// Utah RLE format
    "RW2",		// Digital camera RAW formats (Adobe, Epson, Nikon, Minolta, Olympus, Fuji, Kodak, Sony, Pentax, Sigma)
    "SFF",		// Structured Fax File
    "SFW",		// Seattle Film Works format
    "SGI",		// Silicon Graphics format
    "SID",		// LizardTech's SID Wavelet format
    "SIF",		// SIF format
    "SRF",		// Digital camera RAW formats (Adobe, Epson, Nikon, Minolta, Olympus, Fuji, Kodak, Sony, Pentax, Sigma)
    "SUN",		// Sun Raster format
    "Sunras",
    "SVG",		// CAD Formats (Shareware PlugIns)
    "TGA",		// Truevision Advanced Raster Graphics Adapter (TARGA)
    "TIF",		// Tagged Image File Format
    "TIFF",
    "TTF",		// True Type Font
    "TXT",		// Text (ASCII) File (as image)
    "VTF",		// Valve Texture format
    "WAD",		// WAD3 Game format
    "WAL",		// Quake 2 textures
    "WBC",		// Webshots formats
    "WBZ",		// Webshots formats
    "WBMP ",    // WAP Bitmap format
    "WDP",		// JPEG-XR/Microsoft HD Photo format
    "WebP ",    // Weppy file format
    "WMF",		// Windows Metafile Format
    "WSQ",		// Wavelet Scaler Quantization format
    "X",
    "X3F",		// Digital camera RAW formats (Adobe, Epson, Nikon, Minolta, Olympus, Fuji, Kodak, Sony, Pentax, Sigma)
    "XBM",		// X11 Bitmap
    "XCF",		// GIMP file format
    "XPM",
    "XWD",
    "YUV "		// Raw (binary) data
};

void init_fuse_ops(void)
{
    memset(&ffmpegfs_ops, 0, sizeof(fuse_operations));
    ffmpegfs_ops.getattr  = ffmpegfs_getattr;
    ffmpegfs_ops.fgetattr = ffmpegfs_fgetattr;
    ffmpegfs_ops.readlink = ffmpegfs_readlink;
    ffmpegfs_ops.readdir  = ffmpegfs_readdir;
    ffmpegfs_ops.open     = ffmpegfs_open;
    ffmpegfs_ops.read     = ffmpegfs_read;
    ffmpegfs_ops.statfs   = ffmpegfs_statfs;
    ffmpegfs_ops.release  = ffmpegfs_release;
    ffmpegfs_ops.init     = ffmpegfs_init;
    ffmpegfs_ops.destroy  = ffmpegfs_destroy;
}

/**
 * @brief Initialise a stat structure.
 * @param[in] stbuf - struct stat to fill in.
 * @param[in] fsize - size of the corresponding file.
 * @param[in] ftime - File time (creation/modified/access) of the corresponding file.
 * @param[in] directory - If true, the structure is set up for a directory.
 */
static void init_stat(struct stat * stbuf, size_t fsize, time_t ftime, bool directory)
{
    memset(stbuf, 0, sizeof(struct stat));

    stbuf->st_mode = DEFFILEMODE; //S_IFREG | S_IRUSR | S_IRGRP | S_IROTH;
    if (directory)
    {
        stbuf->st_mode |= S_IFDIR | S_IXUSR | S_IXGRP | S_IXOTH;
        stbuf->st_nlink = 2;
    }
    else
    {
        stbuf->st_mode |= S_IFREG;
        stbuf->st_nlink = 1;
    }

#if defined __x86_64__ || !defined __USE_FILE_OFFSET64
    stbuf->st_size = static_cast<__off_t>(fsize);
#else
    stbuf->st_size = static_cast<__off64_t>(fsize);
#endif
    stbuf->st_blocks = (stbuf->st_size + 512 - 1) / 512;

    // Set current user as owner
    stbuf->st_uid = getuid();
    stbuf->st_gid = getgid();

    // Use current date/time
    stbuf->st_atime = stbuf->st_mtime = stbuf->st_ctime = ftime;
}

/**
 * @brief Make a virtual file.
 * @param[in] buf - FUSE buffer to fill.
 * @param[in] filler - Filler function.
 * @param[in] type - Type of virtual file.
 * @param[in] origpath - Original path.
 * @param[in] filename - Name of virtual file.
 * @param[in] fsize - Size of virtual file.
 * @param[in] ftime - Time of virtual file.
 * @return Returns constant pointer to VIRTUALFILE object of file.
 */
static LPVIRTUALFILE make_file(void *buf, fuse_fill_dir_t filler, VIRTUALTYPE type, const std::string & origpath, const std::string & filename, size_t fsize, time_t ftime, int flags)
{
    struct stat stbuf;

    init_stat(&stbuf, fsize, ftime, false);

    if (filler(buf, filename.c_str(), &stbuf, 0))
    {
        // break;
    }

    return insert_file(type, origpath + filename, &stbuf, flags);
}

/**
 * @brief Read the virtual script file into memory and store in buffer.
 */
static void prepare_script()
{
    std::string scriptsource;

    exepath(&scriptsource);
    scriptsource += params.m_scriptsource;

    Logging::debug(scriptsource, "Reading virtual script source.");

    FILE *fpi = fopen(scriptsource.c_str(), "rt");
    if (fpi == nullptr)
    {
        Logging::warning(scriptsource, "File open failed. Disabling script: (%1) %2", errno, strerror(errno));
        params.m_enablescript = false;
    }
    else
    {
        struct stat stbuf;
        if (fstat(fileno(fpi), &stbuf) == -1)
        {
            Logging::warning(scriptsource, "File could not be accessed. Disabling script: (%1) %2", errno, strerror(errno));
            params.m_enablescript = false;
        }
        else
        {
            script_file.resize(static_cast<size_t>(stbuf.st_size));

            if (fread(&script_file[0], 1, static_cast<size_t>(stbuf.st_size), fpi) != static_cast<size_t>(stbuf.st_size))
            {
                Logging::warning(scriptsource, "File could not be read. Disabling script: (%1) %2", errno, strerror(errno));
                params.m_enablescript = false;
            }
            else
            {
                Logging::trace(scriptsource, "Read %1 bytes of script file.", script_file.size());
            }
        }

        fclose(fpi);
    }
}

/**
 * @brief Translate file names from FUSE to the original absolute path.
 * @param[out] origpath - Upon return, contains the name and path of the original file.
 * @param[in] path - Filename and relative path of the original file.
 */
static void translate_path(std::string *origpath, const char* path)
{
    *origpath = params.m_basepath;
    if (*path == '/')
    {
        ++path;
    }
    *origpath += path;
    sanitise_filepath(origpath);
}

/**
 * @brief Convert file name from source to destination name.
 * @param[in] filepath - Name of source file, will be changed to destination name.
 * @param[out] current_format - If format has been found points to format info, nullptr if not.
 * @return Returns true if format has been found and filename changed, false if not.
 */
static bool transcoded_name(std::string * filepath, FFmpegfs_Format **current_format /*= nullptr*/)
{
    AVOutputFormat* format = av_guess_format(nullptr, filepath->c_str(), nullptr);

    if (format != nullptr)
    {
        std::string ext;

        if (!find_ext(&ext, *filepath) || !std::binary_search(passthrough_map.begin(), passthrough_map.end(), ext, nocasecompare))
        {
            FFmpegfs_Format *ffmpegfs_format = params.current_format(*filepath);

            if ((ffmpegfs_format->audio_codec_id() != AV_CODEC_ID_NONE && format->audio_codec != AV_CODEC_ID_NONE) ||
                    (ffmpegfs_format->video_codec_id() != AV_CODEC_ID_NONE && format->video_codec != AV_CODEC_ID_NONE))
            {
                *current_format = params.current_format(*filepath);
                replace_ext(filepath, (*current_format)->fileext());
                return true;
            }
        }
    }

    if (current_format != nullptr)
    {
        *current_format = nullptr;
    }
    return false;
}

/**
 * @brief Find mapped file by prefix. Normally used to find a path.
 * @param[in] map - File map with virtual files.
 * @param[in] search_for - Prefix (path) to search for.
 * @return If found, returns const_iterator to map entry. Returns map.end() if not found.
 */
static filenamemap::const_iterator find_prefix(const filenamemap & map, const std::string & search_for)
{
    filenamemap::const_iterator it = map.lower_bound(search_for);
    if (it != map.end())
    {
        const std::string & key = it->first;
        if (key.compare(0, search_for.size(), search_for) == 0) // Really a prefix?
        {
            return it;
        }
    }
    return map.end();
}

LPVIRTUALFILE insert_file(VIRTUALTYPE type, const std::string & virtfilepath, const struct stat * stbuf, int flags)
{
    return insert_file(type, virtfilepath, virtfilepath, stbuf, flags);
}

LPVIRTUALFILE insert_file(VIRTUALTYPE type, const std::string & virtfilepath, const std::string & origfile, const struct stat  * stbuf, int flags)
{
    VIRTUALFILE virtualfile;
    std::string sanitised_filepath = sanitise_filepath(virtfilepath);

    virtualfile.m_type          = type;
    virtualfile.m_flags         = flags;
    virtualfile.m_format_idx    = params.guess_format_idx(origfile);
    virtualfile.m_origfile      = sanitise_filepath(origfile);

    memcpy(&virtualfile.m_st, stbuf, sizeof(struct stat));

    filenames.insert(make_pair(sanitised_filepath, virtualfile));

    filenamemap::iterator it    = filenames.find(sanitised_filepath);
    return &it->second;
}

LPVIRTUALFILE find_file(const std::string & virtfilepath)
{
    filenamemap::iterator it = filenames.find(sanitise_filepath(virtfilepath));

    errno = 0;

    if (it != filenames.end())
    {
        return &it->second;
    }
    return nullptr;
}

bool check_path(const std::string & path)
{
    filenamemap::const_iterator it = find_prefix(filenames, path);

    return (it != filenames.end());
}

int load_path(const std::string & path, const struct stat *statbuf, void *buf, fuse_fill_dir_t filler)
{
    int title_count = 0;

    filenamemap::const_iterator it = filenames.lower_bound(path);
    while (it != filenames.end())
    {
        const std::string & key = it->first;
        if (key.compare(0, path.size(), path) == 0) // Really a prefix?
        {
            LPCVIRTUALFILE virtualfile = &it->second;
            struct stat stbuf;
            std::string destfile;

            get_destname(&destfile, virtualfile->m_origfile);
            remove_path(&destfile);

            title_count++;

            memcpy(&stbuf, statbuf, sizeof(struct stat));

            stbuf.st_size   = virtualfile->m_st.st_size;
            stbuf.st_blocks = (stbuf.st_size + 512 - 1) / 512;

            if (buf != nullptr && filler(buf, destfile.c_str(), &stbuf, 0))
            {
                // break;
            }
        }
        it++;
    }

    return title_count;
}

/**
 * @brief Filter function used for scandir.
 *
 * Selects files that can be processed with FFmpeg API.
 *
 * @param[in] de - dirent to check
 * @return Returns nonzero if dirent matches, 0 if not.
 */
static int selector(const struct dirent * de)
{
    if (de->d_type & (DT_REG | DT_LNK))
    {
        return (av_guess_format(nullptr, de->d_name, nullptr) != nullptr);
    }
    else
    {
        return 0;
    }
}

LPVIRTUALFILE find_original(std::string * filepath)
{
    sanitise_filepath(filepath);

    LPVIRTUALFILE virtualfile = find_file(*filepath);

    errno = 0;

    if (virtualfile != nullptr)
    {
        *filepath = virtualfile->m_origfile;
        return virtualfile;
    }
    else
    {
        // Fallback to old method (required if file accessed directly)
        std::string ext;
        if (find_ext(&ext, *filepath) && (strcasecmp(ext, params.m_format[0].fileext()) == 0 || (params.smart_transcode() && strcasecmp(ext, params.m_format[1].fileext()) == 0)))
        {
            std::string dir(*filepath);
            std::string filename(*filepath);
            std::string tmppath;
            struct dirent **namelist;
            struct stat stbuf;
            int count;
            int found = 0;

            remove_filename(&dir);
            tmppath = dir;

            count = scandir(dir.c_str(), &namelist, selector, nullptr);
            if (count == -1)
            {
                if (errno != ENOTDIR)   // If not a directory, simply ignore error
                {
                    Logging::error(dir, "Error scanning directory: (%1) %2", errno, strerror(errno));
                }
                return nullptr;
            }

            remove_path(&filename);
            std::regex specialChars { R"([-[\]{}()*+?.,\^$|#\s])" };
            filename = std::regex_replace(filename, specialChars, R"(\$&)");
            replace_ext(&filename, "*");

            for (int n = 0; n < count; n++)
            {
                if (!found && !compare(namelist[n]->d_name, filename))
                {
                    append_filename(&tmppath, namelist[n]->d_name);
                    found = 1;
                }
                free(namelist[n]);
            }
            free(namelist);

            sanitise_filepath(&tmppath);

            if (found && lstat(tmppath.c_str(), &stbuf) == 0)
            {
                // File exists with this extension
                LPVIRTUALFILE virtualfile;

                if (*filepath != tmppath)
                {
                    virtualfile = insert_file(VIRTUALTYPE_DISK, *filepath, tmppath, &stbuf);
                    *filepath = tmppath;
                }
                else
                {
                    virtualfile = insert_file(VIRTUALTYPE_DISK, tmppath, &stbuf, VIRTUALFLAG_PASSTHROUGH); /**< @todo Feature #2447 / Issue #25: add command line option */
                }
                return virtualfile;
            }
            else
            {
                // File does not exist; not an error
                errno = 0;
            }
        }
    }
    // Source file exists with no supported extension, keep path
    return nullptr;
}

/**
 * @brief Read the target of a symbolic link.
 * @param[in] path
 * @param[in] buf - FUSE buffer to fill.
 * @param[in] size
 * @return On success, returns 0. On error, returns -errno.
 */
static int ffmpegfs_readlink(const char *path, char *buf, size_t size)
{
    std::string origpath;
    std::string transcoded;
    ssize_t len;

    Logging::trace(path, "readlink");

    translate_path(&origpath, path);

    find_original(&origpath);

    len = readlink(origpath.c_str(), buf, size - 2);
    if (len != -1)
    {
        buf[len] = '\0';

        transcoded = buf;
        transcoded_name(&transcoded);

        buf[0] = '\0';
        strncat(buf, transcoded.c_str(), size);

        errno = 0;  // Just to make sure - reset any error
    }

    return -errno;
}

/**
 * @brief Calculate the video frame count.
 * @param[in] origpath - Path of original file.
 * @param[in] virtualfile - Virtual file object to modify.
 * @return On success, returns 0. On error, returns -errno.
 */
static int get_video_frame_count(const std::string & origpath, LPVIRTUALFILE virtualfile)
{
    Cache_Entry* cache_entry = transcoder_new(virtualfile, false);
    if (cache_entry == nullptr)
    {
        return -errno;
    }

    transcoder_delete(cache_entry);

    Logging::debug(origpath, "Duration: %1 Frames: %2", virtualfile->m_duration, virtualfile->m_video_frame_count);

    return 0;
}

/**
 * @brief Read directory
 * @param[in] path - Physical path to load.
 * @param[in] buf - FUSE buffer to fill.
 * @param[in] filler - Filler function.
 * @return On success, returns 0. On error, returns -errno.
 */
static int ffmpegfs_readdir(const char *path, void *buf, fuse_fill_dir_t filler, off_t /*offset*/, struct fuse_file_info * /*fi*/)
{
    std::string origpath;
    struct dirent *de;
#if defined(USE_LIBBLURAY) || defined(USE_LIBDVD) || defined(USE_LIBVCD)
    int res;
#endif

    Logging::trace(path, "readdir");

    translate_path(&origpath, path);
    append_sep(&origpath);

    // Add a virtual script if enabled
    if (params.m_enablescript)
    {
        make_file(buf, filler, VIRTUALTYPE_SCRIPT, origpath, params.m_scriptfile, index_buffer.size());
    }

<<<<<<< HEAD
    std::string buffer(origpath);
    LPVIRTUALFILE virtualfile = find_original(&buffer);
=======
        init_stat(&stbuf, script_file.size(), false);
>>>>>>> 49188c1d

    if (virtualfile == nullptr)
    {
#ifdef USE_LIBVCD
        res = check_vcd(origpath, buf, filler);
        if (res != 0)
        {
            // Found VCD or error reading VCD
            return (res >= 0 ?  0 : res);
        }
<<<<<<< HEAD
=======

        LPVIRTUALFILE virtualfile = insert_file(VIRTUALTYPE_SCRIPT, origpath + filename, &stbuf);

        virtualfile->m_file_contents = script_file;
    }

#ifdef USE_LIBVCD
    res = check_vcd(origpath, buf, filler);
    if (res != 0)
    {
        // Found VCD or error reading VCD
        return (res >= 0 ?  0 : res);
    }
>>>>>>> 49188c1d
#endif // USE_LIBVCD
#ifdef USE_LIBDVD
        res = check_dvd(origpath, buf, filler);
        if (res != 0)
        {
            // Found DVD or error reading DVD
            return (res >= 0 ?  0 : res);
        }
#endif // USE_LIBDVD
#ifdef USE_LIBBLURAY
        res = check_bluray(origpath, buf, filler);
        if (res != 0)
        {
            // Found Bluray or error reading Bluray
            return (res >= 0 ?  0 : res);
        }
#endif // USE_LIBBLURAY
    }

    if (virtualfile == nullptr || !(virtualfile->m_flags & VIRTUALFLAG_IMAGE_FRAME))
    {
        DIR *dp = opendir(origpath.c_str());
        if (dp != nullptr)
        {
            try
            {
                while ((de = readdir(dp)) != nullptr)
                {
                    std::string origname(de->d_name);
                    std::string origfile;
                    std::string filename(de->d_name);
                    struct stat stbuf;

                    origfile = origpath + origname;

                    if (lstat(origfile.c_str(), &stbuf) == -1)
                    {
                        throw false;
                    }

                    if (S_ISREG(stbuf.st_mode) || S_ISLNK(stbuf.st_mode))
                    {
                        FFmpegfs_Format *current_format = nullptr;
                        std::string origext;
                        find_ext(&origext, filename);

                        if (transcoded_name(&filename, &current_format))
                        {
                            std::string newext;
                            find_ext(&newext, filename);

                            if (!current_format->export_frameset())
                            {
                                if (origext != newext || params.m_recodesame == RECODESAME_YES)
                                {
                                    insert_file(VIRTUALTYPE_DISK, origpath + filename, origfile, &stbuf);
                                }
                                else
                                {
                                    insert_file(VIRTUALTYPE_DISK, origpath + filename, origfile, &stbuf, VIRTUALFLAG_PASSTHROUGH);
                                }
                            }
                            else
                            {
                                // Change file to directory for the frame set
                                stbuf.st_mode &=  ~static_cast<mode_t>(S_IFREG | S_IFLNK);
                                stbuf.st_mode |=  S_IFDIR;
                                stbuf.st_size = stbuf.st_blksize;

                                filename = origname;	// Restore original name

                                insert_file(VIRTUALTYPE_DISK, origfile, &stbuf, VIRTUALFLAG_IMAGE_FRAME);
                            }
                        }
                    }

                    if (filler(buf, filename.c_str(), &stbuf, 0))
                    {
                        break;
                    }
                }
            }
            catch (bool)
            {

            }

            closedir(dp);

            errno = 0;  // Just to make sure - reset any error
        }
    }
    else
    {
        if (!virtualfile->m_video_frame_count)
        {
            int res = get_video_frame_count(origpath, virtualfile);
            if (res < 0)
            {
                return res;
            }
        }

        //Logging::debug(origpath, "readdir: Creating frame set of %1 frames. %2", virtualfile->m_video_frame_count, virtualfile->m_origfile);

        for (uint32_t frame_no = 1; frame_no <= virtualfile->m_video_frame_count; frame_no++)
        {
            char filename[PATH_MAX + 1];
            sprintf(filename, "%06u.%s", frame_no, params.current_format(virtualfile)->desttype().c_str());
            make_file(buf, filler, virtualfile->m_type, origpath, filename, virtualfile->m_predicted_size, virtualfile->m_st.st_ctime, VIRTUALFLAG_FRAME); /**< @todo Dateigrösse */
        }

        errno = 0;  // Just to make sure - reset any error
    }

    return -errno;
}

/**
 * @brief Get file attributes.
 * @param[in] path - Path of virtual file.
 * @param[in] stbuf - Buffer to store information.
 * @return On success, returns 0. On error, returns -errno.
 */
static int ffmpegfs_getattr(const char *path, struct stat *stbuf)
{
    std::string origpath;
    int flags = 0;

    Logging::trace(path, "getattr");

    translate_path(&origpath, path);

    LPVIRTUALFILE virtualfile = find_original(&origpath);
    VIRTUALTYPE type = (virtualfile != nullptr) ? virtualfile->m_type : VIRTUALTYPE_DISK;

    flags = (virtualfile != nullptr) ? virtualfile->m_flags : VIRTUALFLAG_NONE;

    if (virtualfile == nullptr && lstat(origpath.c_str(), stbuf) == 0)
    {
        // File was not yet created as virtual file, but physically exists
        FFmpegfs_Format *current_format = nullptr;
        std::string filename(origpath);

        if (transcoded_name(&filename, &current_format))
        {
            if (!current_format->export_frameset())
            {
                // Pass-through for regular files
                /**< @todo Feature #2447 / Issue #25:  Reencode to same file format as source file */
                Logging::trace(origpath, "getattr: Not transcoding existing file.");
                errno = 0;
                return 0;
            }
            else
            {
                Logging::trace(origpath, "getattr: Creating frame set directory of file.");

                flags |= VIRTUALFLAG_IMAGE_FRAME;
            }
        }
        else
        {
            // Pass-through for regular files
            Logging::trace(origpath, "getattr: Treating existing file as passthrough.");
            errno = 0;
            return 0;
        }
    }
    else if (flags & VIRTUALFLAG_PASSTHROUGH && lstat(origpath.c_str(), stbuf) == 0)
    {
        // File pysically exists and is marked as pass-through
        Logging::trace(origpath, "getattr: File is marked as passthrough.");
        errno = 0;
        return 0;
    }
    else
    {
        // Not really an error.
        errno = 0;
    }

    // This is a virtual file
    bool no_check = false;

    switch (type)
    {
    case VIRTUALTYPE_SCRIPT:
    {
        // Use stored status
        mempcpy(stbuf, &virtualfile->m_st, sizeof(struct stat));
        errno = 0;
        break;
    }
#ifdef USE_LIBVCD
    case VIRTUALTYPE_VCD:
#endif // USE_LIBVCD
#ifdef USE_LIBDVD
    case VIRTUALTYPE_DVD:
#endif // USE_LIBDVD
#ifdef USE_LIBBLURAY
    case VIRTUALTYPE_BLURAY:
#endif // USE_LIBBLURAY
    {
        // Use stored status
        mempcpy(stbuf, &virtualfile->m_st, sizeof(struct stat));
        no_check = true;    // FILETYPE already known, no need to check again.
        [[clang::fallthrough]];
    }
    case VIRTUALTYPE_DISK:
    {
        if (flags & VIRTUALFLAG_FRAME || flags & VIRTUALFLAG_DIRECTORY)
        {
            mempcpy(stbuf, &virtualfile->m_st, sizeof(struct stat));
            errno = 0;  // Just to make sure - reset any error
            break;
        }

        if (virtualfile == nullptr || !(virtualfile->m_flags & VIRTUALFLAG_IMAGE_FRAME))
        {
            if (!no_check && lstat(origpath.c_str(), stbuf) == -1)
            {
                // If file does not exist here we can assume it's some sort of virtual file: Regular, DVD, S/VCD
                int error = -errno;
#if defined(USE_LIBBLURAY) || defined(USE_LIBDVD) || defined(USE_LIBVCD)
                int res = 0;

                std::string _origpath(origpath);

                remove_filename(&_origpath);

                virtualfile = find_original(&origpath);

                if (virtualfile == nullptr)
                {
#ifdef USE_LIBVCD
                    if (res <= 0)
                    {
                        // Returns -errno or number or titles on VCD
                        res = check_vcd(_origpath);
                    }
#endif // USE_LIBVCD
#ifdef USE_LIBDVD
                    if (res <= 0)
                    {
                        // Returns -errno or number or titles on DVD
                        res = check_dvd(_origpath);
                    }
#endif // USE_LIBDVD
#ifdef USE_LIBBLURAY
                    if (res <= 0)
                    {
                        // Returns -errno or number or titles on Bluray
                        res = check_bluray(_origpath);
                    }
#endif // USE_LIBBLURAY

                    {
                        std::string filepath(origpath);

                        remove_filename(&filepath);
                        remove_sep(&filepath);

                        LPVIRTUALFILE virtualfile2 = find_original(&filepath);

                        if (virtualfile2 != nullptr && (virtualfile2->m_flags & VIRTUALFLAG_DIRECTORY) && (virtualfile2->m_flags & VIRTUALFLAG_IMAGE_FRAME))
                        {
                            struct stat stbuf2;

                            if (!virtualfile2->m_video_frame_count)
                            {
                                int res = get_video_frame_count(origpath, virtualfile2);
                                if (res < 0)
                                {
                                    return res;
                                }
                            }

                            //memcpy(&stbuf2, &virtualfile->m_st, sizeof(struct stat));

                            init_stat(&stbuf2, virtualfile2->m_predicted_size, virtualfile2->m_st.st_ctime, false); /**< @todo Dateigrösse */

                            insert_file(VIRTUALTYPE_DISK, origpath, &stbuf2, VIRTUALFLAG_FRAME);

                            mempcpy(stbuf, &stbuf2, sizeof(struct stat));

                            // Clear errors
                            errno = 0;

                            return 0;
                        }
                    }

                    if (res <= 0)
                    {
                        // No Bluray/DVD/VCD found or error reading disk
                        return (!res ?  error : res);
                    }
                }

                virtualfile = find_original(&origpath);

                if (virtualfile == nullptr)
                {
                    // Not a DVD/VCD/Bluray file
                    return -ENOENT;
                }

                mempcpy(stbuf, &virtualfile->m_st, sizeof(struct stat));
#else
                return error;
#endif
            }

            if (flags & VIRTUALFLAG_IMAGE_FRAME)
            {
                // Change file to virtual directory for the frame set. Keep permissions.
                stbuf->st_mode  &= ~static_cast<mode_t>(S_IFREG | S_IFLNK);
                stbuf->st_mode  |= S_IFDIR;
                stbuf->st_nlink = 2;
                stbuf->st_size  = stbuf->st_blksize;

                append_sep(&origpath);

                insert_file(type, origpath, stbuf, VIRTUALFLAG_IMAGE_FRAME | VIRTUALFLAG_DIRECTORY);
            }
            else if (S_ISREG(stbuf->st_mode))
            {
                // Get size for resulting output file from regular file, otherwise it's a symbolic link or a virtual frame set.
                if (virtualfile == nullptr)
                {
                    // We should not never end here - report bad file number.
                    return -EBADF;
                }

                assert(virtualfile->m_origfile == origpath);

                if (!transcoder_cached_filesize(virtualfile, stbuf))
                {
                    Cache_Entry* cache_entry = transcoder_new(virtualfile, false);
                    if (cache_entry == nullptr)
                    {
                        return -errno;
                    }

#if defined __x86_64__ || !defined __USE_FILE_OFFSET64
                    stbuf->st_size = static_cast<__off_t>(transcoder_get_size(cache_entry));
#else
                    stbuf->st_size = static_cast<__off64_t>(transcoder_get_size(cache_entry));
#endif
                    stbuf->st_blocks = (stbuf->st_size + 512 - 1) / 512;

                    transcoder_delete(cache_entry);
                }
            }

            errno = 0;  // Just to make sure - reset any error
        }
        else // if (virtualfile != nullptr && (virtualfile->m_flags & VIRTUALFLAG_IMAGE_FRAME))
        {
            // Frame set, simply report stat.
            mempcpy(stbuf, &virtualfile->m_st, sizeof(struct stat));
            errno = 0;
        }
        break;
    }
        // We should never come here but this shuts up a warning
    case VIRTUALTYPE_PASSTHROUGH:
    case VIRTUALTYPE_BUFFER:
    {
        assert(false);
        break;
    }
    }

    return 0;
}

/**
 * @brief Get attributes from an open file
 * @param[in] path
 * @param[in] stbuf
 * @param[in] fi
 * @return On success, returns 0. On error, returns -errno.
 */
static int ffmpegfs_fgetattr(const char *path, struct stat * stbuf, struct fuse_file_info *fi)
{
    std::string origpath;

    Logging::trace(path, "fgetattr");

    errno = 0;

    translate_path(&origpath, path);

    LPCVIRTUALFILE virtualfile = find_original(&origpath);

    if ((virtualfile == nullptr || virtualfile->m_flags & VIRTUALFLAG_PASSTHROUGH) && lstat(origpath.c_str(), stbuf) == 0)
    {
        // pass-through for regular files
        errno = 0;
        return 0;
    }
    else
    {
        // Not really an error.
        errno = 0;
    }

    // This is a virtual file
    assert(virtualfile != nullptr);

    bool no_check = false;

    switch (virtualfile->m_type)
    {
#ifdef USE_LIBVCD
    case VIRTUALTYPE_VCD:
#endif // USE_LIBVCD
#ifdef USE_LIBDVD
    case VIRTUALTYPE_DVD:
#endif // USE_LIBDVD
#ifdef USE_LIBBLURAY
    case VIRTUALTYPE_BLURAY:
#endif // USE_LIBBLURAY
    {
        // Use stored status
        mempcpy(stbuf, &virtualfile->m_st, sizeof(struct stat));
        no_check = true;
        [[clang::fallthrough]];
    }
    case VIRTUALTYPE_DISK:
    {
        if ((virtualfile->m_flags & VIRTUALFLAG_IMAGE_FRAME) || (virtualfile->m_flags & VIRTUALFLAG_FRAME) || (virtualfile->m_flags & VIRTUALFLAG_DIRECTORY))
        {
            mempcpy(stbuf, &virtualfile->m_st, sizeof(struct stat));
        }
        else
        {
            if (!no_check)
            {
                if (lstat(origpath.c_str(), stbuf) == -1)
                {
                    return -errno;
                }
            }

            // Get size for resulting output file from regular file, otherwise it's a symbolic link.
            if (S_ISREG(stbuf->st_mode))
            {
                Cache_Entry* cache_entry = reinterpret_cast<Cache_Entry*>(fi->fh);

                if (cache_entry == nullptr)
                {
                    Logging::error(path, "Tried to stat unopen file.");
                    errno = EBADF;
                    return -errno;
                }

#if defined __x86_64__ || !defined __USE_FILE_OFFSET64
                stbuf->st_size = static_cast<__off_t>(transcoder_buffer_watermark(cache_entry));
#else
                stbuf->st_size = static_cast<__off64_t>(transcoder_buffer_watermark(cache_entry));
#endif
                stbuf->st_blocks = (stbuf->st_size + 512 - 1) / 512;
            }
        }

        errno = 0;  // Just to make sure - reset any error

        break;
    }
    case VIRTUALTYPE_SCRIPT:
    {
        mempcpy(stbuf, &virtualfile->m_st, sizeof(struct stat));
        break;
    }
        // We should never come here but this shuts up a warning
    case VIRTUALTYPE_PASSTHROUGH:
    case VIRTUALTYPE_BUFFER:
    {
        assert(false);
        break;
    }
    }

    return 0;
}

/**
 * @brief File open operation
 * @param[in] path
 * @param[in] fi
 * @return On success, returns 0. On error, returns -errno.
 */
static int ffmpegfs_open(const char *path, struct fuse_file_info *fi)
{
    std::string origpath;
    Cache_Entry* cache_entry;

    Logging::trace(path, "open");

    translate_path(&origpath, path);

    LPVIRTUALFILE virtualfile = find_original(&origpath);

    if (virtualfile == nullptr || (virtualfile->m_flags & VIRTUALFLAG_PASSTHROUGH))
    {
        int fd = open(origpath.c_str(), fi->flags);
        if (fd == -1 && errno != ENOENT)
        {
            // File does exist, but can't be opened.
            return -errno;
        }
        else
        {
            // Not really an error.
            errno = 0;
        }

        if (fd != -1)
        {
            close(fd);
            // File is real and can be opened.
            errno = 0;
            return 0;
        }
    }

    // This is a virtual file

    assert(virtualfile != nullptr);

    switch (virtualfile->m_type)
    {
    case VIRTUALTYPE_SCRIPT:
    {
        errno = 0;
        break;
    }
#ifdef USE_LIBVCD
    case VIRTUALTYPE_VCD:
#endif // USE_LIBVCD
#ifdef USE_LIBDVD
    case VIRTUALTYPE_DVD:
#endif // USE_LIBDVD
#ifdef USE_LIBBLURAY
    case VIRTUALTYPE_BLURAY:
#endif // USE_LIBBLURAY
    case VIRTUALTYPE_DISK:
    {
        if (virtualfile->m_flags & VIRTUALFLAG_FRAME)
        {
            std::string filepath(origpath);

            remove_filename(&filepath);
            remove_sep(&filepath);

            LPVIRTUALFILE virtualfile2 = find_original(&filepath);

            if (virtualfile2 != nullptr)
            {
                cache_entry = transcoder_new(virtualfile2, true);
                if (cache_entry == nullptr)
                {
                    return -errno;
                }

                // Store transcoder in the fuse_file_info structure.
                fi->fh = reinterpret_cast<uintptr_t>(cache_entry);
                // Need this because we do not know the exact size in advance.
                fi->direct_io = 1;
                //fi->keep_cache = 1;

                // Clear errors
                errno = 0;
            }
        }
        else if (!(virtualfile->m_flags & VIRTUALFLAG_IMAGE_FRAME))
        {
            cache_entry = transcoder_new(virtualfile, true);

            if (cache_entry == nullptr)
            {
                return -errno;
            }

            // Store transcoder in the fuse_file_info structure.
            fi->fh = reinterpret_cast<uintptr_t>(cache_entry);
            // Need this because we do not know the exact size in advance.
            fi->direct_io = 1;
            //fi->keep_cache = 1;

            // Clear errors
            errno = 0;
        }
        break;
    }
        // We should never come here but this shuts up a warning
    case VIRTUALTYPE_PASSTHROUGH:
    case VIRTUALTYPE_BUFFER:
    {
        assert(false);
        break;
    }
    }

    return 0;
}

/**
 * @brief Read data from an open file
 * @param[in] path
 * @param[in] buf
 * @param[in] size
 * @param[in] _offset
 * @param[in] fi
 * @return On success, returns 0. On error, returns -errno.
 */
static int ffmpegfs_read(const char *path, char *buf, size_t size, off_t _offset, struct fuse_file_info *fi)
{
    std::string origpath;
    size_t offset = static_cast<size_t>(_offset);  // Cast OK: offset can never be < 0.
    int bytes_read = 0;
    Cache_Entry* cache_entry;

    Logging::trace(path, "Reading %1 bytes from %2.", size, offset);

    translate_path(&origpath, path);

    LPVIRTUALFILE virtualfile = find_original(&origpath);

    if (virtualfile == nullptr || (virtualfile->m_flags & VIRTUALFLAG_PASSTHROUGH))
    {
        int fd = open(origpath.c_str(), O_RDONLY);
        if (fd != -1)
        {
            // If this is a real file, pass the call through.
            bytes_read = static_cast<int>(pread(fd, buf, size, _offset));
            close(fd);
            if (bytes_read >= 0)
            {
                return bytes_read;
            }
            else
            {
                return -errno;
            }
        }
        else if (errno != ENOENT)
        {
            // File does exist, but can't be opened.
            return -errno;
        }
        else
        {
            // File does not exist, and this is fine.
            errno = 0;
        }
    }

    // This is a virtual file
    bool success = true;

    assert(virtualfile != nullptr);

    switch (virtualfile->m_type)
    {
    case VIRTUALTYPE_SCRIPT:
    {
        if (offset >= virtualfile->m_file_contents.size())
        {
            bytes_read = 0;
            break;
        }

        size_t bytes = size;
        if (offset + bytes > virtualfile->m_file_contents.size())
        {
            bytes = virtualfile->m_file_contents.size() - offset;
        }

        if (bytes)
        {
            memcpy(buf, &virtualfile->m_file_contents[offset], bytes);
        }

        bytes_read = static_cast<int>(bytes);
        break;
    }
#ifdef USE_LIBVCD
    case VIRTUALTYPE_VCD:
#endif // USE_LIBVCD
#ifdef USE_LIBDVD
    case VIRTUALTYPE_DVD:
#endif // USE_LIBDVD
#ifdef USE_LIBBLURAY
    case VIRTUALTYPE_BLURAY:
#endif // USE_LIBBLURAY
    case VIRTUALTYPE_DISK:
    {
        if (virtualfile->m_flags & VIRTUALFLAG_FRAME)
        {
            cache_entry = reinterpret_cast<Cache_Entry*>(fi->fh);

            if (cache_entry == nullptr)
            {
                if (errno)
                {
                    Logging::error(origpath.c_str(), "Tried to read from unopen file: (%1) %2", errno, strerror(errno));
                }
                return -errno;
            }

            std::string filename(path);

            // Get frame number
            remove_path(&filename);

            uint32_t frame_no = static_cast<uint32_t>(atoi(filename.c_str()));
            if (!frame_no)
            {
                errno = EINVAL;
                Logging::error(origpath.c_str(), "Unable to deduct frame no. from file name (%1): (%2) %3", filename, errno, strerror(errno));
                return -errno;
            }

            success = transcoder_read_frame(cache_entry, buf, offset, size, frame_no, &bytes_read, virtualfile);
        }
        else if (!(virtualfile->m_flags & VIRTUALFLAG_IMAGE_FRAME))
        {
            cache_entry = reinterpret_cast<Cache_Entry*>(fi->fh);

            if (cache_entry == nullptr)
            {
                if (errno)
                {
                    Logging::error(origpath.c_str(), "Tried to read from unopen file: (%1) %2", errno, strerror(errno));
                }
                return -errno;
            }

            success = transcoder_read(cache_entry, buf, offset, size, &bytes_read);
        }
        break;
    }
    case VIRTUALTYPE_PASSTHROUGH:
    case VIRTUALTYPE_BUFFER:
    {
        assert(false);
        break;
    }
    }

    if (success)
    {
        return bytes_read;
    }
    else
    {
        return -errno;
    }
}

/**
 * @brief Get file system statistics
 * @param[in] path
 * @param[in] stbuf
 * @return On success, returns 0. On error, returns -errno.
 */
static int ffmpegfs_statfs(const char *path, struct statvfs *stbuf)
{
    std::string origpath;

    Logging::trace(path, "statfs");

    translate_path(&origpath, path);

    // pass-through for regular files
    if (statvfs(origpath.c_str(), stbuf) == 0)
    {
        return -errno;
    }
    else
    {
        // Not really an error.
        errno = 0;
    }

    find_original(&origpath);

    statvfs(origpath.c_str(), stbuf);

    errno = 0;  // Just to make sure - reset any error

    return 0;
}

/**
 * @brief Release an open file
 * @param[in] path
 * @param[in] fi
 * @return On success, returns 0. On error, returns -errno.
 */
static int ffmpegfs_release(const char *path, struct fuse_file_info *fi)
{
    Cache_Entry*     cache_entry = reinterpret_cast<Cache_Entry*>(fi->fh);

    Logging::trace(path, "release");

    if (cache_entry != nullptr)
    {
        transcoder_delete(cache_entry);
    }

    return 0;
}

/**
 * @brief Replacement SIGINT handler.
 *
 * FUSE handles SIGINT internally, but because there are extra threads running while transcoding this
 * mechanism does not properly work. We implement our own SIGINT handler to ensure proper shutdown of
 * all threads. Next we restore the original handler and dispatch the signal to it.
 *
 * @param[in] signum - Signal to handle. Must be SIGINT.
 */
static void sighandler(int signum)
{
    assert(signum == SIGINT);

    if (signum == SIGINT)
    {
        Logging::warning(nullptr, "Caught SIGINT, shutting down now...");
        // Make our threads terminate now
        transcoder_exit();
        // Restore fuse's handler
        sigaction(SIGINT, &oldHandler, nullptr);
        // Dispatch to fuse's handler
        raise(SIGINT);
    }
}

/**
 * @brief Initialise filesystem
 * @param[in] conn - fuse_conn_info structure of FUSE. See FUSE docs for details.
 * @return nullptr
 */
static void *ffmpegfs_init(struct fuse_conn_info *conn)
{
    Logging::info(nullptr, "%1 V%2 initialising.", PACKAGE_NAME, PACKAGE_VERSION);
    Logging::info(nullptr, "Mapping '%1' to '%2'.", params.m_basepath.c_str(), params.m_mountpath.c_str());

    struct sigaction sa;
    memset(&sa, 0, sizeof(sa));
    sigemptyset(&sa.sa_mask);
    sigaddset(&sa.sa_mask, SIGINT);
    sa.sa_handler = sighandler;
    sigaction(SIGINT, &sa, &oldHandler);

    // We need synchronous reads.
    conn->async_read = 0;
    //    conn->async_read = 1;
    //	conn->want |= FUSE_CAP_ASYNC_READ;
    //	conn->want |= FUSE_CAP_SPLICE_READ;

    if (params.m_cache_maintenance)
    {
        if (!start_cache_maintenance(params.m_cache_maintenance))
        {
            exit(1);
        }
    }

    if (params.m_enablescript)
    {
        prepare_script();
    }

    if (tp == nullptr)
    {
        tp = new(std::nothrow)thread_pool(params.m_max_threads);
    }

    tp->init();

    return nullptr;
}

/**
 * @brief Clean up filesystem
 * @param[in] p - unused
 */
static void ffmpegfs_destroy(__attribute__((unused)) void * p)
{
    Logging::info(nullptr, "%1 V%2 terminating", PACKAGE_NAME, PACKAGE_VERSION);
    std::printf("%s V%s terminating\n", PACKAGE_NAME, PACKAGE_VERSION);

    stop_cache_maintenance();

    transcoder_exit();
    transcoder_free();

    if (tp != nullptr)
    {
        tp->tear_down();
        delete tp;
        tp = nullptr;
    }

    script_file.clear();

    Logging::info(nullptr, "%1 V%2 terminated", PACKAGE_NAME, PACKAGE_VERSION);
}<|MERGE_RESOLUTION|>--- conflicted
+++ resolved
@@ -287,6 +287,7 @@
  * @param[in] type - Type of virtual file.
  * @param[in] origpath - Original path.
  * @param[in] filename - Name of virtual file.
+ * @param[in] flags - On of the VIRTUALFLAG_ macros.
  * @param[in] fsize - Size of virtual file.
  * @param[in] ftime - Time of virtual file.
  * @return Returns constant pointer to VIRTUALFILE object of file.
@@ -684,15 +685,11 @@
     // Add a virtual script if enabled
     if (params.m_enablescript)
     {
-        make_file(buf, filler, VIRTUALTYPE_SCRIPT, origpath, params.m_scriptfile, index_buffer.size());
-    }
-
-<<<<<<< HEAD
+        make_file(buf, filler, VIRTUALTYPE_SCRIPT, origpath, params.m_scriptfile, script_file.size());
+    }
+
     std::string buffer(origpath);
     LPVIRTUALFILE virtualfile = find_original(&buffer);
-=======
-        init_stat(&stbuf, script_file.size(), false);
->>>>>>> 49188c1d
 
     if (virtualfile == nullptr)
     {
@@ -703,22 +700,6 @@
             // Found VCD or error reading VCD
             return (res >= 0 ?  0 : res);
         }
-<<<<<<< HEAD
-=======
-
-        LPVIRTUALFILE virtualfile = insert_file(VIRTUALTYPE_SCRIPT, origpath + filename, &stbuf);
-
-        virtualfile->m_file_contents = script_file;
-    }
-
-#ifdef USE_LIBVCD
-    res = check_vcd(origpath, buf, filler);
-    if (res != 0)
-    {
-        // Found VCD or error reading VCD
-        return (res >= 0 ?  0 : res);
-    }
->>>>>>> 49188c1d
 #endif // USE_LIBVCD
 #ifdef USE_LIBDVD
         res = check_dvd(origpath, buf, filler);
