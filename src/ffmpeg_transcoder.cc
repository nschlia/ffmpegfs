--- conflicted
+++ resolved
@@ -4198,26 +4198,15 @@
 
 int FFmpeg_Transcoder::encode_finish()
 {
-<<<<<<< HEAD
     int ret = 0;
-
     if (!is_frameset())
     {
         // If not a frame set, write trailer
 
         // Write the trailer of the output file container.
         ret = write_output_file_trailer();
-        if (ret < 0)
-        {
-            Logging::error(destname(), "Error writing trailer (error '%1').", ffmpeg_geterror(ret).c_str());
-        }
-    }
-
-    return ret;
-=======
-    // Write the trailer of the output file container.
-    return write_output_file_trailer();
->>>>>>> cce7a3b0
+    }
+	return ret;
 }
 
 const ID3v1 * FFmpeg_Transcoder::id3v1tag() const
