#!/bin/bash

ADDOPT=""

. "${BASH_SOURCE%/*}/funcs.sh" "$1"

check_filesize() {
    FILE="$1.${FILEEXT}"
    MIN="$2"
    MAX="$3"

    if [ -z ${MAX}  ]
    then
        MAX=${MIN}
    fi

    SIZE=$(stat -c %s "${DIRNAME}/${FILE}")
    echo "File: ${FILE}"
    if [ ${MIN} -eq ${MAX} ]
    then
        echo "Size: ${SIZE} (expected ${MIN})"
    else
        echo "Size: ${SIZE} (expected ${MIN}...${MAX})"
    fi

    if [ ${SIZE} -ge ${MIN} -a ${SIZE} -le ${MAX} ]
    then
        echo "Pass"
    else
        echo "FAIL!"
        exit 1
    fi
}

# Ensure log contains file sizes, predicted and actual
#cat "${DIRNAME}/raven_e.${FILEEXT}" > /dev/null
#cat "${DIRNAME}/raven_d.${FILEEXT}" > /dev/null
cat "${DIRNAME}/snowboard.${FILEEXT}" > /dev/null

if [ "${DESTTYPE}" == "mp4" ];
then
    # mp4
    check_filesize "snowboard" 3827395
elif [ "${DESTTYPE}" == "webm" ];
then
    # webm
<<<<<<< HEAD
    check_filesize "snowboard" 4376074 4443499
=======
    check_filesize "snowboard" 4376074 4449403
>>>>>>> 9f59abf3
elif [ "${DESTTYPE}" == "mov" ];
then
    # mov
    check_filesize "snowboard" 3906379 3912285
elif [ "${DESTTYPE}" == "prores" ];
then
    # prores
    check_filesize "snowboard" 158322626 160676826
elif [ "${DESTTYPE}" == "ts" ];
then
    # ts
    check_filesize "snowboard" 4203680 4324940
else
echo "Internal error, unknown type ${DESTTYPE}. Fix script!"
exit 99
fi
<|MERGE_RESOLUTION|>--- conflicted
+++ resolved
@@ -44,11 +44,7 @@
 elif [ "${DESTTYPE}" == "webm" ];
 then
     # webm
-<<<<<<< HEAD
     check_filesize "snowboard" 4376074 4443499
-=======
-    check_filesize "snowboard" 4376074 4449403
->>>>>>> 9f59abf3
 elif [ "${DESTTYPE}" == "mov" ];
 then
     # mov
