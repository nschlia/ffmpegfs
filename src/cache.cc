--- conflicted
+++ resolved
@@ -1271,15 +1271,11 @@
     std::string cachefile;
     bool success;
 
-    Buffer::make_cachefile_name(cachefile, filename, desttype, false);
-
-<<<<<<< HEAD
+    Buffer::make_cachefile_name(cachefile, filename, fileext, false);
+
     success = Buffer::remove_file(cachefile);
-=======
-    Buffer::make_cachefile_name(cachefile, filename, fileext);
->>>>>>> cce7a3b0
-
-    Buffer::make_cachefile_name(cachefile, filename, desttype, true);
+
+    Buffer::make_cachefile_name(cachefile, filename, fileext, true);
 
     if (!Buffer::remove_file(cachefile) && errno != ENOENT)
     {
