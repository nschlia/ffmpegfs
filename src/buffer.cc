--- conflicted
+++ resolved
@@ -341,7 +341,6 @@
         success = false;
     }
 
-<<<<<<< HEAD
     if (!m_cachefile_idx.empty())
     {
         if (!unmap_file(m_cachefile_idx, &m_fd_idx, &m_buffer_idx, &m_buffer_size_idx))
@@ -350,10 +349,7 @@
         }
     }
 
-    if (CACHE_CHECK_BIT(CLOSE_CACHE_DELETE, flags))
-=======
     if (CACHE_CHECK_BIT(CACHE_CLOSE_DELETE, flags))
->>>>>>> b735479d
     {
         remove_cachefile();
         errno = 0;  // ignore this error
