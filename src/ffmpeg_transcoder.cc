/*
 * Copyright (C) 2017-2019 Norbert Schlia (nschlia@oblivion-software.de)
 *
 * This program is free software; you can redistribute it and/or modify
 * it under the terms of the GNU General Public License as published by
 * the Free Software Foundation; either version 3 of the License, or
 * (at your option) any later version.
 *
 * This program is distributed in the hope that it will be useful,
 * but WITHOUT ANY WARRANTY; without even the implied warranty of
 * MERCHANTABILITY or FITNESS FOR A PARTICULAR PURPOSE.  See the
 * GNU General Public License for more details.
 *
 * You should have received a copy of the GNU General Public License
 * along with this program; if not, write to the Free Software
 * Foundation, Inc., 51 Franklin St, Fifth Floor, Boston, MA 02110-1301, USA.
 *
 * On Debian systems, the complete text of the GNU General Public License
 * Version 3 can be found in `/usr/share/common-licenses/GPL-3'.
 */

/**
 * @file
 * @brief FFmpeg_Transcoder class implementation
 *
 * @ingroup ffmpegfs
 *
 * @author Norbert Schlia (nschlia@oblivion-software.de)
 * @copyright Copyright (C) 2017-2019 Norbert Schlia (nschlia@oblivion-software.de)
 */

#include "ffmpeg_transcoder.h"
#include "transcode.h"
#include "buffer.h"
#include "wave.h"
#include "logging.h"

#include <assert.h>
#include <unistd.h>

// Disable annoying warnings outside our code
#pragma GCC diagnostic push
#pragma GCC diagnostic ignored "-Wconversion"
#pragma GCC diagnostic ignored "-Wsign-conversion"
#ifdef __GNUC__
#  include <features.h>
#  if __GNUC_PREREQ(5,0) || defined(__clang__)
// GCC >= 5.0
#     pragma GCC diagnostic ignored "-Wfloat-conversion"
#  elif __GNUC_PREREQ(4,8)
// GCC >= 4.8
#  else
#     error("GCC < 4.8 not supported");
#  endif
#endif
#ifdef __cplusplus
extern "C" {
#endif
#include <libswscale/swscale.h>
#if LAVR_DEPRECATE
#include <libswresample/swresample.h>
#else
#include <libavresample/avresample.h>
#endif
#include <libavutil/imgutils.h>
#include <libavutil/opt.h>
#include <libavutil/audio_fifo.h>
#include <libavfilter/avfilter.h>
#include <libavfilter/buffersink.h>
#include <libavfilter/buffersrc.h>
#ifdef __cplusplus
}
#endif
#pragma GCC diagnostic pop

const FFmpeg_Transcoder::PRORES_BITRATE FFmpeg_Transcoder::m_prores_bitrate[] =
{
    // SD
    {	720,	486,	{ {	24,	0 }                   },	{	10,     23,     34,     50,     75,     113     }	},
    {	720,	486,	{ {	60,	1 },	{   30,	0 }   },	{	12,     29,     42,     63,     94,     141     }	},

    {	720,	576,	{ {	50,	1 },	{   25,	0 }   },	{	12,     28,     41,     61,     92,     138     }	},

    {	960,	720,	{ {	24,	0 }                   },	{	15,     35,     50,     75,     113,	170     }	},
    {	960,	720,	{ {	25,	0 }                   },	{	16,     36,     52,     79,     118,	177     }	},
    {	960,	720,	{ {	30,	0 }                   },	{	19,     44,     63,     94,     141,	212     }	},
    {	960,	720,	{ {	50,	0 }                   },	{	32,     73,     105,	157,	236,	354     }	},
    {	960,	720,	{ {	60,	0 }                   },	{	38,     87,     126,	189,	283,	424     }	},
    // HD
    {	1280,	720,	{ {	24,	0 }                   },	{	18,     41,     59,     88,     132,	198     }	},
    {	1280,	720,	{ {	25,	0 }                   },	{	19,     42,     61,     92,     138,	206     }	},
    {	1280,	720,	{ {	30,	0 }                   },	{	23,     51,     73,     110,	165,	247     }	},
    {	1280,	720,	{ {	50,	0 }                   },	{	38,     84,     122,	184,	275,	413     }	},
    {	1280,	720,	{ {	60,	0 }                   },	{	45,     101,	147,	220,	330,	495     }	},

    {	1280,	1080,	{ {	24,	0 }                   },	{	31,     70,     101,	151,	226,	339     }	},
    {	1280,	1080,	{ {	60,	1 },	{   30,	0 }   },	{	38,     87,     126,	189,	283,	424     }	},

    {	1440,	1080,	{ {	24,	0 }                   },	{	31,     70,     101,	151,	226,	339     }	},
    {	1440,	1080,	{ {	50,	1 },	{   25,	0 }   },	{	32,     73,     105,	157,	236,	354     }	},
    {	1440,	1080,	{ {	60,	1 },	{   30,	0 }   },	{	38,     87,     126,	189,	283,	424     }	},
    // Full HD
    {	1920,	1080,	{ {	24,	0 }                   },	{	36,     82,     117,	176,	264,	396     }	},
    {	1920,	1080,	{ {	50,	1 },	{   25,	0 }   },	{	38,     85,     122,	184,	275,	413     }	},
    {	1920,	1080,	{ {	60,	1 },	{   30,	0 }   },	{	45,     102,	147,	220,	330,	495     }	},
    {	1920,	1080,	{ {	50,	0 }                   },	{	76,     170,	245,	367,	551,	826     }	},
    {	1920,	1080,	{ {	60,	0 }                   },	{	91,     204,	293,	440,	660,	990     }	},
    // 2K
    {	2048,	1080,	{ {	24,	0 }                   },	{	41,     93,     134,	201,	302,	453     }	},
    {	2048,	1080,	{ {	25,	0 }                   },	{	43,     97,     140,	210,	315,	472     }	},
    {	2048,	1080,	{ {	30,	0 }                   },	{	52,     116,	168,	251,	377,	566     }	},
    {	2048,	1080,	{ {	50,	0 }                   },	{	86,     194,	280,	419,	629,	944     }	},
    {	2048,	1080,	{ {	60,	0 }                   },	{	103,	232,	335,	503,	754,	1131	}	},
    // 2K
    {	2048,	1556,	{ {	24,	0 }                   },	{	56,     126,	181,	272,	407,	611     }	},
    {	2048,	1556,	{ {	25,	0 }                   },	{	58,     131,	189,	283,	425,	637     }	},
    {	2048,	1556,	{ {	30,	0 }                   },	{	70,     157,	226,	340,	509,	764     }	},
    {	2048,	1556,	{ {	50,	0 }                   },	{	117,	262,	377,	567,	850,	1275	}	},
    {	2048,	1556,	{ {	60,	0 }                   },	{	140,	314,	452,	679,	1019,	1528	}	},
    // QFHD
    {	3840,	2160,	{ {	24,	0 }                   },	{	145,	328,	471,	707,	1061,	1591	}	},
    {	3840,	2160,	{ {	25,	0 }                   },	{	151,	342,	492,	737,	1106,	1659	}	},
    {	3840,	2160,	{ {	30,	0 }                   },	{	182,	410,	589,	884,	1326,	1989	}	},
    {	3840,	2160,	{ {	50,	0 }                   },	{	303,	684,	983,	1475,	2212,	3318	}	},
    {	3840,	2160,	{ {	60,	0 }                   },	{	363,	821,	1178,	1768,	2652,	3977	}	},
    // 4K
    {	4096,	2160,	{ {	24,	0 }                   },	{	155,	350,	503,	754,	1131,	1697	}	},
    {	4096,	2160,	{ {	25,	0 }                   },	{	162,	365,	524,	786,	1180,	1769	}	},
    {	4096,	2160,	{ {	30,	0 }                   },	{	194,	437,	629,	943,	1414,	2121	}	},
    {	4096,	2160,	{ {	50,	0 }                   },	{	323,	730,	1049,	1573,	2359,	3539	}	},
    {	4096,	2160,	{ {	60,	0 }                   },	{	388,	875,	1257,	1886,	2828,	4242	}	},
    // 5K
    {	5120,	2700,	{ {	24,	0 }                   },	{	243,	547,	786,	1178,	1768,	2652	}	},
    {	5120,	2700,	{ {	25,	0 }                   },	{	253,	570,	819,	1229,	1843,	2765	}	},
    {	5120,	2700,	{ {	30,	0 }                   },	{	304,	684,	982,	1473,	2210,	3314	}	},
    {	5120,	2700,	{ {	50,	0 }                   },	{	507,	1140,	1638,	2458,	3686,	5530	}	},
    {	5120,	2700,	{ {	60,	0 }                   },	{	608,	1367,	1964,	2946,	4419,	6629	}	},
    // 6K
    {	6144,	3240,	{ {	24,	0 }                   },	{	350,	788,	1131,	1697,	2545,	3818	}	},
    {	6144,	3240,	{ {	25,	0 }                   },	{	365,	821,	1180,	1769,	2654,	3981	}	},
    {	6144,	3240,	{ {	30,	0 }                   },	{	437,	985,	1414,	2121,	3182,	4772	}	},
    {	6144,	3240,	{ {	50,	0 }                   },	{	730,	1643,	2359,	3539,	5308,	7962	}	},
    {	6144,	3240,	{ {	60,	0 }                   },	{	875,	1969,	2828,	4242,	6364,	9545	}	},
    // 8K
    {	8192,	4320,	{ {	24,	0 }                   },	{	622,	1400,	2011,	3017,	4525,	6788	}	},
    {	8192,	4320,	{ {	25,	0 }                   },	{	649,	1460,	2097,	3146,	4719,	7078	}	},
    {	8192,	4320,	{ {	30,	0 }                   },	{	778,	1750,	2514,	3771,	5657,	8485	}	},
    {	8192,	4320,	{ {	50,	0 }                   },	{	1298,	2920,	4194,	6291,	9437,	14156	}	},
    {	8192,	4320,	{ {	60,	0 }                   },	{	1556,	3500,	5028,	7542,	11313,	16970	}	},
    // That's it
    {   0,     0,     {                               },	{	0 }	},
};

#pragma GCC diagnostic push
#pragma GCC diagnostic ignored "-Wmissing-field-initializers"
FFmpeg_Transcoder::FFmpeg_Transcoder()
    : m_fileio(nullptr)
    , m_close_fileio(true)
    , m_predicted_size(0)
    , m_video_frame_count(0)
    , m_current_write_pts(AV_NOPTS_VALUE)
    , m_last_seek_frame_no(0)
    , m_have_seeked(false)
    , m_skip_next_frame(false)
    , m_is_video(false)
    , m_cur_sample_fmt(AV_SAMPLE_FMT_NONE)
    , m_cur_sample_rate(-1)
    , m_cur_channel_layout(0)
    , m_audio_resample_ctx(nullptr)
    , m_audio_fifo(nullptr)
    , m_sws_ctx(nullptr)
    #ifndef USING_LIBAV
    , m_buffer_sink_context(nullptr)
    , m_buffer_source_context(nullptr)
    , m_filter_graph(nullptr)
    #endif
    , m_pts(AV_NOPTS_VALUE)
    , m_pos(AV_NOPTS_VALUE)
    , m_copy_audio(false)
    , m_copy_video(false)
    , m_current_format(nullptr)
    , m_buffer(nullptr)
{
#pragma GCC diagnostic pop
    Logging::trace(nullptr, "FFmpeg trancoder ready to initialise.");

    // Initialise ID3v1.1 tag structure
    init_id3v1(&m_out.m_id3v1);
}

FFmpeg_Transcoder::~FFmpeg_Transcoder()
{
    // Close fifo and resample context
    close();

    Logging::trace(nullptr, "FFmpeg trancoder object destroyed.");
}

bool FFmpeg_Transcoder::is_video() const
{
    bool is_video = false;

    if (m_in.m_video.m_codec_ctx != nullptr && m_in.m_video.m_stream != nullptr)
    {
        if (is_album_art(m_in.m_video.m_codec_ctx->codec_id))
        {
            is_video = false;

#ifdef USING_LIBAV
            if (m_in.m_video.m_stream->avg_frame_rate.den)
            {
                double dbFrameRate = static_cast<double>(m_in.m_video.m_stream->avg_frame_rate.num) / m_in.m_video.m_stream->avg_frame_rate.den;

                // If frame rate is < 100 fps this should be a video
                if (dbFrameRate < 100)
                {
                    is_video = true;
                }
            }
#else
            if (m_in.m_video.m_stream->r_frame_rate.den)
            {
                double dbFrameRate = static_cast<double>(m_in.m_video.m_stream->r_frame_rate.num) / m_in.m_video.m_stream->r_frame_rate.den;

                // If frame rate is < 100 fps this should be a video
                if (dbFrameRate < 100)
                {
                    is_video = true;
                }
            }
#endif
        }
        else
        {
            // If the source codec is not PNG or JPG we can safely assume it's a video stream
            is_video = true;
        }
    }

    return is_video;
}

bool FFmpeg_Transcoder::is_open() const
{
    return (m_in.m_format_ctx != nullptr);
}

int FFmpeg_Transcoder::open_input_file(LPVIRTUALFILE virtualfile, FileIO *fio)
{
    AVDictionary * opt = nullptr;
    int ret;

    m_in.m_filename     = virtualfile->m_origfile;
    m_mtime             = virtualfile->m_st.st_mtime;
    m_current_format    = params.current_format(virtualfile);

    if (is_open())
    {
        Logging::warning(filename(), "File is already open.");
        return 0;
    }

    //    This allows selecting if the demuxer should consider all streams to be
    //    found after the first PMT and add further streams during decoding or if it rather
    //    should scan all that are within the analyze-duration and other limits

    ret = av_dict_set_with_check(&opt, "scan_all_pmts", "1", AV_DICT_DONT_OVERWRITE);
    if (ret < 0)
    {
        return ret;
    }

    //    ret = av_dict_set_with_check(&opt, "avioflags", "direct", AV_DICT_DONT_OVERWRITE);
    //    if (ret < 0)
    //    {
    //        return ret;
    //    }

    // defaults to 5,000,000 microseconds = 5 seconds.
    //    ret = av_dict_set_with_check(&opt, "analyzeduration", "5000000", 0);    // <<== honored
    //    if (ret < 0)
    //    {
    //        return ret;
    //    }

    //  5000000 by default.
    ret = av_dict_set_with_check(&opt, "probesize", "15000000", 0);          // <<== honoured;
    if (ret < 0)
    {
        return ret;
    }

    // using own I/O
    if (fio == nullptr)
    {
        // Open new file io
        m_fileio = FileIO::alloc(virtualfile->m_type);
        m_close_fileio = true;  // do not close and delete
    }
    else
    {
        // Use already open file io
        m_fileio = fio;
        m_close_fileio = false; // must not close or delete
    }

    if (m_fileio == nullptr)
    {
        int _errno = errno;
        Logging::error(filename(), "Error opening file: (%1) %2", errno, strerror(errno));
        return AVERROR(_errno);
    }

    ret = m_fileio->open(virtualfile);
    if (ret)
    {
        return AVERROR(ret);
    }

    m_in.m_format_ctx = avformat_alloc_context();
    if (m_in.m_format_ctx == nullptr)
    {
        Logging::error(filename(), "Out of memory opening file: Unable to allocate format context.");
        return AVERROR(ENOMEM);
    }

    unsigned char *iobuffer = static_cast<unsigned char *>(::av_malloc(m_fileio->bufsize() + FF_INPUT_BUFFER_PADDING_SIZE));
    if (iobuffer == nullptr)
    {
        Logging::error(filename(), "Out of memory opening file: Unable to allocate I/O buffer.");
        avformat_free_context(m_in.m_format_ctx);
        m_in.m_format_ctx = nullptr;
        return AVERROR(ENOMEM);
    }

    AVIOContext * pb = avio_alloc_context(
                iobuffer,
                static_cast<int>(m_fileio->bufsize()),
                0,
                static_cast<void *>(m_fileio),
                input_read,
                nullptr,    // input_write
                seek);      // input_seek
    m_in.m_format_ctx->pb = pb;

    //    m_in.m_format_ctx->probesize = 15000000;

    AVInputFormat * infmt = nullptr;

#ifdef USE_LIBVCD
    if (virtualfile->m_type == VIRTUALTYPE_VCD)
    {
        Logging::debug(filename(), "Forcing mpeg format for VCD source to avoid misdetections.");
        infmt = av_find_input_format("mpeg");
    }
#endif // USE_LIBVCD
#ifdef USE_LIBDVD
    if (virtualfile->m_type == VIRTUALTYPE_DVD)
    {
        Logging::debug(filename(), "Forcing mpeg format for DVD source to avoid misdetections.");
        infmt = av_find_input_format("mpeg");
    }
#endif // USE_LIBDVD
#ifdef USE_LIBBLURAY
    if (virtualfile->m_type == VIRTUALTYPE_BLURAY)
    {
        Logging::debug(filename(), "Forcing mpegts format for Bluray source to avoid misdetections.");
        infmt = av_find_input_format("mpegts");
    }
#endif // USE_LIBBLURAY

    // Open the input file to read from it.
    ret = avformat_open_input(&m_in.m_format_ctx, filename(), infmt, &opt);
    if (ret < 0)
    {
        Logging::error(filename(), "Could not open input file (error '%1').", ffmpeg_geterror(ret).c_str());
        return ret;
    }

    m_in.m_filetype = get_filetype_from_list(m_in.m_format_ctx->iformat->name);

    ret = av_dict_set_with_check(&opt, "scan_all_pmts", nullptr, AV_DICT_MATCH_CASE, filename());
    if (ret < 0)
    {
        return ret;
    }

    AVDictionaryEntry * t = av_dict_get(opt, "", nullptr, AV_DICT_IGNORE_SUFFIX);
    if (t != nullptr)
    {
        Logging::error(filename(), "Option %1 not found.", t->key);
        return -1; // Couldn't open file
    }

#if HAVE_AV_FORMAT_INJECT_GLOBAL_SIDE_DATA
    av_format_inject_global_side_data(m_in.m_format_ctx);
#endif

    // Get information on the input file (number of streams etc.).
    ret = avformat_find_stream_info(m_in.m_format_ctx, nullptr);
    if (ret < 0)
    {
        Logging::error(filename(), "Could not find stream info (error '%1').", ffmpeg_geterror(ret).c_str());
        return ret;
    }

#ifdef USE_LIBDVD
    if (virtualfile->m_type == VIRTUALTYPE_DVD)
    {
        // FFmpeg API calculcates a wrong duration, so use value from IFO
        m_in.m_format_ctx->duration = m_fileio->duration();
    }
#endif // USE_LIBDVD
#ifdef USE_LIBBLURAY
    if (virtualfile->m_type == VIRTUALTYPE_BLURAY)
    {
        // FFmpeg API calculcates a wrong duration, so use value from Bluray directory
        m_in.m_format_ctx->duration = m_fileio->duration();
    }
#endif // USE_LIBBLURAY

    // Open best match video codec
    ret = open_bestmatch_codec_context(&m_in.m_video.m_codec_ctx, &m_in.m_video.m_stream_idx, m_in.m_format_ctx, AVMEDIA_TYPE_VIDEO, filename());
    if (ret < 0 && ret != AVERROR_STREAM_NOT_FOUND)    // Not an error
    {
        Logging::error(filename(), "Failed to open video codec (error '%1').", ffmpeg_geterror(ret).c_str());
        return ret;
    }

    virtualfile->m_duration = m_in.m_format_ctx->duration;

    if (m_in.m_video.m_stream_idx >= 0)
    {
        // We have a video stream
        m_in.m_video.m_stream               = m_in.m_format_ctx->streams[m_in.m_video.m_stream_idx];

#ifdef USE_LIBDVD
        if (virtualfile->m_type == VIRTUALTYPE_DVD)
        {
            // FFmpeg API calculcates a wrong duration, so use value from IFO
            m_in.m_video.m_stream->duration = av_rescale_q(m_in.m_format_ctx->duration, av_get_time_base_q(), m_in.m_video.m_stream->time_base);
        }
#endif // USE_LIBDVD
#ifdef USE_LIBBLURAY
        if (virtualfile->m_type == VIRTUALTYPE_BLURAY)
        {
            // FFmpeg API calculcates a wrong duration, so use value from Bluray
            m_in.m_video.m_stream->duration = av_rescale_q(m_in.m_format_ctx->duration, av_get_time_base_q(), m_in.m_video.m_stream->time_base);
        }
#endif // USE_LIBBLURAY

        video_info(false, m_in.m_format_ctx, m_in.m_video.m_stream);

        m_is_video = is_video();

#ifdef AV_CODEC_CAP_TRUNCATED
        if (m_in.m_video.m_codec_ctx->codec->capabilities & AV_CODEC_CAP_TRUNCATED)
        {
            m_in.m_video.m_codec_ctx->flags|= AV_CODEC_FLAG_TRUNCATED; // we do not send complete frames
        }
#else
#warning "Your FFMPEG distribution is missing AV_CODEC_CAP_TRUNCATED flag. Probably requires fixing!"
#endif
    }

    // Open best match audio codec
    ret = open_bestmatch_codec_context(&m_in.m_audio.m_codec_ctx, &m_in.m_audio.m_stream_idx, m_in.m_format_ctx, AVMEDIA_TYPE_AUDIO, filename());
    if (ret < 0 && ret != AVERROR_STREAM_NOT_FOUND)    // Not an error
    {
        Logging::error(filename(), "Failed to open audio codec (error '%1').", ffmpeg_geterror(ret).c_str());
        return ret;
    }

    if (m_in.m_audio.m_stream_idx >= 0)
    {
        // We have an audio stream
        m_in.m_audio.m_stream = m_in.m_format_ctx->streams[m_in.m_audio.m_stream_idx];

#ifdef USE_LIBDVD
        if (virtualfile->m_type == VIRTUALTYPE_DVD)
        {
            // FFmpeg API calculcates a wrong duration, so use value from IFO
            m_in.m_audio.m_stream->duration = av_rescale_q(m_in.m_format_ctx->duration, av_get_time_base_q(), m_in.m_audio.m_stream->time_base);
        }
#endif // USE_LIBDVD
#ifdef USE_LIBBLURAY
        if (virtualfile->m_type == VIRTUALTYPE_BLURAY)
        {
            // FFmpeg API calculcates a wrong duration, so use value from Bluray directory
            m_in.m_audio.m_stream->duration = av_rescale_q(m_in.m_format_ctx->duration, av_get_time_base_q(), m_in.m_audio.m_stream->time_base);
        }
#endif // USE_LIBBLURAY

        audio_info(false, m_in.m_format_ctx, m_in.m_audio.m_stream);
    }

    if (m_in.m_audio.m_stream_idx == -1 && m_in.m_video.m_stream_idx == -1)
    {
        Logging::error(filename(), "File contains neither a video nor an audio stream.");
        return AVERROR(EINVAL);
    }

    m_predicted_size = calculate_predicted_filesize();

    // Predict size of transcoded file as exact as possible
    virtualfile->m_predicted_size = m_predicted_size;

    // Calulcate number or video frames in file based on duration and fram rate
    if (m_in.m_video.m_stream != nullptr && m_in.m_video.m_stream->avg_frame_rate.den)
    {
        // Number of frames: should be quite accurate
        m_video_frame_count = static_cast<uint32_t>(av_rescale_q(m_in.m_video.m_stream->duration, m_in.m_video.m_stream->time_base, av_inv_q(m_in.m_video.m_stream->avg_frame_rate)));
    }

    virtualfile->m_video_frame_count = m_video_frame_count;

    // Make sure this is set, although should already have happened
    virtualfile->m_format_idx = params.guess_format_idx(filename());

    // Unfortunately it is too late to do this here, the filename has already been selected and cannot be changed.
    //    if (!params.smart_transcode())
    //    {
    //        // Not smart encoding: use first format (video file)
    //        virtualfile->m_format_idx = 0;
    //    }
    //    else
    //    {
    //        // Smart transcoding
    //        if (m_is_video)
    //        {
    //            // Is a video: use first format (video file)
    //            virtualfile->m_format_idx = 0;

    //            Logging::debug(filename(), "Smart transcode: using video format.");
    //        }
    //        else
    //        {
    //            // For audio only, use second format (audio only file)
    //            virtualfile->m_format_idx = 1;

    //            Logging::debug(filename(), "Smart transcode: using audio format.");
    //        }
    //    }

    // Open album art streams if present and supported by both source and target
    if (!params.m_noalbumarts && m_in.m_audio.m_stream != nullptr &&
            supports_albumart(m_in.m_filetype) && supports_albumart(get_filetype(m_current_format->desttype())))
    {
        Logging::trace(filename(), "Processing album arts.");

        for (int stream_idx = 0; stream_idx < static_cast<int>(m_in.m_format_ctx->nb_streams); stream_idx++)
        {
            AVStream *input_stream = m_in.m_format_ctx->streams[stream_idx];
            AVCodecID codec_id;

            codec_id = CODECPAR(input_stream)->codec_id;

            if (is_album_art(codec_id))
            {
                STREAMREF streamref;
                AVCodecContext * input_codec_ctx;

                ret = open_codec_context(&input_codec_ctx, stream_idx, m_in.m_format_ctx, AVMEDIA_TYPE_VIDEO, filename());
                if (ret < 0)
                {
                    Logging::error(filename(), "Failed to open album art codec (error '%1').", ffmpeg_geterror(ret).c_str());
                    return ret;
                }

                streamref.m_codec_ctx  = input_codec_ctx;
                streamref.m_stream     = input_stream;
                streamref.m_stream_idx = input_stream->index;

                m_in.m_album_art.push_back(streamref);
            }
        }
    }

    return 0;
}

bool FFmpeg_Transcoder::can_copy_stream(const AVStream *stream) const
{
    if (params.m_autocopy == AUTOCOPY_OFF)
    {
        // Auto copy disabled
        return false;
    }

    if (stream == nullptr)
    {
        // Should normally not happen: Input stream stream unknown, no way to check - no auto copy
        return false;
    }

    if ((params.m_autocopy == AUTOCOPY_MATCH || params.m_autocopy == AUTOCOPY_MATCHLIMIT))
    {
        // Any codec supported by output format OK
        AVOutputFormat* oformat = av_guess_format(nullptr, destname(), nullptr);
        if (oformat->codec_tag == nullptr ||
                av_codec_get_tag(oformat->codec_tag, CODECPAR(stream)->codec_id) <= 0)
        {
            // Codec not supported - no auto copy
            return false;
        }
    }
    else if ((params.m_autocopy == AUTOCOPY_STRICT || params.m_autocopy == AUTOCOPY_STRICTLIMIT))
    {
        // Output codec must strictly match
        if (CODECPAR(stream)->codec_id != m_current_format->audio_codec_id())
        {
            // Different codecs - no auto copy
            return false;
        }
    }

    if (params.m_autocopy == AUTOCOPY_MATCHLIMIT || params.m_autocopy == AUTOCOPY_STRICTLIMIT)
    {
        BITRATE orig_bit_rate = (CODECPAR(stream)->bit_rate != 0) ? CODECPAR(stream)->bit_rate : m_in.m_format_ctx->bit_rate;
        if (get_output_bit_rate(orig_bit_rate, params.m_audiobitrate))
        {
            // Bit rate changed, no auto copy
            Logging::info(destname(), "Bit rate changed, no auto copy possible.");
            return false;
        }
    }

    return true;
}

int FFmpeg_Transcoder::open_output_file(Buffer *buffer)
{
    assert(buffer != nullptr);

    get_destname(&m_out.m_filename, m_in.m_filename);

    m_out.m_filetype    = m_current_format->filetype();

    Logging::info(destname(), "Opening output file.");
    Logging::debug(destname(), "Opening format type '%1'.", m_current_format->desttype().c_str());

    if (!export_frameset())
    {
        // Pre-allocate the predicted file size to reduce memory reallocations
        if (!buffer->reserve(predicted_filesize()))
        {
            Logging::error(filename(), "Out of memory pre-allocating buffer.");
            return AVERROR(ENOMEM);
        }

        // Not a frame set, open regular buffer
        return open_output(buffer);
    }
    else
    {
        // Pre-allocate the predicted file size to reduce memory reallocations
        if (!buffer->reserve(600 * 1024 * 1024 /*predicted_filesize() * m_video_frame_count*/))
        {
            Logging::error(filename(), "Out of memory pre-allocating buffer.");
            return AVERROR(ENOMEM);
        }

        // Open frame set buffer
        return open_output_frame_set(buffer);
    }
}

int FFmpeg_Transcoder::open_output_frame_set(Buffer *buffer)
{
    AVCodec* codec = nullptr;
    AVCodecContext* output_codec_ctx = nullptr;
    int ret = 0;

    m_buffer            = buffer;
    {
        std::lock_guard<std::recursive_mutex> lck (m_mutex);
        while (m_seek_frame_fifo.size())
        {
            m_seek_frame_fifo.pop();
        }
    }
    m_have_seeked       = false;

    codec = avcodec_find_encoder(m_current_format->video_codec_id());
    if (codec == nullptr)
    {
        Logging::error(destname(), "Codec not found");
        return AVERROR(EINVAL);
    }

    output_codec_ctx = avcodec_alloc_context3(codec);
    if (output_codec_ctx == nullptr)
    {
        Logging::error(destname(), "Could not allocate video codec context");
        return AVERROR(ENOMEM);
    }

    output_codec_ctx->bit_rate             = 400000;   /**  @todo: Make command line settable */
    output_codec_ctx->width                = m_in.m_video.m_codec_ctx->width;
    output_codec_ctx->height               = m_in.m_video.m_codec_ctx->height;
    output_codec_ctx->time_base            = {1, 25};

#ifndef USING_LIBAV
    const AVPixFmtDescriptor *dst_desc = av_pix_fmt_desc_get(m_in.m_video.m_codec_ctx->pix_fmt);
    int loss = 0;

    output_codec_ctx->pix_fmt = avcodec_find_best_pix_fmt_of_list(codec->pix_fmts, m_in.m_video.m_codec_ctx->pix_fmt, dst_desc->flags & AV_PIX_FMT_FLAG_ALPHA, &loss);

    if (output_codec_ctx->pix_fmt == AV_PIX_FMT_NONE)
#endif // !USING_LIBAV
    {
        // No best match found, use default
        switch (m_current_format->video_codec_id())
        {
        case AV_CODEC_ID_MJPEG:
        {
            output_codec_ctx->pix_fmt   = AV_PIX_FMT_YUVJ444P;
            break;
        }
        case AV_CODEC_ID_PNG:
        {
            output_codec_ctx->pix_fmt   = AV_PIX_FMT_RGB24;
            break;
        }
        case AV_CODEC_ID_BMP:
        {
            output_codec_ctx->pix_fmt   = AV_PIX_FMT_BGR24;
            break;
        }
        default:
        {
            assert(false);
            break;
        }
        }
#ifndef USING_LIBAV
        Logging::debug(destname(), "No best match output pixel format found, using default: %1", get_pix_fmt_name(output_codec_ctx->pix_fmt).c_str());
    }
    else
    {
#endif // !USING_LIBAV
        Logging::debug(destname(), "Output pixel format: %1", get_pix_fmt_name(output_codec_ctx->pix_fmt).c_str());
    }

    //codec_context->sample_aspect_ratio  = frame->sample_aspect_ratio;
    //codec_context->sample_aspect_ratio  = m_in.m_video.m_codec_ctx->sample_aspect_ratio;

    ret = avcodec_open2(output_codec_ctx, codec, nullptr);
    if (ret < 0)
    {
        Logging::error(destname(), "Could not open image codec.");
        return ret;
    }

    // Initialise pixel format conversion and rescaling if necessary
#if LAVF_DEP_AVSTREAM_CODEC
    AVPixelFormat in_pix_fmt = static_cast<AVPixelFormat>(m_in.m_video.m_stream->codecpar->format);
#else
    AVPixelFormat in_pix_fmt = static_cast<AVPixelFormat>(m_in.m_video.m_stream->codec->pix_fmt);
#endif
    if (in_pix_fmt == AV_PIX_FMT_NONE)
    {
        // If input's stream pixel format is unknown, use same as output (may not work but at least will not crash FFmpeg)
        in_pix_fmt = output_codec_ctx->pix_fmt;
    }

    ret = init_rescaler(in_pix_fmt, CODECPAR(m_in.m_video.m_stream)->width, CODECPAR(m_in.m_video.m_stream)->height, output_codec_ctx->pix_fmt, output_codec_ctx->width, output_codec_ctx->height);
    if (ret < 0)
    {
        return ret;
    }

#ifndef USING_LIBAV
    if (params.m_deinterlace)
    {
        // Init deinterlace filters
        ret = init_deinterlace_filters(output_codec_ctx, output_codec_ctx->pix_fmt, output_codec_ctx->time_base, output_codec_ctx->time_base);
        if (ret < 0)
        {
            return ret;
        }
    }
#endif // !USING_LIBAV

    m_out.m_video.m_codec_ctx               = output_codec_ctx;
    m_out.m_video.m_stream_idx              = -1;
    m_out.m_video.m_stream                  = nullptr;

    // No audio
    m_out.m_audio.m_codec_ctx               = nullptr;
    m_out.m_audio.m_stream_idx              = -1;
    m_out.m_audio.m_stream                  = nullptr;

    return 0;
}

int FFmpeg_Transcoder::open_output(Buffer *buffer)
{
    int ret = 0;

    // Open the output file for writing.
    ret = open_output_filestreams(buffer);
    if (ret)
    {
        return ret;
    }

    if (m_out.m_audio.m_stream_idx > -1)
    {
        audio_info(true, m_out.m_format_ctx, m_out.m_audio.m_stream);

#ifdef USING_LIBAV
        ret = init_resampler();
        if (ret)
        {
            return ret;
        }
#endif

        if (m_out.m_audio.m_codec_ctx != nullptr)
        {
            // If not just copying the stream, initialise the FIFO buffer to store audio samples to be encoded.
            ret = init_fifo();
            if (ret)
            {
                return ret;
            }
        }
    }

    if (m_out.m_video.m_stream_idx > -1)
    {
        video_info(true, m_out.m_format_ctx, m_out.m_video.m_stream);
    }

    // Process metadata. The decoder will call the encoder to set appropriate
    // tag values for the output file.
    ret = process_metadata();
    if (ret)
    {
        return ret;
    }

    // Write the header of the output file container.
    ret = write_output_file_header();
    if (ret)
    {
        return ret;
    }

    // Process album arts: copy all from source file to target.
    ret = process_albumarts();
    if (ret)
    {
        return ret;
    }

    return 0;
}

bool FFmpeg_Transcoder::get_output_sample_rate(int input_sample_rate, int max_sample_rate, int *output_sample_rate /*= nullptr*/)
{
    if (input_sample_rate > max_sample_rate)
    {
        if (output_sample_rate != nullptr)
        {
            *output_sample_rate = max_sample_rate;
        }
        return true;
    }
    else
    {
        if (output_sample_rate != nullptr)
        {
            *output_sample_rate = input_sample_rate;
        }
        return false;
    }
}

bool FFmpeg_Transcoder::get_output_bit_rate(BITRATE input_bit_rate, BITRATE max_bit_rate, BITRATE * output_bit_rate /*= nullptr*/)
{
    if (input_bit_rate > max_bit_rate)
    {
        if (output_bit_rate != nullptr)
        {
            *output_bit_rate = max_bit_rate;
        }
        return true;
    }
    else
    {
        if (output_bit_rate != nullptr)
        {
            *output_bit_rate = input_bit_rate;
        }
        return false;
    }
}

bool FFmpeg_Transcoder::get_aspect_ratio(int width, int height, const AVRational & sar, AVRational *ar) const
{
    // Try to determine display aspect ratio
    AVRational dar;
    ::av_reduce(&dar.num, &dar.den,
                width  * sar.num,
                height * sar.den,
                1024 * 1024);

    ar->num = ar->den = 0;

    if (dar.num && dar.den)
    {
        *ar = dar;
    }

    // If that fails, try sample aspect ratio instead
    if (!ar->den && sar.num != 0 && sar.den != 0)
    {
        *ar = sar;
    }

    // If even that fails, try to use video size
    if (!ar->den && height)
    {
        ar->num = width;
        ar->den = height;
    }

    if (!ar->den)
    {
        // Return false if all above failed
        return false;
    }

    ::av_reduce(&ar->num, &ar->den,
                ar->num,
                ar->den,
                1024 * 1024);

    return true;
}

bool FFmpeg_Transcoder::get_video_size(int *output_width, int *output_height) const
{
    if (!params.m_videowidth && !params.m_videoheight)
    {
        // No options, leave as is
        return false;
    }

    int input_width     = CODECPAR(m_in.m_video.m_stream)->width;
    int input_height    = CODECPAR(m_in.m_video.m_stream)->height;
    AVRational sar      = CODECPAR(m_in.m_video.m_stream)->sample_aspect_ratio;

    if (params.m_videowidth && params.m_videoheight)
    {
        // Both width/source set. May look strange, but this is an order...
        *output_width   = params.m_videowidth;
        *output_height  = params.m_videoheight;
    }
    else if (params.m_videowidth)
    {
        // Only video width
        AVRational ar;

        *output_width      = params.m_videowidth;

        if (!get_aspect_ratio(input_width, input_height, sar, &ar))
        {
            *output_height = input_height;
        }
        else
        {
            *output_height = static_cast<int>(params.m_videowidth / av_q2d(ar));
            *output_height &= ~(static_cast<int>(0x1)); // height must be multiple of 2
        }
    }
    else //if (params.m_videoheight)
    {
        // Only video height
        AVRational ar;

        if (!get_aspect_ratio(input_width, input_height, sar, &ar))
        {
            *output_width  = input_width;
        }
        else
        {
            *output_width  = static_cast<int>(params.m_videoheight / av_q2d(ar));
            *output_width  &= ~(static_cast<int>(0x1)); // width must be multiple of 2
        }
        *output_height     = params.m_videoheight;
    }

    return (input_width > *output_width || input_height > *output_height);
}

int FFmpeg_Transcoder::update_codec(void *opt, LPCPROFILE_OPTION profile_option) const
{
    int ret = 0;

    if (profile_option == nullptr)
    {
        return 0;
    }

    for (LPCPROFILE_OPTION p = profile_option; p->m_key != nullptr; p++)
    {
        Logging::trace(destname(), "Profile codec option -%1%2%3.", p->m_key, *p->m_value ? " " : "", p->m_value);

        ret = av_opt_set_with_check(opt, p->m_key, p->m_value, p->m_flags, destname());
        if (ret < 0)
        {
            break;
        }
    }
    return ret;
}

int FFmpeg_Transcoder::prepare_codec(void *opt, FILETYPE filetype) const
{
    int ret = 0;

    for (int n = 0; m_profile[n].m_profile != PROFILE_INVALID; n++)
    {
        if (m_profile[n].m_filetype == filetype && m_profile[n].m_profile == params.m_profile)
        {
            ret = update_codec(opt, m_profile[n].m_option_codec);
            break;
        }
    }

    return ret;
}

int FFmpeg_Transcoder::init_rescaler(AVPixelFormat in_pix_fmt, int in_width, int in_height, AVPixelFormat out_pix_fmt, int out_width, int out_height)
{
    if (in_pix_fmt != out_pix_fmt || in_width != out_width || in_height != out_height)
    {
        // Rescale image if required
        if (in_pix_fmt != out_pix_fmt)
        {
            Logging::trace(destname(), "Initialising pixel format conversion from %1 to %2.", get_pix_fmt_name(in_pix_fmt).c_str(), get_pix_fmt_name(out_pix_fmt).c_str());
        }

        if (in_width != out_width || in_height != out_height)
        {
            Logging::debug(destname(), "Rescaling video size from %1:%2 to %3:%4.",
                           in_width, in_height,
                           out_width, out_height);
        }

        m_sws_ctx = sws_getContext(
                    // Source settings
                    in_width,               // width
                    in_height,              // height
                    in_pix_fmt,             // format
                    // Target settings
                    out_width,              // width
                    out_height,             // height
                    out_pix_fmt,            // format
                    SWS_FAST_BILINEAR, nullptr, nullptr, nullptr);    // Maybe SWS_LANCZOS | SWS_ACCURATE_RND
        if (m_sws_ctx == nullptr)
        {
            Logging::error(destname(), "Could not allocate scaling/conversion context.");
            return AVERROR(ENOMEM);
        }
    }

    return 0;
}

int FFmpeg_Transcoder::add_stream(AVCodecID codec_id)
{
    AVCodecContext *output_codec_ctx    = nullptr;
    AVStream *      output_stream       = nullptr;
    AVCodec *       output_codec        = nullptr;
    AVDictionary *  opt                 = nullptr;
    int ret;

    // find the encoder
    output_codec = avcodec_find_encoder(codec_id);
    if (output_codec == nullptr)
    {
        Logging::error(destname(), "Could not find encoder '%1'.", avcodec_get_name(codec_id));
        return AVERROR(EINVAL);
    }

    output_stream = avformat_new_stream(m_out.m_format_ctx, output_codec);
    if (output_stream == nullptr)
    {
        Logging::error(destname(), "Could not allocate stream for encoder '%1'.",  avcodec_get_name(codec_id));
        return AVERROR(ENOMEM);
    }
    output_stream->id = static_cast<int>(m_out.m_format_ctx->nb_streams - 1);

#if FFMPEG_VERSION3 // Check for FFmpeg 3
    output_codec_ctx = avcodec_alloc_context3(output_codec);
    if (output_codec_ctx == nullptr)
    {
        Logging::error(destname(), "Could not alloc an encoding context.");
        return AVERROR(ENOMEM);
    }
#else
    output_codec_ctx = output_stream->codec;
#endif

    switch (output_codec->type)
    {
    case AVMEDIA_TYPE_AUDIO:
    {
        BITRATE orig_bit_rate;
        int orig_sample_rate;

        // Set the basic encoder parameters
        orig_bit_rate = (CODECPAR(m_in.m_audio.m_stream)->bit_rate != 0) ? CODECPAR(m_in.m_audio.m_stream)->bit_rate : m_in.m_format_ctx->bit_rate;
        if (get_output_bit_rate(orig_bit_rate, params.m_audiobitrate, &output_codec_ctx->bit_rate))
        {
            // Limit bit rate
            Logging::trace(destname(), "Limiting audio bit rate from %1 to %2.",
                           format_bitrate(orig_bit_rate).c_str(),
                           format_bitrate(output_codec_ctx->bit_rate).c_str());
        }

        output_codec_ctx->channels              = m_in.m_audio.m_codec_ctx->channels > 2 ? 2 : m_in.m_audio.m_codec_ctx->channels;
        output_codec_ctx->channel_layout        = static_cast<uint64_t>(av_get_default_channel_layout(output_codec_ctx->channels));
        output_codec_ctx->sample_rate           = m_in.m_audio.m_codec_ctx->sample_rate;
        orig_sample_rate                        = m_in.m_audio.m_codec_ctx->sample_rate;
        if (get_output_sample_rate(CODECPAR(m_in.m_audio.m_stream)->sample_rate, params.m_audiosamplerate, &output_codec_ctx->sample_rate))
        {
            // Limit sample rate
            Logging::trace(destname(), "Limiting audio sample rate from %1 to %2.",
                           format_samplerate(orig_sample_rate).c_str(),
                           format_samplerate(output_codec_ctx->sample_rate).c_str());
            orig_sample_rate = output_codec_ctx->sample_rate;
        }

        if (output_codec->supported_samplerates != nullptr)
        {
            // Go through supported sample rates and adjust if necessary
            bool supported = false;

            for (int n = 0; output_codec->supported_samplerates[n] != 0; n++)
            {
                if (output_codec->supported_samplerates[n] == output_codec_ctx->sample_rate)
                {
                    // Is supported
                    supported = true;
                    break;
                }
            }

            if (!supported)
            {
                int min_samplerate = 0;
                int max_samplerate = INT_MAX;

                // Find next lower sample rate in probably unsorted list
                for (int n = 0; output_codec->supported_samplerates[n] != 0; n++)
                {
                    if (min_samplerate <= output_codec->supported_samplerates[n] && output_codec_ctx->sample_rate >= output_codec->supported_samplerates[n])
                    {
                        min_samplerate = output_codec->supported_samplerates[n];
                    }
                }

                // Find next higher sample rate in probably unsorted list
                for (int n = 0; output_codec->supported_samplerates[n] != 0; n++)
                {
                    if (max_samplerate >= output_codec->supported_samplerates[n] && output_codec_ctx->sample_rate <= output_codec->supported_samplerates[n])
                    {
                        max_samplerate = output_codec->supported_samplerates[n];
                    }
                }

                if (min_samplerate != 0 && max_samplerate != INT_MAX)
                {
                    // set to nearest value
                    if (output_codec_ctx->sample_rate - min_samplerate < max_samplerate - output_codec_ctx->sample_rate)
                    {
                        output_codec_ctx->sample_rate = min_samplerate;
                    }
                    else
                    {
                        output_codec_ctx->sample_rate = max_samplerate;
                    }
                }
                else if (min_samplerate != 0)
                {
                    // No higher sample rate, use next lower
                    output_codec_ctx->sample_rate = min_samplerate;
                }
                else if (max_samplerate != INT_MAX)
                {
                    // No lower sample rate, use higher lower
                    output_codec_ctx->sample_rate = max_samplerate;
                }
                else
                {
                    // Should never happen... There must at least be one.
                    Logging::error(destname(), "Audio sample rate to %1 not supported by codec.", format_samplerate(output_codec_ctx->sample_rate).c_str());
                    return AVERROR(EINVAL);
                }

                Logging::info(destname(), "Changed audio sample rate from %1 to %2 because requested value is not supported by codec.",
                              format_samplerate(orig_sample_rate).c_str(),
                              format_samplerate(output_codec_ctx->sample_rate).c_str());
            }
        }

        if (output_codec->sample_fmts != nullptr)
        {
            // Check if input sample format is supported and if so, use it (avoiding resampling)
            AVSampleFormat input_fmt_planar = av_get_planar_sample_fmt(m_in.m_audio.m_codec_ctx->sample_fmt);

            output_codec_ctx->sample_fmt        = AV_SAMPLE_FMT_NONE;

            for (int n = 0; output_codec->sample_fmts[n] != -1; n++)
            {
                AVSampleFormat output_fmt_planar = av_get_planar_sample_fmt(output_codec->sample_fmts[n]);

                if (output_codec->sample_fmts[n] == m_in.m_audio.m_codec_ctx->sample_fmt ||
                        (input_fmt_planar != AV_SAMPLE_FMT_NONE &&
                         input_fmt_planar == output_fmt_planar))
                {
                    output_codec_ctx->sample_fmt    = output_codec->sample_fmts[n];
                    break;
                }
            }

            // If none of the supported formats match use the first supported
            if (output_codec_ctx->sample_fmt == AV_SAMPLE_FMT_NONE)
            {
                output_codec_ctx->sample_fmt    = output_codec->sample_fmts[0];
            }
        }
        else
        {
            // If suppported sample formats are unknown simply take input format and cross our fingers it works...
            output_codec_ctx->sample_fmt        = m_in.m_audio.m_codec_ctx->sample_fmt;
        }

        // Set the sample rate for the container.
        output_stream->time_base.den            = output_codec_ctx->sample_rate;
        output_stream->time_base.num            = 1;
        output_codec_ctx->time_base             = output_stream->time_base;

#if !FFMPEG_VERSION3 | defined(USING_LIBAV) // Check for FFmpeg 3
        // set -strict -2 for aac (required for FFmpeg 2)
        av_dict_set_with_check(&opt, "strict", "-2", 0);

        // Allow the use of the experimental AAC encoder
        output_codec_ctx->strict_std_compliance = FF_COMPLIANCE_EXPERIMENTAL;
#endif

        // Set duration as hint for muxer
        if (m_in.m_audio.m_stream->duration != AV_NOPTS_VALUE)
        {
            output_stream->duration             = av_rescale_q(m_in.m_audio.m_stream->duration, m_in.m_audio.m_stream->time_base, output_stream->time_base);
        }
        else if (m_in.m_format_ctx->duration != AV_NOPTS_VALUE)
        {
            output_stream->duration             = av_rescale_q(m_in.m_format_ctx->duration, av_get_time_base_q(), output_stream->time_base);
        }

        //av_dict_set_int(&output_stream->metadata, "DURATION", output_stream->duration, AV_DICT_IGNORE_SUFFIX);

        // Save the encoder context for easier access later.
        m_out.m_audio.m_codec_ctx               = output_codec_ctx;
        // Save the stream index
        m_out.m_audio.m_stream_idx              = output_stream->index;
        // Save output audio stream for faster reference
        m_out.m_audio.m_stream                  = output_stream;
        break;
    }
    case AVMEDIA_TYPE_VIDEO:
    {
        BITRATE orig_bit_rate;

        output_codec_ctx->codec_id = codec_id;

        // Set the basic encoder parameters
        orig_bit_rate = (CODECPAR(m_in.m_video.m_stream)->bit_rate != 0) ? CODECPAR(m_in.m_video.m_stream)->bit_rate : m_in.m_format_ctx->bit_rate;
        if (get_output_bit_rate(orig_bit_rate, params.m_videobitrate, &output_codec_ctx->bit_rate))
        {
            // Limit sample rate
            Logging::trace(destname(), "Limiting video bit rate from %1 to %2.",
                           format_bitrate(orig_bit_rate).c_str(),
                           format_bitrate(output_codec_ctx->bit_rate).c_str());
        }

        int width = 0;
        int height = 0;
        if (get_video_size(&width, &height))
        {
            Logging::trace(destname(), "Changing video size from %1/%2 to %3/%4.", output_codec_ctx->width, output_codec_ctx->height, width, height);
            output_codec_ctx->width             = width;
            output_codec_ctx->height            = height;
        }
        else
        {
            output_codec_ctx->width             = CODECPAR(m_in.m_video.m_stream)->width;
            output_codec_ctx->height            = CODECPAR(m_in.m_video.m_stream)->height;
        }

#if LAVF_DEP_AVSTREAM_CODEC
        video_stream_setup(output_codec_ctx, output_stream, m_in.m_video.m_codec_ctx, m_in.m_video.m_stream->avg_frame_rate);
#else
        video_stream_setup(output_codec_ctx, output_stream, m_in.m_video.m_codec_ctx, m_in.m_video.m_stream->codec->framerate);
#endif

        AVRational sample_aspect_ratio                  = CODECPAR(m_in.m_video.m_stream)->sample_aspect_ratio;

        if (output_codec_ctx->codec_id != AV_CODEC_ID_VP9)
        {
            output_codec_ctx->sample_aspect_ratio           = sample_aspect_ratio;
            CODECPAR(output_stream)->sample_aspect_ratio    = sample_aspect_ratio;
        }

        else
        {
            // WebM does not respect the aspect ratio and always uses 1:1 so we need to rescale "manually".
            /** @todo: The ffmpeg actually *can* transcode while presevering the SAR. Need to find out what I am doing wrong here... */

            output_codec_ctx->sample_aspect_ratio           = { 1, 1 };
            CODECPAR(output_stream)->sample_aspect_ratio    = { 1, 1 };

            // Make sure we do not zero width
            if (sample_aspect_ratio.num && sample_aspect_ratio.den)
            {
                output_codec_ctx->width                       = output_codec_ctx->width * sample_aspect_ratio.num / sample_aspect_ratio.den;
            }
            //output_codec_ctx->height                        *= sample_aspect_ratio.den;
        }

        // Set up optimisations
        switch (output_codec_ctx->codec_id)
        {
        case AV_CODEC_ID_H264:
        {
            ret = prepare_codec(output_codec_ctx->priv_data, FILETYPE_MP4);
            if (ret < 0)
            {
                Logging::error(destname(), "Could not set profile for %1 output codec %2 (error '%3').", get_media_type_string(output_codec->type), get_codec_name(codec_id, false), ffmpeg_geterror(ret).c_str());
                return ret;
            }

            // Avoid mismatches for H264 and profile

            uint8_t   *out_val;
            ret = av_opt_get(output_codec_ctx->priv_data, "profile", 0, &out_val);
            if (!ret)
            {
                if (!strcasecmp(reinterpret_cast<const char *>(out_val), "high"))
                {
                    av_free(out_val);

                    switch (output_codec_ctx->pix_fmt)
                    {
                    case AV_PIX_FMT_YUYV422:
                    case AV_PIX_FMT_YUV422P:
                    case AV_PIX_FMT_YUVJ422P:
                    case AV_PIX_FMT_UYVY422:
                    case AV_PIX_FMT_YUV422P16LE:
                    case AV_PIX_FMT_YUV422P16BE:
                    case AV_PIX_FMT_YUV422P10BE:
                    case AV_PIX_FMT_YUV422P10LE:
                    case AV_PIX_FMT_YUV422P9BE:
                    case AV_PIX_FMT_YUV422P9LE:
                    case AV_PIX_FMT_YUVA422P9BE:
                    case AV_PIX_FMT_YUVA422P9LE:
                    case AV_PIX_FMT_YUVA422P10BE:
                    case AV_PIX_FMT_YUVA422P10LE:
                    case AV_PIX_FMT_YUVA422P16BE:
                    case AV_PIX_FMT_YUVA422P16LE:
                    case AV_PIX_FMT_NV16:
                    case AV_PIX_FMT_NV20LE:
                    case AV_PIX_FMT_NV20BE:
                    case AV_PIX_FMT_YVYU422:
                    case AV_PIX_FMT_YUVA422P:
#ifndef USING_LIBAV
                    case AV_PIX_FMT_YUV422P12BE:
                    case AV_PIX_FMT_YUV422P12LE:
                    case AV_PIX_FMT_YUV422P14BE:
                    case AV_PIX_FMT_YUV422P14LE:
#endif
                    {
                        ret = av_opt_set(output_codec_ctx->priv_data, "profile", "high422", 0);
                        break;
                    }
                    case AV_PIX_FMT_YUV444P:
                    case AV_PIX_FMT_YUVJ444P:
                    case AV_PIX_FMT_YUV444P16LE:
                    case AV_PIX_FMT_YUV444P16BE:
                    case AV_PIX_FMT_RGB444LE:
                    case AV_PIX_FMT_RGB444BE:
                    case AV_PIX_FMT_BGR444LE:
                    case AV_PIX_FMT_BGR444BE:
                    case AV_PIX_FMT_YUV444P9BE:
                    case AV_PIX_FMT_YUV444P9LE:
                    case AV_PIX_FMT_YUV444P10BE:
                    case AV_PIX_FMT_YUV444P10LE:
                    case AV_PIX_FMT_GBRP:
                    case AV_PIX_FMT_GBRP9BE:
                    case AV_PIX_FMT_GBRP9LE:
                    case AV_PIX_FMT_GBRP10BE:
                    case AV_PIX_FMT_GBRP10LE:
                    case AV_PIX_FMT_GBRP16BE:
                    case AV_PIX_FMT_GBRP16LE:
                    case AV_PIX_FMT_YUVA444P9BE:
                    case AV_PIX_FMT_YUVA444P9LE:
                    case AV_PIX_FMT_YUVA444P10BE:
                    case AV_PIX_FMT_YUVA444P10LE:
                    case AV_PIX_FMT_YUVA444P16BE:
                    case AV_PIX_FMT_YUVA444P16LE:
                    case AV_PIX_FMT_XYZ12LE:
                    case AV_PIX_FMT_XYZ12BE:
                    case AV_PIX_FMT_YUVA444P:
                    case AV_PIX_FMT_GBRAP:
                    case AV_PIX_FMT_GBRAP16BE:
                    case AV_PIX_FMT_GBRAP16LE:
#ifndef USING_LIBAV
                    case AV_PIX_FMT_YUV444P12BE:
                    case AV_PIX_FMT_YUV444P12LE:
                    case AV_PIX_FMT_YUV444P14BE:
                    case AV_PIX_FMT_YUV444P14LE:
                    case AV_PIX_FMT_GBRP12BE:
                    case AV_PIX_FMT_GBRP12LE:
                    case AV_PIX_FMT_GBRP14BE:
                    case AV_PIX_FMT_GBRP14LE:
                    case AV_PIX_FMT_AYUV64LE:
                    case AV_PIX_FMT_AYUV64BE:
#endif
                    {
                        ret = av_opt_set(output_codec_ctx->priv_data, "profile", "high444", 0);
                        break;
                    }
                    default:
                    {
                        break;
                    }
                    }
                }
            }
            break;
        }
        case AV_CODEC_ID_VP9:
        {
            ret = prepare_codec(output_codec_ctx->priv_data, FILETYPE_WEBM);
            if (ret < 0)
            {
                Logging::error(destname(), "Could not set profile for %1 output codec %2 (error '%3').", get_media_type_string(output_codec->type), get_codec_name(codec_id, false), ffmpeg_geterror(ret).c_str());
                return ret;
            }
            break;
        }
        case AV_CODEC_ID_PRORES:
        {
            ret = prepare_codec(output_codec_ctx->priv_data, FILETYPE_PRORES);
            if (ret < 0)
            {
                Logging::error(destname(), "Could not set profile for %1 output codec %2 (error '%3').", get_media_type_string(output_codec->type), get_codec_name(codec_id, false), ffmpeg_geterror(ret).c_str());
                return ret;
            }

            //        0=‘proxy’,
            //        1=‘lt’,
            //        2=‘standard’,
            //        3=‘hq’
            output_codec_ctx->profile = params.m_level;
            break;
        }
        case AV_CODEC_ID_ALAC:
        {
            ret = prepare_codec(output_codec_ctx->priv_data, FILETYPE_ALAC);
            if (ret < 0)
            {
                Logging::error(destname(), "Could not set profile for %1 output codec %2 (error '%3').", get_media_type_string(output_codec->type), get_codec_name(codec_id, false), ffmpeg_geterror(ret).c_str());
                return ret;
            }
            break;
        }
        default:
        {
            break;
        }
        }

        // Initialise pixel format conversion and rescaling if necessary
#if LAVF_DEP_AVSTREAM_CODEC
        AVPixelFormat in_pix_fmt = static_cast<AVPixelFormat>(m_in.m_video.m_stream->codecpar->format);
#else
        AVPixelFormat in_pix_fmt = static_cast<AVPixelFormat>(m_in.m_video.m_stream->codec->pix_fmt);
#endif
        if (in_pix_fmt == AV_PIX_FMT_NONE)
        {
            // If input's stream pixel format is unknown, use same as output (may not work but at least will not crash FFmpeg)
            in_pix_fmt = output_codec_ctx->pix_fmt;
        }

        ret = init_rescaler(in_pix_fmt, CODECPAR(m_in.m_video.m_stream)->width, CODECPAR(m_in.m_video.m_stream)->height, output_codec_ctx->pix_fmt, output_codec_ctx->width, output_codec_ctx->height);
        if (ret < 0)
        {
            return ret;
        }

#ifdef _DEBUG
        print_stream_info(output_stream);
#endif // _DEBUG

        // Set duration as hint for muxer
        if (m_in.m_video.m_stream->duration != AV_NOPTS_VALUE)
        {
            output_stream->duration             = av_rescale_q(m_in.m_video.m_stream->duration, m_in.m_video.m_stream->time_base, output_stream->time_base);
        }
        else if (m_in.m_format_ctx->duration != AV_NOPTS_VALUE)
        {
            output_stream->duration             = av_rescale_q(m_in.m_format_ctx->duration, av_get_time_base_q(), output_stream->time_base);
        }

        //av_dict_set_int(&output_stream->metadata, "DURATION", output_stream->duration, AV_DICT_IGNORE_SUFFIX);

        // Save the encoder context for easier access later.
        m_out.m_video.m_codec_ctx               = output_codec_ctx;
        // Save the stream index
        m_out.m_video.m_stream_idx              = output_stream->index;
        // Save output video stream for faster reference
        m_out.m_video.m_stream                  = output_stream;

        break;
    }
    default:
        break;
    }

    // Although docs state this is "Demuxing only", this is actually used by encoders like Matroska/WebM, so we need to set this here.
    m_out.m_format_ctx->duration = m_in.m_format_ctx->duration;
#ifndef USING_LIBAV
    av_dict_set_int(&m_out.m_format_ctx->metadata, "DURATION", m_out.m_format_ctx->duration, AV_DICT_IGNORE_SUFFIX);
#endif // !USING_LIBAV

    // Some formats want stream headers to be separate.
    if (m_out.m_format_ctx->oformat->flags & AVFMT_GLOBALHEADER)
    {
        output_codec_ctx->flags |= AV_CODEC_FLAG_GLOBAL_HEADER;
    }

    if (!av_dict_get(opt, "threads", nullptr, 0))
    {
        Logging::trace(destname(), "Setting threads to auto for codec %1.", get_codec_name(output_codec_ctx->codec_id, false));
        av_dict_set_with_check(&opt, "threads", "auto", 0, destname());
    }

    // Open the encoder for the audio stream to use it later.
    ret = avcodec_open2(output_codec_ctx, output_codec, &opt);
    if (ret < 0)
    {
        Logging::error(destname(), "Could not open %1 output codec %2 (error '%3').", get_media_type_string(output_codec->type), get_codec_name(codec_id, false), ffmpeg_geterror(ret).c_str());
        return ret;
    }

    Logging::debug(destname(), "Opened %1 output codec %2 for stream #%3.", get_media_type_string(output_codec->type), get_codec_name(codec_id, true), output_stream->index);

#if FFMPEG_VERSION3 // Check for FFmpeg 3
    ret = avcodec_parameters_from_context(output_stream->codecpar, output_codec_ctx);
    if (ret < 0)
    {
        Logging::error(destname(), "Could not initialise stream parameters (error '%1').", ffmpeg_geterror(ret).c_str());
        return ret;
    }
#endif

    return 0;
}

int FFmpeg_Transcoder::add_stream_copy(AVCodecID codec_id, AVMediaType codec_type)
{
    AVStream *      output_stream       = nullptr;
    int ret;


    output_stream = avformat_new_stream(m_out.m_format_ctx, nullptr);
    if (output_stream == nullptr)
    {
        Logging::error(destname(), "Could not allocate stream for encoder '%1'.",  avcodec_get_name(codec_id));
        return AVERROR(ENOMEM);
    }
    output_stream->id = static_cast<int>(m_out.m_format_ctx->nb_streams - 1);

    switch (codec_type)
    {
    case AVMEDIA_TYPE_AUDIO:
    {
#if FFMPEG_VERSION3 // Check for FFmpeg 3

        ret = avcodec_parameters_copy(output_stream->codecpar, m_in.m_audio.m_stream->codecpar);
        if (ret < 0)
        {
            Logging::error(destname(), "Could not alloc an encoding context (error '%2').", ffmpeg_geterror(ret).c_str());
            return ret;
        }
#else
        AVCodecContext *output_codec_ctx = output_stream->codec;

        ret = avcodec_copy_context(output_codec_ctx /*output_stream->codec*/, m_in.m_audio.m_stream->codec);
        if (ret != 0)
        {
            return ret;
        }
#endif

        // Set the sample rate for the container.
        output_stream->time_base                = m_in.m_audio.m_stream->time_base;

        // Set duration as hint for muxer
        output_stream->duration                 = av_rescale_q(m_in.m_audio.m_stream->duration, m_in.m_audio.m_stream->time_base, output_stream->time_base);

        // Save the encoder context for easier access later.
        m_out.m_audio.m_codec_ctx               = nullptr;
        // Save the stream index
        m_out.m_audio.m_stream_idx              = output_stream->index;
        // Save output audio stream for faster reference
        m_out.m_audio.m_stream                  = output_stream;
        break;
    }
    case AVMEDIA_TYPE_VIDEO:
    {
#if FFMPEG_VERSION3 // Check for FFmpeg 3

        ret = avcodec_parameters_copy(output_stream->codecpar, m_in.m_video.m_stream->codecpar);
        if (ret < 0)
        {
            Logging::error(destname(), "Could not alloc an encoding context (error '%2').", ffmpeg_geterror(ret).c_str());
            return ret;
        }
#else
        AVCodecContext *output_codec_ctx = output_stream->codec;

        ret = avcodec_copy_context(output_codec_ctx /*output_stream->codec*/, m_in.m_video.m_stream->codec);
        if (ret != 0)
        {
            return ret;
        }
#endif
        output_stream->time_base                = m_in.m_video.m_stream->time_base;

#ifdef _DEBUG
        print_stream_info(output_stream);
#endif // _DEBUG

        // Set duration as hint for muxer
        output_stream->duration                 = av_rescale_q(m_in.m_video.m_stream->duration, m_in.m_video.m_stream->time_base, output_stream->time_base);

        // Save the encoder context for easier access later.
        m_out.m_video.m_codec_ctx               = nullptr;
        // Save the stream index
        m_out.m_video.m_stream_idx              = output_stream->index;
        // Save output video stream for faster reference
        m_out.m_video.m_stream                  = output_stream;

        break;
    }
    default:
        break;
    }

    CODECPAR(output_stream)->codec_tag = 0;

    return 0;
}

int FFmpeg_Transcoder::add_albumart_stream(const AVCodecContext * input_codec_ctx)
{
    AVCodecContext * output_codec_ctx   = nullptr;
    AVStream * output_stream            = nullptr;
    const AVCodec * input_codec         = input_codec_ctx->codec;
    const AVCodec * output_codec        = nullptr;
    AVDictionary *  opt                 = nullptr;
    int ret;

    // find the encoder
    output_codec = avcodec_find_encoder(input_codec->id);
    if (output_codec == nullptr)
    {
        Logging::error(destname(), "Could not find encoder '%1'.", avcodec_get_name(input_codec->id));
        return AVERROR(EINVAL);
    }

    // Must be a video codec
    if (output_codec->type != AVMEDIA_TYPE_VIDEO)
    {
        Logging::error(destname(), "INTERNAL TROUBLE! Encoder '%1' is not a video codec.", avcodec_get_name(input_codec->id));
        return AVERROR(EINVAL);
    }

    output_stream = avformat_new_stream(m_out.m_format_ctx, output_codec);
    if (output_stream == nullptr)
    {
        Logging::error(destname(), "Could not allocate stream for encoder '%1'.", avcodec_get_name(input_codec->id));
        return AVERROR(ENOMEM);
    }
    output_stream->id = static_cast<int>(m_out.m_format_ctx->nb_streams - 1);

#if FFMPEG_VERSION3 // Check for FFmpeg 3
    output_codec_ctx = avcodec_alloc_context3(output_codec);
    if (output_codec_ctx == nullptr)
    {
        Logging::error(destname(), "Could not alloc an encoding context.");
        return AVERROR(ENOMEM);
    }
#else
    output_codec_ctx = output_stream->codec;
#endif

    // Ignore missing width/height when adding album arts
    m_out.m_format_ctx->oformat->flags |= AVFMT_NODIMENSIONS;

    // This is required for some reason (let encoder decide?)
    // If not set, write header will fail!
    //    output_codec_ctx->codec_tag = 0; //av_codec_get_tag(of->codec_tag, codec->codec_id);

    //    output_stream->codec->framerate = { 1, 0 };

    /** @todo: Support album arts */
    // mp4 album arts do not work with ipod profile. Set mp4.
    //    if (m_out.m_format_ctx->oformat->mime_type != nullptr && (!strcmp(m_out.m_format_ctx->oformat->mime_type, "application/mp4") || !strcmp(m_out.m_format_ctx->oformat->mime_type, "video/mp4")))
    //    {
    //        m_out.m_format_ctx->oformat->name = "mp4";
    //        m_out.m_format_ctx->oformat->mime_type = "application/mp4";
    //    }

    // copy disposition
    // output_stream->disposition = input_stream->disposition;
    output_stream->disposition = AV_DISPOSITION_ATTACHED_PIC;

    // copy estimated duration as a hint to the muxer
    if (output_stream->duration <= 0 && m_in.m_audio.m_stream->duration > 0)
    {
        output_stream->duration = av_rescale_q(m_in.m_audio.m_stream->duration, m_in.m_audio.m_stream->time_base, output_stream->time_base);
    }

    output_codec_ctx->time_base = { 1, 90000 };
    output_stream->time_base    = { 1, 90000 };

    output_codec_ctx->pix_fmt   = input_codec_ctx->pix_fmt;
    output_codec_ctx->width     = input_codec_ctx->width;
    output_codec_ctx->height    = input_codec_ctx->height;

    // Some formats want stream headers to be separate.
    if (m_out.m_format_ctx->oformat->flags & AVFMT_GLOBALHEADER)
    {
        output_codec_ctx->flags |= AV_CODEC_FLAG_GLOBAL_HEADER;
    }

    // Open the encoder for the audio stream to use it later.
    ret = avcodec_open2(output_codec_ctx, output_codec, &opt);
    if (ret < 0)
    {
        Logging::error(destname(), "Could not open %1 output codec %2 for stream #%3 (error '%4').", get_media_type_string(output_codec->type), get_codec_name(input_codec->id, false), output_stream->index, ffmpeg_geterror(ret).c_str());
        return ret;
    }

    Logging::debug(destname(), "Opened album art output codec %1 for stream #%2 (dimensions %3x%4).", get_codec_name(input_codec->id, true), output_stream->index, output_codec_ctx->width, output_codec_ctx->height);

#if FFMPEG_VERSION3 // Check for FFmpeg 3
    ret = avcodec_parameters_from_context(output_stream->codecpar, output_codec_ctx);
    if (ret < 0)
    {
        Logging::error(destname(), "Could not initialise stream parameters stream #%1 (error '%2').", output_stream->index, ffmpeg_geterror(ret).c_str());
        return ret;
    }
#endif

    STREAMREF stream;

    stream.m_codec_ctx     = output_codec_ctx;
    stream.m_stream        = output_stream;
    stream.m_stream_idx    = output_stream->index;

    m_out.m_album_art.push_back(stream);

    return 0;
}

int FFmpeg_Transcoder::add_albumart_frame(AVStream *output_stream, AVPacket *pkt_in)
{
    AVPacket *tmp_pkt;
    int ret = 0;

#if LAVF_DEP_AV_COPY_PACKET || defined(USING_LIBAV)
    tmp_pkt = av_packet_clone(pkt_in);
    if (tmp_pkt == nullptr)
    {
        ret = AVERROR(ENOMEM);
        Logging::error(destname(), "Could not write album art packet (error '%1').", ffmpeg_geterror(ret).c_str());
        return ret;
    }
#else
    AVPacket pkt;

    tmp_pkt = &pkt;

    ret = av_copy_packet(tmp_pkt, pkt_in);
    if (ret < 0)
    {
        Logging::error(destname(), "Could not write album art packet (error '%1').", ffmpeg_geterror(ret).c_str());
        return ret;
    }
#endif

    Logging::trace(destname(), "Adding album art stream #%u.", output_stream->index);

    tmp_pkt->stream_index = output_stream->index;
    tmp_pkt->flags |= AV_PKT_FLAG_KEY;
    tmp_pkt->pos = 0;
    tmp_pkt->dts = 0;

    ret = av_interleaved_write_frame(m_out.m_format_ctx, tmp_pkt);

    if (ret < 0)
    {
        Logging::error(destname(), "Could not write album art packet (error '%1').", ffmpeg_geterror(ret).c_str());
    }

#if LAVF_DEP_AV_COPY_PACKET
    av_packet_unref(tmp_pkt);
#else
    av_free_packet(tmp_pkt);
#endif

    return ret;
}

int FFmpeg_Transcoder::open_output_filestreams(Buffer *buffer)
{
    int             ret = 0;

    m_out.m_filetype = m_current_format->filetype();

    Logging::debug(destname(), "Opening format type '%1'.", m_current_format->desttype().c_str());

    // Check if we can copy audio or video.
    m_copy_audio = can_copy_stream(m_in.m_audio.m_stream);
    m_copy_video = can_copy_stream(m_in.m_video.m_stream);

    // Create a new format context for the output container format.
    if (m_current_format->format_name() != "m4a")
    {
        avformat_alloc_output_context2(&m_out.m_format_ctx, nullptr, m_current_format->format_name().c_str(), nullptr);
    }
    else
    {
        avformat_alloc_output_context2(&m_out.m_format_ctx, nullptr, nullptr, ".m4a");
    }
    if (m_out.m_format_ctx == nullptr)
    {
        Logging::error(destname(), "Could not allocate output format context.");
        return AVERROR(ENOMEM);
    }

    if (!m_is_video)
    {
        m_in.m_video.m_stream_idx = INVALID_STREAM;
    }

    //video_codec_id = m_out.m_format_ctx->oformat->video_codec;

    if (m_in.m_video.m_stream_idx != INVALID_STREAM && m_current_format->video_codec_id() != AV_CODEC_ID_NONE)
    {
        if (!m_copy_video)
        {
            ret = add_stream(m_current_format->video_codec_id());
            if (ret < 0)
            {
                return ret;
            }

#ifndef USING_LIBAV
            if (params.m_deinterlace)
            {
                // Init deinterlace filters
#if LAVF_DEP_AVSTREAM_CODEC
                AVPixelFormat pix_fmt = static_cast<AVPixelFormat>(m_out.m_video.m_stream->codecpar->format);
#else
                AVPixelFormat pix_fmt = static_cast<AVPixelFormat>(m_out.m_video.m_stream->codec->pix_fmt);
#endif
                ret = init_deinterlace_filters(m_out.m_video.m_codec_ctx, pix_fmt, m_out.m_video.m_stream->avg_frame_rate, m_out.m_video.m_stream->time_base);
                if (ret < 0)
                {
                    return ret;
                }
            }
#endif // !USING_LIBAV

        }
        else
        {
            Logging::info(filename(), "Copying video stream.");

            ret = add_stream_copy(m_current_format->video_codec_id(), AVMEDIA_TYPE_VIDEO);
            if (ret < 0)
            {
                return ret;
            }
        }
    }

    if (m_in.m_audio.m_stream_idx != INVALID_STREAM && m_current_format->audio_codec_id() != AV_CODEC_ID_NONE)
    {
        if (!m_copy_audio)
        {
            ret = add_stream(m_current_format->audio_codec_id());
            if (ret < 0)
            {
                return ret;
            }
        }
        else
        {
            Logging::info(filename(), "Copying audio stream.");

            ret = add_stream_copy(m_current_format->audio_codec_id(), AVMEDIA_TYPE_AUDIO);
            if (ret < 0)
            {
                return ret;
            }
        }
    }

    if (!params.m_noalbumarts)
    {
        for (size_t n = 0; n < m_in.m_album_art.size(); n++)
        {
            //ret = add_albumart_stream(codec_id, m_in.m_aAlbumArt.at(n).m_codec_ctx->pix_fmt);
            ret = add_albumart_stream(m_in.m_album_art.at(n).m_codec_ctx);
            if (ret < 0)
            {
                return ret;
            }
        }
    }

    const size_t buf_size = 1024*1024;
    unsigned char *iobuffer = static_cast<unsigned char *>(av_malloc(buf_size + FF_INPUT_BUFFER_PADDING_SIZE));
    if (iobuffer== nullptr)
    {
        Logging::error(filename(), "Out of memory opening output file: Unable to allocate I/O buffer.");
        return AVERROR(ENOMEM);
    }

    // open the output file
    m_out.m_format_ctx->pb = avio_alloc_context(
                iobuffer,
                buf_size,
                1,
                static_cast<void *>(buffer),
                nullptr,        // read not required
                output_write,   // write
                (m_current_format->audio_codec_id() != AV_CODEC_ID_OPUS) ? seek : nullptr);          // seek

    // Some formats require the time stamps to start at 0, so if there is a difference between
    // the streams we need to drop audio or video until we are in sync.
    if ((m_out.m_video.m_stream != nullptr) && (m_in.m_audio.m_stream != nullptr))
    {
        // Calculate difference
        m_out.m_video_start_pts = av_rescale_q(m_in.m_audio.m_stream->start_time, m_in.m_audio.m_stream->time_base, m_out.m_video.m_stream->time_base);
    }

    return 0;
}

int FFmpeg_Transcoder::init_resampler()
{
    // Fail save: if channel layout not known assume mono or stereo
    if (!m_in.m_audio.m_codec_ctx->channel_layout)
    {
        m_in.m_audio.m_codec_ctx->channel_layout = static_cast<uint64_t>(av_get_default_channel_layout(m_in.m_audio.m_codec_ctx->channels));
    }
    if (!m_in.m_audio.m_codec_ctx->channel_layout)
    {
        m_in.m_audio.m_codec_ctx->channel_layout = AV_CH_LAYOUT_STEREO;
    }
    // Only initialise the resampler if it is necessary, i.e.,
    // if and only if the sample formats differ.
    if (m_in.m_audio.m_codec_ctx->sample_fmt == m_out.m_audio.m_codec_ctx->sample_fmt &&
            m_in.m_audio.m_codec_ctx->sample_rate == m_out.m_audio.m_codec_ctx->sample_rate &&
            m_in.m_audio.m_codec_ctx->channel_layout == m_out.m_audio.m_codec_ctx->channel_layout)

    {
        // Formats are same
        close_resample();
        return 0;
    }

    if (m_audio_resample_ctx == nullptr ||
            m_cur_sample_fmt != m_in.m_audio.m_codec_ctx->sample_fmt ||
            m_cur_sample_rate != m_in.m_audio.m_codec_ctx->sample_rate ||
            m_cur_channel_layout != m_in.m_audio.m_codec_ctx->channel_layout)
    {
        int ret;

        Logging::info(destname(), "Creating audio resampler: %1 -> %2 / %3 -> %4 / %5 -> %6.",
                      get_sample_fmt_name(m_in.m_audio.m_codec_ctx->sample_fmt).c_str(),
                      get_sample_fmt_name(m_out.m_audio.m_codec_ctx->sample_fmt).c_str(),
                      format_samplerate(m_in.m_audio.m_codec_ctx->sample_rate).c_str(),
                      format_samplerate(m_out.m_audio.m_codec_ctx->sample_rate).c_str(),
                      get_channel_layout_name(m_in.m_audio.m_codec_ctx->channels, m_in.m_audio.m_codec_ctx->channel_layout).c_str(),
                      get_channel_layout_name(m_out.m_audio.m_codec_ctx->channels, m_out.m_audio.m_codec_ctx->channel_layout).c_str());

        close_resample();

        m_cur_sample_fmt        = m_in.m_audio.m_codec_ctx->sample_fmt;
        m_cur_sample_rate       = m_in.m_audio.m_codec_ctx->sample_rate;
        m_cur_channel_layout    = m_in.m_audio.m_codec_ctx->channel_layout;

        // Create a resampler context for the conversion.
        // Set the conversion parameters.
#if LAVR_DEPRECATE
        m_audio_resample_ctx = swr_alloc_set_opts(nullptr,
                                                  static_cast<int64_t>(m_out.m_audio.m_codec_ctx->channel_layout),
                                                  m_out.m_audio.m_codec_ctx->sample_fmt,
                                                  m_out.m_audio.m_codec_ctx->sample_rate,
                                                  static_cast<int64_t>(m_in.m_audio.m_codec_ctx->channel_layout),
                                                  m_in.m_audio.m_codec_ctx->sample_fmt,
                                                  m_in.m_audio.m_codec_ctx->sample_rate,
                                                  0, nullptr);
        if (m_audio_resample_ctx == nullptr)
        {
            Logging::error(destname(), "Could not allocate resample context.");
            return AVERROR(ENOMEM);
        }

        // Open the resampler with the specified parameters.
        ret = swr_init(m_audio_resample_ctx);
        if (ret < 0)
        {
            Logging::error(destname(), "Could not open resampler context (error '%1').", ffmpeg_geterror(ret).c_str());
            swr_free(&m_audio_resample_ctx);
            m_audio_resample_ctx = nullptr;
            return ret;
        }
#else
        // Create a resampler context for the conversion.
        m_audio_resample_ctx = avresample_alloc_context();
        if (m_audio_resample_ctx == nullptr)
        {
            Logging::error(destname(), "Could not allocate resample context.");
            return AVERROR(ENOMEM);
        }

        // Set the conversion parameters.
        // Default channel layouts based on the number of channels
        // are assumed for simplicity (they are sometimes not detected
        // properly by the demuxer and/or decoder).

        av_opt_set_int(m_audio_resample_ctx, "in_channel_layout", av_get_default_channel_layout(m_in.m_audio.m_codec_ctx->channels), 0);
        av_opt_set_int(m_audio_resample_ctx, "out_channel_layout", av_get_default_channel_layout(m_out.m_audio.m_codec_ctx->channels), 0);
        av_opt_set_int(m_audio_resample_ctx, "in_sample_rate", m_in.m_audio.m_codec_ctx->sample_rate, 0);
        av_opt_set_int(m_audio_resample_ctx, "out_sample_rate", m_out.m_audio.m_codec_ctx->sample_rate, 0);
        av_opt_set_int(m_audio_resample_ctx, "in_sample_fmt", m_in.m_audio.m_codec_ctx->sample_fmt, 0);
        av_opt_set_int(m_audio_resample_ctx, "out_sample_fmt", m_out.m_audio.m_codec_ctx->sample_fmt, 0);

        // Open the resampler with the specified parameters.
        ret = avresample_open(m_audio_resample_ctx);
        if (ret < 0)
        {
            Logging::error(destname(), "Could not open resampler context (error '%1').", ffmpeg_geterror(ret).c_str());
            avresample_free(&m_audio_resample_ctx);
            m_audio_resample_ctx = nullptr;
            return ret;
        }
#endif
    }
    return 0;
}

int FFmpeg_Transcoder::init_fifo()
{
    // Create the FIFO buffer based on the specified output sample format.
    m_audio_fifo = av_audio_fifo_alloc(m_out.m_audio.m_codec_ctx->sample_fmt, m_out.m_audio.m_codec_ctx->channels, 1);
    if (m_audio_fifo == nullptr)
    {
        Logging::error(destname(), "Could not allocate FIFO.");
        return AVERROR(ENOMEM);
    }
    return 0;
}

int FFmpeg_Transcoder::update_format(AVDictionary** dict, LPCPROFILE_OPTION option) const
{
    int ret = 0;

    if (option == nullptr)
    {
        return 0;
    }

    for (LPCPROFILE_OPTION p = option; p->m_key != nullptr; p++)
    {
        if ((p->m_options & OPT_AUDIO) && m_out.m_video.m_stream_idx != INVALID_STREAM)
        {
            // Option for audio only, but file contains video stream
            continue;
        }

        if ((p->m_options & OPT_VIDEO) && m_out.m_video.m_stream_idx == INVALID_STREAM)
        {
            // Option for video, but file contains no video stream
            continue;
        }

        Logging::trace(destname(), "Profile format option -%1%2%3.",  p->m_key, *p->m_value ? " " : "", p->m_value);

        ret = av_dict_set_with_check(dict, p->m_key, p->m_value, p->m_flags, destname());
        if (ret < 0)
        {
            break;
        }
    }
    return ret;
}

int FFmpeg_Transcoder::prepare_format(AVDictionary** dict,  FILETYPE filetype) const
{
    int ret = 0;

    for (int n = 0; m_profile[n].m_profile != PROFILE_INVALID; n++)
    {
        if (m_profile[n].m_filetype == filetype && m_profile[n].m_profile == params.m_profile)
        {
            ret = update_format(dict, m_profile[n].m_option_format);
            break;
        }
    }

    if (filetype == FILETYPE_MP4 || filetype == FILETYPE_PRORES)
    {
        // All
        av_dict_set_with_check(dict, "flags:a", "+global_header", 0, destname());
        av_dict_set_with_check(dict, "flags:v", "+global_header", 0, destname());
    }

    return ret;
}

int FFmpeg_Transcoder::write_output_file_header()
{
    AVDictionary* dict = nullptr;
    int ret;

    ret = prepare_format(&dict, m_out.m_filetype);
    if (ret < 0)
    {
        return ret;
    }

    ret = avformat_write_header(m_out.m_format_ctx, &dict);
    if (ret < 0)
    {
        Logging::error(destname(), "Could not write output file header (error '%1').", ffmpeg_geterror(ret).c_str());
        return ret;
    }

    if (m_out.m_filetype == FILETYPE_WAV)
    {
        // Insert fake WAV header (fill in size fields with estimated values instead of setting to -1)
        AVIOContext * output_io_context = static_cast<AVIOContext *>(m_out.m_format_ctx->pb);
        Buffer *buffer = static_cast<Buffer *>(output_io_context->opaque);
        size_t pos = buffer->tell();
        WAV_HEADER wav_header;
        WAV_LIST_HEADER list_header;
        WAV_DATA_HEADER data_header;

        buffer->copy(reinterpret_cast<uint8_t*>(&wav_header), 0, sizeof(WAV_HEADER));
        buffer->copy(reinterpret_cast<uint8_t*>(&list_header), sizeof(WAV_HEADER), sizeof(WAV_LIST_HEADER));
        buffer->copy(reinterpret_cast<uint8_t*>(&data_header), sizeof(WAV_HEADER) + sizeof(WAV_LIST_HEADER) + list_header.m_data_bytes - 4, sizeof(WAV_DATA_HEADER));

        wav_header.m_wav_size = static_cast<unsigned int>(m_predicted_size - 8);
        data_header.m_data_bytes = static_cast<unsigned int>(m_predicted_size - (sizeof(WAV_HEADER) + sizeof(WAV_LIST_HEADER) + sizeof(WAV_DATA_HEADER) + list_header.m_data_bytes - 4));

        buffer->seek(0, SEEK_SET);
        buffer->write(reinterpret_cast<uint8_t*>(&wav_header), sizeof(WAV_HEADER));
        buffer->seek(static_cast<long>(sizeof(WAV_HEADER) + sizeof(WAV_LIST_HEADER) + list_header.m_data_bytes - 4), SEEK_SET);
        buffer->write(reinterpret_cast<uint8_t*>(&data_header), sizeof(WAV_DATA_HEADER));
        buffer->seek(static_cast<long>(pos), SEEK_SET);
    }

    return 0;
}

AVFrame *FFmpeg_Transcoder::alloc_picture(AVPixelFormat pix_fmt, int width, int height)
{
    AVFrame *picture;
    int ret;

    picture = av_frame_alloc();
    if (picture == nullptr)
    {
        return nullptr;
    }

    picture->format = pix_fmt;
    picture->width  = width;
    picture->height = height;

    // allocate the buffers for the frame data
    ret = av_frame_get_buffer(picture, 32);
    if (ret < 0)
    {
        Logging::error(destname(), "Could not allocate frame data.");
        av_frame_free(&picture);
        return nullptr;
    }

    return picture;
}

#if LAVC_NEW_PACKET_INTERFACE
int FFmpeg_Transcoder::decode(AVCodecContext *avctx, AVFrame *frame, int *got_frame, const AVPacket *pkt) const
{
    int ret;

    *got_frame = 0;

    if (pkt != nullptr)
    {
        ret = avcodec_send_packet(avctx, pkt);
        // In particular, we don't expect AVERROR(EAGAIN), because we read all
        // decoded frames with avcodec_receive_frame() until done.
        if (ret < 0 && ret != AVERROR_EOF)
        {
            Logging::error(filename(), "Could not send packet to decoder (error '%1').", ffmpeg_geterror(ret).c_str());
            return ret;
        }
    }

    ret = avcodec_receive_frame(avctx, frame);
    if (ret < 0 && ret != AVERROR(EAGAIN) && ret != AVERROR_EOF)
    {
        Logging::error(filename(), "Could not receive packet from decoder (error '%1').", ffmpeg_geterror(ret).c_str());
    }

    *got_frame = (ret >= 0) ? 1 : 0;

    return ret;
}
#endif

int FFmpeg_Transcoder::decode_audio_frame(AVPacket *pkt, int *decoded)
{
    int data_present = 0;
    int ret = 0;

    *decoded = 0;

    // Decode the audio frame stored in the temporary packet.
    // The input audio stream decoder is used to do this.
    // If we are at the end of the file, pass an empty packet to the decoder
    // to flush it.

    // Since FFMpeg version >= 3.2 this is deprecated
#if  !LAVC_NEW_PACKET_INTERFACE
    // Temporary storage of the input samples of the frame read from the file.
    AVFrame *frame = nullptr;

    // Initialise temporary storage for one input frame.
    ret = init_frame(&frame, filename());
    if (ret < 0)
    {
        return ret;
    }

    ret = avcodec_decode_audio4(m_in.m_audio.m_codec_ctx, frame, &data_present, pkt);

    if (ret < 0 && ret != AVERROR(EINVAL))
    {
        Logging::error(filename(), "Could not decode audio frame (error '%1').", ffmpeg_geterror(ret).c_str());
        // unused frame
        av_frame_free(&frame);
        return ret;
    }

    *decoded = ret;
    ret = 0;

    {
#else
    bool again = false;

    data_present = 0;

    // read all the output frames (in general there may be any number of them)
    while (ret >= 0)
    {
        AVFrame *frame = nullptr;

        // Initialise temporary storage for one input frame.
        ret = init_frame(&frame, filename());
        if (ret < 0)
        {
            return ret;
        }

        ret = decode(m_in.m_audio.m_codec_ctx, frame, &data_present, again ? nullptr : pkt);
        if (!data_present)
        {
            // unused frame
            av_frame_free(&frame);
            break;
        }

        if (ret < 0)
        {
            // Anything else is an error, report it!
            Logging::error(filename(), "Could not decode audio frame (error '%1').", ffmpeg_geterror(ret).c_str());
            // unused frame
            av_frame_free(&frame);
            break;
        }

        again = true;

        *decoded += pkt->size;
#endif
        // If there is decoded data, convert and store it
        if (data_present && frame->nb_samples)
        {
            // Temporary storage for the converted input samples.
            uint8_t **converted_input_samples = nullptr;
            int nb_output_samples;
#if LAVR_DEPRECATE
            nb_output_samples = (m_audio_resample_ctx != nullptr) ? swr_get_out_samples(m_audio_resample_ctx, frame->nb_samples) : frame->nb_samples;
#else
            nb_output_samples = (m_audio_resample_ctx != nullptr) ? avresample_get_out_samples(m_audio_resample_ctx, frame->nb_samples) : frame->nb_samples;
#endif

            try
            {
                // Initialise the resampler to be able to convert audio sample formats.
#ifndef USING_LIBAV
                ret = init_resampler();
                if (ret)
                {
                    throw ret;
                }
#endif

                // Store audio frame
                // Initialise the temporary storage for the converted input samples.
                ret = init_converted_samples(&converted_input_samples, nb_output_samples);
                if (ret < 0)
                {
                    throw ret;
                }

                // Convert the input samples to the desired output sample format.
                // This requires a temporary storage provided by converted_input_samples.
                ret = convert_samples(frame->extended_data, frame->nb_samples, converted_input_samples, &nb_output_samples);
                if (ret < 0)
                {
                    throw ret;
                }

                // Add the converted input samples to the FIFO buffer for later processing.
                ret = add_samples_to_fifo(converted_input_samples, nb_output_samples);
                if (ret < 0)
                {
                    throw ret;
                }
                ret = 0;
            }
            catch (int _ret)
            {
                ret = _ret;
            }

            if (converted_input_samples != nullptr)
            {
                av_freep(&converted_input_samples[0]);
                av_free(converted_input_samples);
            }
        }
        av_frame_free(&frame);
    }
    return ret;
}

int FFmpeg_Transcoder::decode_video_frame(AVPacket *pkt, int *decoded)
{
    int data_present;
    int ret = 0;

    *decoded = 0;

    // NOTE1: some codecs are stream based (mpegvideo, mpegaudio)
    // and this is the only method to use them because you cannot
    // know the compressed data size before analysing it.

    // BUT some other codecs (msmpeg4, mpeg4) are inherently frame
    // based, so you must call them with all the data for one
    // frame exactly. You must also initialise 'width' and
    // 'height' before initialising them.

    // NOTE2: some codecs allow the raw parameters (frame size,
    // sample rate) to be changed at any frame. We handle this, so
    // you should also take care of it

    // Since FFMpeg version >= 3.2 this is deprecated
#if !LAVC_NEW_PACKET_INTERFACE
    // Temporary storage of the input samples of the frame read from the file.
    AVFrame *frame = nullptr;

    // Initialise temporary storage for one input frame.
    ret = init_frame(&frame, filename());
    if (ret < 0)
    {
        return ret;
    }

    ret = avcodec_decode_video2(m_in.m_video.m_codec_ctx, frame, &data_present, pkt);

    if (ret < 0 && ret != AVERROR(EINVAL))
    {
        Logging::error(filename(), "Could not decode video frame (error '%1').", ffmpeg_geterror(ret).c_str());
        // unused frame
        av_frame_free(&frame);
        return ret;
    }

    *decoded = ret;
    ret = 0;

    {
#else
    bool again = false;

    data_present = 0;

    // read all the output frames (in general there may be any number of them)
    while (ret >= 0)
    {
        AVFrame *frame = nullptr;

        // Initialise temporary storage for one input frame.
        ret = init_frame(&frame, filename());
        if (ret < 0)
        {
            return ret;
        }

        ret = decode(m_in.m_video.m_codec_ctx, frame, &data_present, again ? nullptr : pkt);

        if (!data_present)
        {
            // unused frame
            av_frame_free(&frame);
            break;
        }

        if (ret < 0)
        {
            // Anything else is an error, report it!
            Logging::error(filename(), "Could not decode audio frame (error '%1').", ffmpeg_geterror(ret).c_str());
            // unused frame
            av_frame_free(&frame);
            break;
        }

        again = true;
        *decoded += pkt->size;
#endif

        // Sometimes only a few packets contain valid dts/pts/pos data, so we keep it
        if (pkt->dts != AV_NOPTS_VALUE)
        {
            int64_t pts = pkt->dts;
            if (pts > m_pts)
            {
                m_pts = pts;
            }
        }
        else if (pkt->pts != AV_NOPTS_VALUE)
        {
            int64_t pts = pkt->pts;
            if (pts > m_pts)
            {
                m_pts = pts;
            }
        }

        if (pkt->pos > -1)
        {
            m_pos = pkt->pos;
        }

        if (data_present)
        {
            if (m_sws_ctx != nullptr)
            {
                AVCodecContext *codec_ctx = m_out.m_video.m_codec_ctx;

                AVFrame * tmp_frame = alloc_picture(codec_ctx->pix_fmt, codec_ctx->width, codec_ctx->height);
                if (tmp_frame == nullptr)
                {
                    return AVERROR(ENOMEM);
                }

                sws_scale(m_sws_ctx,
                          static_cast<const uint8_t * const *>(frame->data), frame->linesize,
                          0, frame->height,
                          tmp_frame->data, tmp_frame->linesize);

                tmp_frame->pts = frame->pts;
#ifndef USING_LIBAV
                tmp_frame->best_effort_timestamp = frame->best_effort_timestamp;
#endif

                av_frame_free(&frame);

                frame = tmp_frame;
            }

#ifndef USING_LIBAV
#if LAVF_DEP_AVSTREAM_CODEC
            int64_t best_effort_timestamp = frame->best_effort_timestamp;
#else
            int64_t best_effort_timestamp = av_frame_get_best_effort_timestamp(frame);
#endif

            if (best_effort_timestamp != AV_NOPTS_VALUE)
            {
                frame->pts = best_effort_timestamp;
            }
#endif

            if (frame->pts == AV_NOPTS_VALUE)
            {
                frame->pts = m_pts;
            }

            if (m_out.m_video.m_stream != nullptr)
            {
                // Rescale to our time base, but only if nessessary
                if (frame->pts != AV_NOPTS_VALUE && (m_in.m_video.m_stream->time_base.den != m_out.m_video.m_stream->time_base.den || m_in.m_video.m_stream->time_base.num != m_out.m_video.m_stream->time_base.num))
                {
                    frame->pts = av_rescale_q_rnd(frame->pts, m_in.m_video.m_stream->time_base, m_out.m_video.m_stream->time_base, static_cast<AVRounding>(AV_ROUND_NEAR_INF | AV_ROUND_PASS_MINMAX));
                }

                frame->quality = m_out.m_video.m_codec_ctx->global_quality;
            }

#ifndef USING_LIBAV
            frame->pict_type = AV_PICTURE_TYPE_NONE;	// other than AV_PICTURE_TYPE_NONE causes warnings
            m_video_fifo.push(send_filters(frame, ret));
#else
            frame->pict_type = (AVPictureType)0;        // other than 0 causes warnings
            m_video_fifo.push(frame);
#endif
        }
        else
        {
            // unused frame
            av_frame_free(&frame);
        }
    }

    return ret;
}

int FFmpeg_Transcoder::store_packet(AVPacket *pkt)
{
    int ret = av_interleaved_write_frame(m_out.m_format_ctx, pkt);

    if (ret < 0)
    {
        Logging::error(destname(), "Could not write audio frame (error '%1').", ffmpeg_geterror(ret).c_str());
    }

    return ret;
}

int FFmpeg_Transcoder::decode_frame(AVPacket *pkt)
{
    int ret = 0;

    if (pkt->stream_index == m_in.m_audio.m_stream_idx && m_out.m_audio.m_stream_idx > -1)
    {
        if (!m_copy_audio)
        {
            int decoded = 0;
            ret = decode_audio_frame(pkt, &decoded);
        }
        else
        {
            pkt->stream_index   = m_out.m_audio.m_stream_idx;
            if (pkt->pts != AV_NOPTS_VALUE)
            {
                pkt->pts            = av_rescale_q_rnd(pkt->pts, m_in.m_audio.m_stream->time_base, m_out.m_audio.m_stream->time_base, static_cast<AVRounding>(AV_ROUND_NEAR_INF|AV_ROUND_PASS_MINMAX));
            }
            if (pkt->dts != AV_NOPTS_VALUE)
            {
                pkt->dts            = av_rescale_q_rnd(pkt->dts, m_in.m_audio.m_stream->time_base, m_out.m_audio.m_stream->time_base, static_cast<AVRounding>(AV_ROUND_NEAR_INF|AV_ROUND_PASS_MINMAX));
            }
            if (pkt->duration)
            {
                pkt->duration       = static_cast<int>(av_rescale_q(pkt->duration, m_in.m_audio.m_stream->time_base, m_out.m_audio.m_stream->time_base));
            }
            pkt->pos            = -1;

            ret = store_packet(pkt);
        }
    }
    else if (pkt->stream_index == m_in.m_video.m_stream_idx && (m_out.m_video.m_stream_idx > -1 || export_frameset()))
    {
        //m_key_seen = (pkt->flags & AV_PKT_FLAG_KEY) ? true : false;

        if (!m_copy_video)
        {
            int decoded = 0;
#if LAVC_NEW_PACKET_INTERFACE
            int lastret = 0;
#endif

            // Can someone tell me why this seems required??? If this is not done some videos become garbled.
            do
            {
                // Decode one frame.
                ret = decode_video_frame(pkt, &decoded);

#if LAVC_NEW_PACKET_INTERFACE
                if ((ret == AVERROR(EAGAIN) && ret == lastret) || ret == AVERROR_EOF)
                {
                    // If EAGAIN reported twice or stream at EOF
                    // quit loop, but this is not an error
                    // (must process all streams).
                    break;
                }

                if (ret < 0 && ret != AVERROR(EAGAIN))
                {
                    Logging::error(filename(), "Could not decode frame (error '%1').", ffmpeg_geterror(ret).c_str());
                    return ret;
                }

                lastret = ret;
#else
                if (ret < 0)
                {
                    Logging::error(filename(), "Could not decode frame (error '%1').", ffmpeg_geterror(ret).c_str());
                    return ret;
                }
#endif
                pkt->data += decoded;
                pkt->size -= decoded;
            }
#if LAVC_NEW_PACKET_INTERFACE
            while (pkt->size > 0 && (ret == 0 || ret == AVERROR(EAGAIN)));
#else
            while (pkt->size > 0);
#endif
            ret = 0;
        }
        else
        {
            pkt->stream_index   = m_out.m_video.m_stream_idx;
            if (pkt->pts != AV_NOPTS_VALUE)
            {
                pkt->pts            = av_rescale_q_rnd(pkt->pts, m_in.m_video.m_stream->time_base, m_out.m_video.m_stream->time_base, static_cast<AVRounding>(AV_ROUND_NEAR_INF|AV_ROUND_PASS_MINMAX));
            }
            if (pkt->dts != AV_NOPTS_VALUE)
            {
                pkt->dts            = av_rescale_q_rnd(pkt->dts, m_in.m_video.m_stream->time_base, m_out.m_video.m_stream->time_base, static_cast<AVRounding>(AV_ROUND_NEAR_INF|AV_ROUND_PASS_MINMAX));
            }
            if (pkt->duration)
            {
                pkt->duration       = static_cast<int>(av_rescale_q(pkt->duration, m_in.m_video.m_stream->time_base, m_out.m_video.m_stream->time_base));
            }
            pkt->pos            = -1;

            ret = store_packet(pkt);
        }
    }
    else
    {
        for (size_t n = 0; n < m_in.m_album_art.size(); n++)
        {
            AVStream *input_stream = m_in.m_album_art.at(n).m_stream;

            // AV_DISPOSITION_ATTACHED_PIC streams already processed in process_albumarts()
            if (pkt->stream_index == input_stream->index && !(input_stream->disposition & AV_DISPOSITION_ATTACHED_PIC))
            {
                AVStream *output_stream = m_out.m_album_art.at(n).m_stream;

                ret = add_albumart_frame(output_stream, pkt);
                break;
            }
        }
    }

    if (!params.m_decoding_errors && ret < 0 && ret != AVERROR(EAGAIN))
    {
        ret = 0;
    }

    return ret;
}

int FFmpeg_Transcoder::init_converted_samples(uint8_t ***converted_input_samples, int frame_size)
{
    int ret;

    // Allocate as many pointers as there are audio channels.
    // Each pointer will later point to the audio samples of the corresponding
    // channels (although it may be nullptr for interleaved formats).

#ifndef USING_LIBAV
    *converted_input_samples = static_cast<uint8_t **>(av_calloc(static_cast<size_t>(m_out.m_audio.m_codec_ctx->channels), sizeof(**converted_input_samples)));
#else
    // Libav does not provide av_calloc
    *converted_input_samples = static_cast<uint8_t **>(av_malloc(m_out.m_audio.m_codec_ctx->channels * sizeof(**converted_input_samples)));
#endif  // !USING_LIBAV

    if (*converted_input_samples == nullptr)
    {
        Logging::error(destname(), "Could not allocate converted input sample pointers.");
        return AVERROR(ENOMEM);
    }

    // Allocate memory for the samples of all channels in one consecutive
    // block for convenience.
    ret = av_samples_alloc(*converted_input_samples, nullptr,
                           m_out.m_audio.m_codec_ctx->channels,
                           frame_size,
                           m_out.m_audio.m_codec_ctx->sample_fmt, 0);
    if (ret < 0)
    {
        Logging::error(destname(), "Could not allocate converted input samples (error '%1').", ffmpeg_geterror(ret).c_str());
        av_freep(&(*converted_input_samples)[0]);
        av_free(*converted_input_samples);
        return ret;
    }
    return 0;
}

#if LAVR_DEPRECATE
int FFmpeg_Transcoder::convert_samples(uint8_t **input_data, int in_samples, uint8_t **converted_data, int *out_samples)
{
    if (m_audio_resample_ctx != nullptr)
    {
        int ret;

        // Convert the samples using the resampler.
        ret = swr_convert(m_audio_resample_ctx, converted_data, *out_samples, const_cast<const uint8_t **>(input_data), in_samples);
        if (ret  < 0)
        {
            Logging::error(destname(), "Could not convert input samples (error '%1').", ffmpeg_geterror(ret).c_str());
            return ret;
        }

        *out_samples = ret;
    }
    else
    {
        // No resampling, just copy samples
        if (!av_sample_fmt_is_planar(m_in.m_audio.m_codec_ctx->sample_fmt))
        {
            memcpy(converted_data[0], input_data[0], static_cast<size_t>(in_samples * av_get_bytes_per_sample(m_out.m_audio.m_codec_ctx->sample_fmt) * m_in.m_audio.m_codec_ctx->channels));
        }
        else
        {
            size_t samples = static_cast<size_t>(in_samples * av_get_bytes_per_sample(m_out.m_audio.m_codec_ctx->sample_fmt));
            for (int n = 0; n < m_in.m_audio.m_codec_ctx->channels; n++)
            {
                memcpy(converted_data[n], input_data[n], samples);
            }
        }
    }
    return 0;
}
#else
int FFmpeg_Transcoder::convert_samples(uint8_t **input_data, const int in_samples, uint8_t **converted_data, int *out_samples)
{
    if (m_audio_resample_ctx != nullptr)
    {
        int ret;

        // Convert the samples using the resampler.
        ret = avresample_convert(m_audio_resample_ctx, converted_data, 0, *out_samples, input_data, 0, in_samples);
        if (ret < 0)
        {
            Logging::error(destname(), "Could not convert input samples (error '%1').", ffmpeg_geterror(ret).c_str());
            return ret;
        }

        *out_samples = ret;

        // Perform a sanity check so that the number of converted samples is
        // not greater than the number of samples to be converted.
        // If the sample rates differ, this case has to be handled differently

        if (avresample_available(m_audio_resample_ctx))
        {
            Logging::error(destname(), "Converted samples left over.");
            return AVERROR_EXIT;
        }
    }
    else
    {
        // No resampling, just copy samples
        if (!av_sample_fmt_is_planar(m_in.m_audio.m_codec_ctx->sample_fmt))
        {
            memcpy(converted_data[0], input_data[0], in_samples * av_get_bytes_per_sample(m_out.m_audio.m_codec_ctx->sample_fmt) * m_in.m_audio.m_codec_ctx->channels);
        }
        else
        {
            for (int n = 0; n < m_in.m_audio.m_codec_ctx->channels; n++)
            {
                memcpy(converted_data[n], input_data[n], in_samples * av_get_bytes_per_sample(m_out.m_audio.m_codec_ctx->sample_fmt));
            }
        }
    }
    return 0;
}
#endif

int FFmpeg_Transcoder::add_samples_to_fifo(uint8_t **converted_input_samples, int frame_size)
{
    int ret;

    // Make the FIFO as large as it needs to be to hold both,
    // the old and the new samples.

    ret = av_audio_fifo_realloc(m_audio_fifo, av_audio_fifo_size(m_audio_fifo) + frame_size);
    if (ret < 0)
    {
        Logging::error(destname(), "Could not reallocate FIFO.");
        return ret;
    }

    // Store the new samples in the FIFO buffer.
    ret = av_audio_fifo_write(m_audio_fifo, reinterpret_cast<void **>(converted_input_samples), frame_size);
    if (ret < frame_size)
    {
        if (ret < 0)
        {
            Logging::error(destname(), "Could not write data to FIFO (error '%1').", ffmpeg_geterror(ret).c_str());
        }
        else
        {
            Logging::error(destname(), "Could not write data to FIFO.");
            ret = AVERROR_EXIT;
        }
        return AVERROR_EXIT;
    }

    return 0;
}

int FFmpeg_Transcoder::flush_frames_all(bool use_flush_packet)
{
    int ret = 0;

    if (m_in.m_audio.m_codec_ctx != nullptr)
    {
        int ret2 = flush_frames_single(m_in.m_audio.m_stream_idx, use_flush_packet);
        if (ret2 < 0)
        {
            ret = ret2;
        }
    }

    if (m_in.m_video.m_codec_ctx != nullptr)
    {
        int ret2 = flush_frames_single(m_in.m_video.m_stream_idx, use_flush_packet);
        if (ret2 < 0)
        {
            ret = ret2;
        }
    }

    return ret;
}

int FFmpeg_Transcoder::flush_frames_single(int stream_index, bool use_flush_packet)
{
    int ret = 0;

    if (stream_index > INVALID_STREAM)
    {
        int (FFmpeg_Transcoder::*decode_frame_ptr)(AVPacket *pkt, int *decoded) = nullptr;

        if (!m_copy_audio && stream_index == m_in.m_audio.m_stream_idx && m_out.m_audio.m_stream_idx > -1)
        {
            decode_frame_ptr = &FFmpeg_Transcoder::decode_audio_frame;
        }
        else if (!m_copy_video && stream_index == m_in.m_video.m_stream_idx && (m_out.m_video.m_stream_idx > -1 || export_frameset()))
        {
            decode_frame_ptr = &FFmpeg_Transcoder::decode_video_frame;
        }

        if (decode_frame_ptr != nullptr)
        {
            AVPacket pkt;
            AVPacket *flush_packet = nullptr;
            int decoded = 0;

            if (use_flush_packet)
            {
                flush_packet = &pkt;

                init_packet(flush_packet);

                flush_packet->data = nullptr;
                flush_packet->size = 0;
                flush_packet->stream_index = stream_index;
            }

            do
            {
                ret = (this->*decode_frame_ptr)(flush_packet, &decoded);
                if (ret < 0 && ret != AVERROR(EAGAIN))
                {
                    break;
                }
            }
            while (decoded);

            if (flush_packet != nullptr)
            {
                av_packet_unref(flush_packet);
            }
        }
    }

    return ret;
}

int FFmpeg_Transcoder::read_decode_convert_and_store(int *finished)
{
    // Packet used for temporary storage.
    AVPacket pkt;
    int ret = 0;

    try
    {
        // Read one frame from the input file into a temporary packet.
        ret = av_read_frame(m_in.m_format_ctx, &pkt);

        if (ret < 0)
        {
            if (ret == AVERROR_EOF)
            {
                // If we are the the end of the file, flush the decoder below.
                *finished = 1;
            }
            else
            {
                Logging::error(destname(), "Could not read frame (error '%1').", ffmpeg_geterror(ret).c_str());
                throw ret;
            }
        }

        if (!*finished)
        {
            // Decode one packet, at least with the old API (!LAV_NEW_PACKET_INTERFACE)
            // it seems a packet can contain more than one frame so loop around it
            // if necessary...
            ret = decode_frame(&pkt);

            if (ret < 0 && ret != AVERROR(EAGAIN))
            {
                throw ret;
            }
        }
        else
        {
            // Flush cached frames, ignoring any errors
            flush_frames_all(true);
        }

        ret = 0;    // Errors will be reported by exception
    }
    catch (int _ret)
    {
        ret = _ret;
    }

    av_packet_unref(&pkt);

    return ret;
}

int FFmpeg_Transcoder::init_audio_output_frame(AVFrame **frame, int frame_size)
{
    int ret;

    // Create a new frame to store the audio samples.
    *frame = av_frame_alloc();
    if (*frame == nullptr)
    {
        Logging::error(destname(), "Could not allocate output frame.");
        return AVERROR_EXIT;
    }

    //
    // Set the frame's parameters, especially its size and format.
    // av_frame_get_buffer needs this to allocate memory for the
    // audio samples of the frame.
    // Default channel layouts based on the number of channels
    // are assumed for simplicity.

    (*frame)->nb_samples     = frame_size;
    (*frame)->channel_layout = m_out.m_audio.m_codec_ctx->channel_layout;
    (*frame)->format         = m_out.m_audio.m_codec_ctx->sample_fmt;

    // Allocate the samples of the created frame. This call will make
    // sure that the audio frame can hold as many samples as specified.

    ret = av_frame_get_buffer(*frame, 32);
    if (ret < 0)
    {
        Logging::error(destname(), "Could allocate output frame samples (error '%1').", ffmpeg_geterror(ret).c_str());
        av_frame_free(frame);
        return ret;
    }

    return 0;
}

void FFmpeg_Transcoder::produce_audio_dts(AVPacket *pkt, int64_t *pts)
{
    //    if ((pkt->pts == 0 || pkt->pts == AV_NOPTS_VALUE) && pkt->dts == AV_NOPTS_VALUE)
    {
        int64_t duration;
        // Some encoders to not produce dts/pts.
        // So we make some up.
        if (pkt->duration)
        {
            duration = pkt->duration;

            if (m_out.m_audio.m_codec_ctx->codec_id == AV_CODEC_ID_OPUS)
            {
                /** @todo: Is this a FFmpeg bug or am I too stupid?
                 * OPUS is a bit strange. Whatever we feed into the encoder, the result will always be floating point planar
                 * at 48 K sampling rate.
                 * For some reason the duration calculated by the FFMpeg API is wrong. We have to rescale it to the correct value
                 */
                if (duration > 0 && CODECPAR(m_out.m_audio.m_stream)->sample_rate > 0)
                {
                    pkt->duration = duration = static_cast<int>(av_rescale(duration, static_cast<int64_t>(m_out.m_audio.m_stream->time_base.den) * m_out.m_audio.m_codec_ctx->ticks_per_frame, CODECPAR(m_out.m_audio.m_stream)->sample_rate * static_cast<int64_t>(m_out.m_audio.m_stream->time_base.num)));
                }
            }

        }
        else
        {
            duration = 1;
        }

        pkt->dts = *pts - 1;
        pkt->pts = *pts;

        *pts += duration;
    }
}

int FFmpeg_Transcoder::encode_audio_frame(const AVFrame *frame, int *data_present)
{
    // Packet used for temporary storage.
    AVPacket pkt;
    int ret;

    init_packet(&pkt);

    // Encode the audio frame and store it in the temporary packet.
    // The output audio stream encoder is used to do this.
#if !LAVC_NEW_PACKET_INTERFACE
    ret = avcodec_encode_audio2(m_out.m_audio.m_codec_ctx, &pkt, frame, data_present);

    if (ret < 0)
    {
        Logging::error(destname(), "Could not encode audio frame (error '%1').", ffmpeg_geterror(ret).c_str());
        av_packet_unref(&pkt);
        return ret;
    }

    {
#else
    *data_present = 0;

    // send the frame for encoding
    ret = avcodec_send_frame(m_out.m_audio.m_codec_ctx, frame);
    if (ret < 0 && ret != AVERROR_EOF)
    {
        Logging::error(destname(), "Could not encode audio frame (error '%1').", ffmpeg_geterror(ret).c_str());
        av_packet_unref(&pkt);
        return ret;
    }

    // read all the available output packets (in general there may be any number of them)
    while (ret >= 0)
    {
        *data_present = 0;

        ret = avcodec_receive_packet(m_out.m_audio.m_codec_ctx, &pkt);
        if (ret == AVERROR(EAGAIN) || ret == AVERROR_EOF)
        {
            av_packet_unref(&pkt);
            return ret;
        }
        else if (ret < 0)
        {
            Logging::error(destname(), "Could not encode audio frame (error '%1').", ffmpeg_geterror(ret).c_str());
            av_packet_unref(&pkt);
            return ret;
        }

        *data_present = 1;
#endif
        // Write one audio frame from the temporary packet to the output file.
        if (*data_present)
        {
            pkt.stream_index = m_out.m_audio.m_stream_idx;

            produce_audio_dts(&pkt, &m_out.m_audio_pts);

            ret = av_interleaved_write_frame(m_out.m_format_ctx, &pkt);
            if (ret < 0)
            {
                Logging::error(destname(), "Could not write audio frame (error '%1').", ffmpeg_geterror(ret).c_str());
                av_packet_unref(&pkt);
                return ret;
            }
        }

        av_packet_unref(&pkt);
    }

    return 0;
}

int FFmpeg_Transcoder::encode_image_frame(const AVFrame *frame, int *data_present)
{
    *data_present = 0;

    if (frame == nullptr || m_skip_next_frame)
    {
        // This called internally to flush frames. We do not have a cache to flush, so simply ignore that.
        // After seek oprations we need to skip the first frame.
        m_skip_next_frame = false;
        return 0;
    }

    if (m_current_format == nullptr)
    {
        Logging::error(destname(), "Internal - missing format.");
        return AVERROR(EINVAL);
    }

    if (m_buffer == nullptr)
    {
        Logging::error(destname(), "Internal - cache not open.");
        return AVERROR(EINVAL);
    }

    AVPacket pkt;
    int ret = 0;
    try
    {
        av_init_packet(&pkt);

        pkt.data = nullptr;
        pkt.size = 0;

        uint32_t frame_no = pts_to_frame(m_in.m_video.m_stream, frame->pts);

#if !LAVC_NEW_PACKET_INTERFACE
        ret = avcodec_encode_video2(m_out.m_video.m_codec_ctx, &pkt, frame, data_present);
        if (ret < 0)
        {
            Logging::error(destname(), "Could not encode video frame (error '%1').", ffmpeg_geterror(ret).c_str());
            throw ret;
        }

        {
#else
        *data_present = 0;

        // send the frame for encoding
        ret = avcodec_send_frame(m_out.m_video.m_codec_ctx, frame);
        if (ret < 0 && ret != AVERROR_EOF)
        {
            Logging::error(destname(), "Could not encode video frame (error '%1').", ffmpeg_geterror(ret).c_str());
            throw ret;
        }

        // read all the available output packets (in general there may be any number of them
        while (ret >= 0)
        {
            *data_present = 0;

            ret = avcodec_receive_packet(m_out.m_video.m_codec_ctx, &pkt);
            if (ret == AVERROR(EAGAIN) || ret == AVERROR_EOF)
            {
                throw ret;
            }
            else if (ret < 0)
            {
                Logging::error(destname(), "Could not encode video frame (error '%1').", ffmpeg_geterror(ret).c_str());
                throw ret;
            }

            *data_present = 1;
#endif
            // Write one video frame from the temporary packet to the output file.
            if (*data_present)
            {
                // Store current video PTS
                m_current_write_pts = pkt.pts;
                m_buffer->write_frame(pkt.data, static_cast<size_t>(pkt.size), frame_no);

                {
                   // uint32_t current_frame_no = pts_to_frame(m_in.m_video.m_stream, m_current_write_pts);

                    if (m_last_seek_frame_no == frame_no)    // Skip frames until seek pos
                    {
                        m_last_seek_frame_no = 0;
                    }
                }

            }

            av_packet_unref(&pkt);
        }
    }
    catch (int _ret)
    {
        av_packet_unref(&pkt);
        ret = _ret;
    }

    return ret;
}

int FFmpeg_Transcoder::encode_video_frame(const AVFrame *frame, int *data_present)
{
    // Packet used for temporary storage.
    if (frame != nullptr)
    {
#if LAVF_DEP_AVSTREAM_CODEC
        if (frame->interlaced_frame)
        {
            if (m_out.m_video.m_codec_ctx->codec->id == AV_CODEC_ID_MJPEG)
            {
                m_out.m_video.m_stream->codecpar->field_order = frame->top_field_first ? AV_FIELD_TT:AV_FIELD_BB;
            }
            else
            {
                m_out.m_video.m_stream->codecpar->field_order = frame->top_field_first ? AV_FIELD_TB:AV_FIELD_BT;
            }
        }
        else
        {
            m_out.m_video.m_stream->codecpar->field_order = AV_FIELD_PROGRESSIVE;
        }
#endif
    }

    AVPacket pkt;
    int ret = 0;

    try
    {
        init_packet(&pkt);

        // Encode the video frame and store it in the temporary packet.
        // The output video stream encoder is used to do this.
#if !LAVC_NEW_PACKET_INTERFACE
        ret = avcodec_encode_video2(m_out.m_video.m_codec_ctx, &pkt, frame, data_present);

        if (ret < 0)
        {
            Logging::error(destname(), "Could not encode video frame (error '%1').", ffmpeg_geterror(ret).c_str());
            av_packet_unref(&pkt);
            throw ret;
        }

        {
#else
        *data_present = 0;

        // send the frame for encoding
        ret = avcodec_send_frame(m_out.m_video.m_codec_ctx, frame);
        if (ret < 0 && ret != AVERROR_EOF)
        {
            Logging::error(destname(), "Could not encode video frame (error '%1').", ffmpeg_geterror(ret).c_str());
            throw ret;
        }

        // read all the available output packets (in general there may be any number of them
        while (ret >= 0)
        {
            *data_present = 0;

            ret = avcodec_receive_packet(m_out.m_video.m_codec_ctx, &pkt);
            if (ret == AVERROR(EAGAIN) || ret == AVERROR_EOF)
            {
                throw ret;
            }
            else if (ret < 0)
            {
                Logging::error(destname(), "Could not encode video frame (error '%1').", ffmpeg_geterror(ret).c_str());
                throw ret;
            }

            *data_present = 1;
#endif

            // Write one video frame from the temporary packet to the output file.
            if (*data_present)
            {
                if (pkt.pts != AV_NOPTS_VALUE)
                {
                    pkt.pts -=  m_out.m_video_start_pts;
                }

                if (pkt.dts != AV_NOPTS_VALUE)
                {
                    pkt.dts -=  m_out.m_video_start_pts;
                }

                if (!(m_out.m_format_ctx->oformat->flags & AVFMT_NOTIMESTAMPS))
                {
                    if (pkt.dts != AV_NOPTS_VALUE &&
                            pkt.pts != AV_NOPTS_VALUE &&
                            pkt.dts > pkt.pts)
                    {

                        Logging::warning(destname(), "Invalid DTS: %1 PTS: %2 in video output, replacing by guess.", pkt.dts, pkt.pts);

                        pkt.pts =
                                pkt.dts = pkt.pts + pkt.dts + m_out.m_last_mux_dts + 1
                                - FFMIN3(pkt.pts, pkt.dts, m_out.m_last_mux_dts + 1)
                                - FFMAX3(pkt.pts, pkt.dts, m_out.m_last_mux_dts + 1);
                    }

                    if (pkt.dts != AV_NOPTS_VALUE && m_out.m_last_mux_dts != AV_NOPTS_VALUE)
                    {
                        int64_t max = m_out.m_last_mux_dts + !(m_out.m_format_ctx->oformat->flags & AVFMT_TS_NONSTRICT);
                        //                    AVRational avg_frame_rate = { m_out.m_video.m_stream->avg_frame_rate.den, m_out.m_video.m_stream->avg_frame_rate.num };
                        //                    int64_t max = m_out.m_last_mux_dts + av_rescale_q(1, avg_frame_rate, m_out.m_video.m_stream->time_base);

                        if (pkt.dts < max)
                        {
                            Logging::trace(destname(), "Non-monotonous DTS in video output stream; previous: %1, current: %2; changing to %3. This may result in incorrect timestamps in the output.", m_out.m_last_mux_dts, pkt.dts, max);

                            if (pkt.pts >= pkt.dts)
                            {
                                pkt.pts = FFMAX(pkt.pts, max);
                            }
                            pkt.dts = max;
                        }
                    }
                }

                m_out.m_last_mux_dts = pkt.dts;

                ret = av_interleaved_write_frame(m_out.m_format_ctx, &pkt);
                if (ret < 0)
                {
                    Logging::error(destname(), "Could not write video frame (error '%1').", ffmpeg_geterror(ret).c_str());
                    throw ret;
                }
            }

            av_packet_unref(&pkt);
        }
    }
    catch (int _ret)
    {
        av_packet_unref(&pkt);
        ret = _ret;
    }

    return ret;
}

int FFmpeg_Transcoder::load_encode_and_write(int frame_size)
{
    // Temporary storage of the output samples of the frame written to the file.
    AVFrame *output_frame;
    int ret = 0;

    // Use the maximum number of possible samples per frame.
    // If there is less than the maximum possible frame size in the FIFO
    // buffer use this number. Otherwise, use the maximum possible frame size

    frame_size = FFMIN(av_audio_fifo_size(m_audio_fifo), frame_size);
    int data_written;

    // Initialise temporary storage for one output frame.
    ret = init_audio_output_frame(&output_frame, frame_size);
    if (ret < 0)
    {
        return ret;
    }

    // Read as many samples from the FIFO buffer as required to fill the frame.
    // The samples are stored in the frame temporarily.

    ret = av_audio_fifo_read(m_audio_fifo, reinterpret_cast<void **>(output_frame->data), frame_size);
    if (ret < frame_size)
    {
        if (ret < 0)
        {
            Logging::error(destname(), "Could not read data from FIFO (error '%1').", ffmpeg_geterror(ret).c_str());
        }
        else
        {
            Logging::error(destname(), "Could not read data from FIFO.");
            ret = AVERROR_EXIT;
        }
        av_frame_free(&output_frame);
        return ret;
    }

    // Encode one frame worth of audio samples.
    ret = encode_audio_frame(output_frame, &data_written);
#if !LAVC_NEW_PACKET_INTERFACE
    if (ret < 0)
#else
    if (ret < 0 && ret != AVERROR(EAGAIN))
#endif
    {
        av_frame_free(&output_frame);
        return ret;
    }
    av_frame_free(&output_frame);
    return 0;
}

int FFmpeg_Transcoder::write_output_file_trailer()
{
    int ret;

    ret = av_write_trailer(m_out.m_format_ctx);
    if (ret < 0)
    {
        Logging::error(destname(), "Could not write output file trailer (error '%1').", ffmpeg_geterror(ret).c_str());
        return ret;
    }

    return 0;
}

time_t FFmpeg_Transcoder::mtime() const
{
    return m_mtime;
}

#define tagcpy(dst, src)    \
    for (char *p1 = (dst), *pend = p1 + sizeof(dst), *p2 = (src); *p2 && p1 < pend; p1++, p2++) \
    *p1 = *p2;      /**< @brief Save copy from FFmpeg tag dictionary to IDv3 tag */

void FFmpeg_Transcoder::copy_metadata(AVDictionary **metadata_out, const AVDictionary *metadata_in)
{
    AVDictionaryEntry *tag = nullptr;

    while ((tag = av_dict_get(metadata_in, "", tag, AV_DICT_IGNORE_SUFFIX)))
    {
        av_dict_set_with_check(metadata_out, tag->key, tag->value, 0, destname());

        if (m_out.m_filetype == FILETYPE_MP3)
        {
            // For MP3 fill in ID3v1 structure
            if (!strcasecmp(tag->key, "ARTIST"))
            {
                tagcpy(m_out.m_id3v1.m_artist, tag->value);
            }
            else if (!strcasecmp(tag->key, "TITLE"))
            {
                tagcpy(m_out.m_id3v1.m_title, tag->value);
            }
            else if (!strcasecmp(tag->key, "ALBUM"))
            {
                tagcpy(m_out.m_id3v1.m_album, tag->value);
            }
            else if (!strcasecmp(tag->key, "COMMENT"))
            {
                tagcpy(m_out.m_id3v1.m_comment, tag->value);
            }
            else if (!strcasecmp(tag->key, "YEAR") || !strcasecmp(tag->key, "DATE"))
            {
                tagcpy(m_out.m_id3v1.m_year, tag->value);
            }
            else if (!strcasecmp(tag->key, "TRACK"))
            {
                m_out.m_id3v1.m_title_no = static_cast<char>(atoi(tag->value));
            }
        }
    }
}

int FFmpeg_Transcoder::process_metadata()
{
    Logging::trace(destname(), "Processing metadata.");

    if (m_in.m_audio.m_stream != nullptr && CODECPAR(m_in.m_audio.m_stream)->codec_id == AV_CODEC_ID_VORBIS)
    {
        // For some formats (namely ogg) FFmpeg returns the tags, odd enough, with streams...
        copy_metadata(&m_out.m_format_ctx->metadata, m_in.m_audio.m_stream->metadata);
    }

    copy_metadata(&m_out.m_format_ctx->metadata, m_in.m_format_ctx->metadata);

    if (m_out.m_audio.m_stream != nullptr && m_in.m_audio.m_stream != nullptr)
    {
        // Copy audio stream meta data
        copy_metadata(&m_out.m_audio.m_stream->metadata, m_in.m_audio.m_stream->metadata);
    }

    if (m_out.m_video.m_stream != nullptr && m_in.m_video.m_stream != nullptr)
    {
        // Copy video stream meta data
        copy_metadata(&m_out.m_video.m_stream->metadata, m_in.m_video.m_stream->metadata);
    }

    // Also copy album art meta tags
    for (size_t n = 0; n < m_in.m_album_art.size(); n++)
    {
        AVStream *input_stream = m_in.m_album_art.at(n).m_stream;
        AVStream *output_stream = m_out.m_album_art.at(n).m_stream;

        copy_metadata(&output_stream->metadata, input_stream->metadata);
    }

    return 0;
}

int FFmpeg_Transcoder::process_albumarts()
{
    int ret = 0;

    for (size_t n = 0; n < m_in.m_album_art.size(); n++)
    {
        AVStream *input_stream = m_in.m_album_art.at(n).m_stream;

        if (input_stream->disposition & AV_DISPOSITION_ATTACHED_PIC)
        {
            AVStream *output_stream = m_out.m_album_art.at(n).m_stream;

            ret = add_albumart_frame(output_stream, &input_stream->attached_pic);
            if (ret < 0)
            {
                break;
            }
        }
    }

    return ret;
}

void FFmpeg_Transcoder::flush_buffers()
{
    if (m_in.m_audio.m_codec_ctx != nullptr)
    {
        avcodec_flush_buffers(m_in.m_audio.m_codec_ctx);
    }
    if (m_in.m_video.m_codec_ctx != nullptr)
    {
        avcodec_flush_buffers(m_in.m_video.m_codec_ctx);
    }
}

int FFmpeg_Transcoder::do_seek_frame(uint32_t frame_no)
{
    int ret = -1;

    m_have_seeked           = true;     // Note that we have seeked, thus skipped frames. We need to start transcoding over to fill any gaps.

    //m_skip_next_frame = true;/**< @todo: params.m_deinterlace beachten */

    if (m_skip_next_frame)
    {
        --frame_no;
    }

    int64_t pts = frame_to_pts(m_in.m_video.m_stream, frame_no);

    ret = av_seek_frame(m_in.m_format_ctx, m_in.m_video.m_stream_idx, pts, AVSEEK_FLAG_BACKWARD);

    //flush_buffers();

    return ret;
}

int FFmpeg_Transcoder::skip_decoded_frames(uint32_t frame_no, bool forced_seek)
{
    int ret = 0;
    uint32_t next_frame_no = frame_no;
    // Seek next undecoded frame
    for (; m_buffer->have_frame(next_frame_no); next_frame_no++)
    {
        sleep(0);
    }

    if (next_frame_no > m_video_frame_count)
    {
        // Reached end of file
        // Set PTS to end of file
        m_current_write_pts = m_in.m_video.m_stream->duration;
        // Seek to end of file to force AVERROR_EOF from next av_read_frame() call.
        ret = av_seek_frame(m_in.m_format_ctx, m_in.m_video.m_stream_idx, m_current_write_pts, AVSEEK_FLAG_ANY);
        return 0;
    }

    uint32_t last_frame_no = pts_to_frame(m_in.m_video.m_stream, m_current_write_pts);

    // Ignore seek if target is within the next 25 frames
    if (next_frame_no >= last_frame_no /*+ 1*/ && next_frame_no <= last_frame_no + 25)
    {
        return 0;
    }

    if (forced_seek || (frame_no != next_frame_no && next_frame_no > 1))
    {
        // If frame changed, skip to it
        ret = do_seek_frame(next_frame_no);

        if (ret < 0)
        {
            Logging::error(destname(), "Could not encode audio frame: Seek to frame #%1 failed (error '%2').", next_frame_no, ffmpeg_geterror(ret).c_str());
        }
    }

    return ret;
}

int FFmpeg_Transcoder::process_single_fr(int &status)
{
    int finished = 0;
    int ret = 0;

    status = 0;

    try
    {
        if (m_in.m_video.m_stream != nullptr && export_frameset())
        {
            if (!m_last_seek_frame_no)
            {
                // No current seek frame, check if new seek frame was stacked.
                {
                    std::lock_guard<std::recursive_mutex> lck (m_mutex);

                    while (!m_seek_frame_fifo.empty())
                    {
                        uint32_t frame_no = m_seek_frame_fifo.front();
                        m_seek_frame_fifo.pop();

                        if (!m_buffer->have_frame(frame_no))
                        {
                            // Frame not yet decoded, so skip to it.
                            m_last_seek_frame_no = frame_no;
                            break;
                        }
                    }
                }

                if (m_last_seek_frame_no)
                {
                    // The first frame that FFmpeg API returns after av_seek_frame is wrong (the last frame before seek).
                    // We are unable to detect that because the pts seems correct (the one that we requested).
                    // So we position before the frame requested, and simply throw the first away.

                    //#define PRESCAN_FRAMES  3
#ifdef PRESCAN_FRAMES
                    int64_t seek_frame_no = m_last_seek_frame_noX;
                    if (seek_frame_no > PRESCAN_FRAMES)
                    {
                        seek_frame_no -= PRESCAN_FRAMES;
                        //m_skip_next_frame = true;/**< @todo: params.m_deinterlace beachten */
                    }
                    else
                    {
                        seek_frame_no = 1;
                    }

                    ret = skip_decoded_frames(seek_frame_no, true);
#else
                    ret = skip_decoded_frames(m_last_seek_frame_no, true);
#endif

                    if (ret == AVERROR_EOF)
                    {
                        status = 1;
                        return 0;
                    }

                    if (ret < 0)
                    {
                        throw ret;
                    }
                }
            }
        }

        if (!m_copy_audio && m_out.m_audio.m_stream_idx > -1)
        {
            int output_frame_size;

            if (m_out.m_audio.m_codec_ctx->codec->capabilities & AV_CODEC_CAP_VARIABLE_FRAME_SIZE)
            {
                // Encode supports variable frame size, use an arbitrary value
                output_frame_size =  10000;
            }
            else
            {
                // Use the encoder's desired frame size for processing.
                output_frame_size = m_out.m_audio.m_codec_ctx->frame_size;
            }

            // Make sure that there is one frame worth of samples in the FIFO
            // buffer so that the encoder can do its work.
            // Since the decoder's and the encoder's frame size may differ, we
            // need to FIFO buffer to store as many frames worth of input samples
            // that they make up at least one frame worth of output samples.

            while (av_audio_fifo_size(m_audio_fifo) < output_frame_size)
            {
                // Decode one frame worth of audio samples, convert it to the
                // output sample format and put it into the FIFO buffer.

                ret = read_decode_convert_and_store(&finished);
                if (ret < 0)
                {
                    throw ret;
                }

                // If we are at the end of the input file, we continue
                // encoding the remaining audio samples to the output file.

                if (finished)
                {
                    break;
                }
            }

            // If we have enough samples for the encoder, we encode them.
            // At the end of the file, we pass the remaining samples to
            // the encoder.

            while (av_audio_fifo_size(m_audio_fifo) >= output_frame_size || (finished && av_audio_fifo_size(m_audio_fifo) > 0))
            {
                // Take one frame worth of audio samples from the FIFO buffer,
                // encode it and write it to the output file.

                ret = load_encode_and_write(output_frame_size);
                if (ret < 0)
                {
                    throw ret;
                }
            }

            // If we are at the end of the input file and have encoded
            // all remaining samples, we can exit this loop and finish.

            if (finished)
            {
                if (m_out.m_audio.m_codec_ctx != nullptr)
                {
                    // Flush the encoder as it may have delayed frames.
                    int data_written = 0;
                    do
                    {
                        ret = encode_audio_frame(nullptr, &data_written);
#if LAVC_NEW_PACKET_INTERFACE
                        if (ret == AVERROR_EOF)
                        {
                            // Not an error
                            break;
                        }

                        if (ret < 0 && ret != AVERROR(EAGAIN))
                        {
                            Logging::error(destname(), "Could not encode audio frame (error '%1').", ffmpeg_geterror(ret).c_str());
                            throw ret;
                        }
#else
                        if (ret < 0)
                        {
                            Logging::error(destname(), "Could not encode audio frame (error '%1').", ffmpeg_geterror(ret).c_str());
                            throw ret;
                        }
#endif
                    }
                    while (data_written);
                }

                status = 1;
            }
        }
        else
        {
            // If we have no audio stream, we'll only get video data
            // or we simply copy audio and/or video frames into the packet queue
            ret = read_decode_convert_and_store(&finished);
            if (ret < 0)
            {
                throw ret;
            }

            if (finished)
            {
                status = 1;
            }
        }

        if (!m_copy_video)
        {
            while (!m_video_fifo.empty())
            {
                AVFrame *output_frame = m_video_fifo.front();
                m_video_fifo.pop();

                // Encode one video frame.
                int data_written = 0;
                output_frame->key_frame = 0;    // Leave that decision to decoder

                if (!export_frameset())
                {
                    ret = encode_video_frame(output_frame, &data_written);
                }
                else
                {
                    ret = encode_image_frame(output_frame, &data_written);
                }
#if !LAVC_NEW_PACKET_INTERFACE
                if (ret < 0)
#else
                if (ret < 0 && ret != AVERROR(EAGAIN))
#endif
                {
                    av_frame_free(&output_frame);
                    throw ret;
                }
                av_frame_free(&output_frame);
            }

#if LAVC_NEW_PACKET_INTERFACE
            ret = 0;    // May be AVERROR(EAGAIN)
#endif

            // If we are at the end of the input file and have encoded
            // all remaining samples, we can exit this loop and finish.

            if (finished)
            {
                if (m_out.m_video.m_codec_ctx != nullptr)
                {
                    // Flush the encoder as it may have delayed frames.
                    int data_written = 0;
                    do
                    {
                        if (!export_frameset())
                        {
                            // Encode regluar frame
                            ret = encode_video_frame(nullptr, &data_written);
                        }
                        else
                        {
                            // Encode seperate image frame
                            ret = encode_image_frame(nullptr, &data_written);
                        }
#if LAVC_NEW_PACKET_INTERFACE
                        if (ret == AVERROR_EOF)
                        {
                            // Not an error
                            break;
                        }
                        if (ret < 0 && ret != AVERROR(EAGAIN))
                        {
                            Logging::error(destname(), "Could not encode video frame (error '%1').", ffmpeg_geterror(ret).c_str());
                            throw ret;
                        }
#else
                        if (ret < 0)
                        {
                            throw ret;
                        }
#endif
                    }
                    while (data_written);
                }

                status = 1;
            }
        }
    }
    catch (int _ret)
    {
        status = -1;
        return _ret;
    }

    return 0;
}

BITRATE FFmpeg_Transcoder::get_prores_bitrate(int width, int height, const AVRational &framerate, int interleaved, int profile)
{
    unsigned int mindist;
    int match = -1;

    // Find best match resolution
    mindist = UINT_MAX;
    for (int i = 0; m_prores_bitrate[i].m_width; i++)
    {
        unsigned int x = static_cast<unsigned int>(width - m_prores_bitrate[i].m_width);
        unsigned int y = static_cast<unsigned int>(height - m_prores_bitrate[i].m_height);;
        unsigned int dist = (x * x) + (y * y);

        if (dist < mindist)
        {
            mindist = dist;
            match = i;
        }

        if (!dist)
        {
            // Exact match, won't find a better one.
            break;
        }
    }

    width   = m_prores_bitrate[match].m_width;
    height  = m_prores_bitrate[match].m_height;

    // Find best match framerate
    double framerateX = av_q2d(framerate);
    mindist = UINT_MAX;
    for (int i = match; width == m_prores_bitrate[i].m_width && height == m_prores_bitrate[i].m_height; i++)
    {
        unsigned int dist = UINT_MAX;
        for (int j = 0; j < MAX_PRORES_FRAMERATE && m_prores_bitrate[i].m_framerate[j].m_framerate; j++)
        {
            unsigned int x = static_cast<unsigned int>(framerateX - m_prores_bitrate[i].m_framerate[j].m_framerate);
            unsigned int y = static_cast<unsigned int>(interleaved - m_prores_bitrate[i].m_framerate[j].m_interleaved);

            dist = (x * x) + (y * y);

            if (dist < mindist)
            {
                mindist = dist;
                match = i;
            }

            if (!dist)
            {
                // Exact match, won't find a better one.
                break;
            }
        }

        if (!dist)
        {
            // Exact match, won't find a better one.
            break;
        }
    }

    if (match < 0)
    {
        return 0;
    }

    return m_prores_bitrate[match].m_bitrate[profile] * (1000 * 1000);
}

bool FFmpeg_Transcoder::audio_size(size_t *filesize, AVCodecID codec_id, BITRATE bit_rate, int64_t duration, int channels, int sample_rate)
{
    BITRATE output_audio_bit_rate;
    int output_sample_rate;
    bool success = true;

    get_output_bit_rate(bit_rate, params.m_audiobitrate, &output_audio_bit_rate);
    get_output_sample_rate(sample_rate, params.m_audiosamplerate, &output_sample_rate);

    switch (codec_id)
    {
    case AV_CODEC_ID_AAC:
    {
        // Try to predict the size of the AAC stream (this is fairly accurate, sometimes a bit larger, sometimes a bit too small
        *filesize += static_cast<size_t>(duration * output_audio_bit_rate / (8LL * AV_TIME_BASE));
        *filesize = static_cast<size_t>(1025 * (*filesize) / 1000); // add 2.5% for overhead
        break;
    }
    case AV_CODEC_ID_MP3:
    {
        // Kbps = bits per second / 8 = Bytes per second x 60 seconds = Bytes per minute x 60 minutes = Bytes per hour
        // This is the sum of the size of
        // ID3v2, ID3v1, and raw MP3 data. This is theoretically only approximate
        // but in practice gives excellent answers, usually exactly correct.
        // Cast to 64-bit int to avoid overflow.

        *filesize += static_cast<size_t>(duration * output_audio_bit_rate / (8LL * AV_TIME_BASE)) + ID3V1_TAG_LENGTH;
        break;
    }
    case AV_CODEC_ID_PCM_S16LE:
    case AV_CODEC_ID_PCM_S16BE:
    {
        //        bits_per_sample = av_get_bits_per_sample(ctx->codec_id);
        //        bit_rate = bits_per_sample ? ctx->sample_rate * (int64_t)ctx->channels * bits_per_sample : ctx->bit_rate;

        int bytes_per_sample    = av_get_bytes_per_sample(AV_SAMPLE_FMT_S16);

        // File size:
        // file duration * sample rate (HZ) * channels * bytes per sample
        // + WAV_HEADER + DATA_HEADER + (with FFMpeg always) LIST_HEADER
        // The real size of the list header is unkown as we don't know the contents (meta tags)
        *filesize += static_cast<size_t>(duration * sample_rate * (channels > 2 ? 2 : 1) * bytes_per_sample / AV_TIME_BASE) + sizeof(WAV_HEADER) + sizeof(WAV_LIST_HEADER) + sizeof(WAV_DATA_HEADER);
        break;
    }
    case AV_CODEC_ID_VORBIS:
    {
        // Kbps = bits per second / 8 = Bytes per second x 60 seconds = Bytes per minute x 60 minutes = Bytes per hour
        *filesize += static_cast<size_t>(duration * output_audio_bit_rate / (8LL * AV_TIME_BASE));
        *filesize = static_cast<size_t>(1025 * (*filesize) / 1000); // add 2.5% for overhead
        break;
    }
    case AV_CODEC_ID_OPUS:
    {
        // Kbps = bits per second / 8 = Bytes per second x 60 seconds = Bytes per minute x 60 minutes = Bytes per hour
        *filesize += static_cast<size_t>(duration * output_audio_bit_rate / (8LL * AV_TIME_BASE));
<<<<<<< HEAD
        *filesize = static_cast<size_t>(115 * (*filesize) / 100); // add 15% for overhead
=======
        *filesize = static_cast<size_t>(1150 * (*filesize) / 1000); // add 15% for overhead
>>>>>>> 89e815cf
        break;
    }
    case AV_CODEC_ID_ALAC:
    {
        int bytes_per_sample    = av_get_bytes_per_sample(AV_SAMPLE_FMT_S16);

        // File size:
        // Apple Lossless Audio Coding promises a compression rate of 60-70%. We estimate 65 % of the original WAV size.
        *filesize += static_cast<size_t>(duration * sample_rate * (channels > 2 ? 2 : 1) * bytes_per_sample / AV_TIME_BASE) * 100 / 65;
        break;
    }
    case AV_CODEC_ID_NONE:
    {
        break;
    }
    default:
    {
        success = false;
        break;
    }
    }
    return success;
}

bool FFmpeg_Transcoder::video_size(size_t *filesize, AVCodecID codec_id, BITRATE bit_rate, int64_t duration, int width, int height, int interleaved, const AVRational &framerate)
{
    BITRATE out_video_bit_rate;
    bool success = true;

    get_output_bit_rate(bit_rate, params.m_videobitrate, &out_video_bit_rate);

    switch (codec_id)
    {
    case AV_CODEC_ID_H264:
    {
        *filesize += static_cast<size_t>(duration * out_video_bit_rate / (8LL * AV_TIME_BASE));
<<<<<<< HEAD
        *filesize = static_cast<size_t>(1025 * (*filesize) / 1000); // add 2.5% for overhead
=======
        *filesize = static_cast<size_t>(1100 * (*filesize) / 1000); // add 10.0% for overhead
>>>>>>> 89e815cf
        break;
    }
    case AV_CODEC_ID_THEORA:
    {
        *filesize += static_cast<size_t>(duration * out_video_bit_rate / (8LL * AV_TIME_BASE));
        *filesize = static_cast<size_t>(1025 * (*filesize) / 1000); // add 2.5% for overhead
        break;
    }
    case AV_CODEC_ID_VP9:
    {
        *filesize += static_cast<size_t>(duration * out_video_bit_rate / (8LL * AV_TIME_BASE));
<<<<<<< HEAD
        *filesize = static_cast<size_t>(115 * (*filesize) / 100); // add 15% for overhead
=======
        *filesize = static_cast<size_t>(1150 * (*filesize) / 1000); // add 15% for overhead
>>>>>>> 89e815cf
        break;
    }
    case AV_CODEC_ID_PRORES:
    {
        *filesize += static_cast<size_t>(duration * get_prores_bitrate(width, height, framerate, interleaved, params.m_level) / (8LL * AV_TIME_BASE));
        break;
    }
    case AV_CODEC_ID_PNG:
    case AV_CODEC_ID_BMP:
    case AV_CODEC_ID_MJPEG:
    {
        *filesize += static_cast<size_t>(width * height * 24 / 8);   // Get the max. size
        break;
    }
    case AV_CODEC_ID_NONE:
    {
        break;
    }
    default:
    {
        success = false;
        break;
    }
    }
    return success;
}

size_t FFmpeg_Transcoder::calculate_predicted_filesize() const
{
    if (m_in.m_format_ctx == nullptr)
    {
        return 0;
    }

    if (m_current_format == nullptr)
    {
        // Should ever happen, but better check this to avoid crashes.
        return 0;
    }

    size_t filesize = 0;

    int64_t duration = m_in.m_format_ctx->duration != AV_NOPTS_VALUE ? m_in.m_format_ctx->duration : 0;
    BITRATE input_audio_bit_rate = 0;
    int input_sample_rate = 0;
    BITRATE input_video_bit_rate = 0;

    if (m_fileio->duration() != AV_NOPTS_VALUE)
    {
        duration = m_fileio->duration();
    }

    if (m_in.m_audio.m_stream_idx > -1)
    {
        input_sample_rate = CODECPAR(m_in.m_audio.m_stream)->sample_rate;
        input_audio_bit_rate = (CODECPAR(m_in.m_audio.m_stream)->bit_rate != 0) ? CODECPAR(m_in.m_audio.m_stream)->bit_rate : m_in.m_format_ctx->bit_rate;
    }

    if (m_in.m_video.m_stream_idx > -1)
    {
        input_video_bit_rate = (CODECPAR(m_in.m_video.m_stream)->bit_rate != 0) ? CODECPAR(m_in.m_video.m_stream)->bit_rate : m_in.m_format_ctx->bit_rate;
    }

    if (input_audio_bit_rate)
    {
        int channels = m_in.m_audio.m_codec_ctx->channels;

        if (!audio_size(&filesize, m_current_format->audio_codec_id(), input_audio_bit_rate, duration, channels, input_sample_rate))
        {
            Logging::warning(filename(), "Unsupported audio codec '%1' for format %2.", get_codec_name(m_current_format->audio_codec_id(), 0), m_current_format->desttype().c_str());
        }
    }

    if (input_video_bit_rate)
    {
        if (m_is_video)
        {
            int width = CODECPAR(m_in.m_video.m_stream)->width;
            int height = CODECPAR(m_in.m_video.m_stream)->height;
#ifdef USING_LIBAV
            int interleaved = 0;    /** @todo: Check source if not deinterlace is on */
#else
            int interleaved = params.m_deinterlace ? 0 : (CODECPAR(m_in.m_video.m_stream)->field_order != AV_FIELD_PROGRESSIVE);
#endif // !USING_LIBAV
#if LAVF_DEP_AVSTREAM_CODEC
            AVRational framerate = m_in.m_video.m_stream->avg_frame_rate;
#else
            AVRational framerate = m_in.m_video.m_stream->codec->framerate;
#endif
            if (!video_size(&filesize, m_current_format->video_codec_id(), input_video_bit_rate, duration, width, height, interleaved, framerate))
            {
                Logging::warning(filename(), "Unsupported video codec '%1' for format %2.", get_codec_name(m_current_format->video_codec_id(), 0), m_current_format->desttype().c_str());
            }
        }
        // else      /** @todo: Feature #2260: Add picture size */
        // {
        // }
    }

    return filesize;
}

size_t FFmpeg_Transcoder::predicted_filesize()
{
    return m_predicted_size;
}

uint32_t FFmpeg_Transcoder::video_frame_count() const
{
    return m_video_frame_count;
}

int FFmpeg_Transcoder::encode_finish()
{
    int ret = 0;

    if (!export_frameset())
    {
        // If not a frame set, write trailer

        // Write the trailer of the output file container.
        ret = write_output_file_trailer();
        if (ret < 0)
        {
            Logging::error(destname(), "Error writing trailer (error '%1').", ffmpeg_geterror(ret).c_str());
        }
    }

    return ret;
}

const ID3v1 * FFmpeg_Transcoder::id3v1tag() const
{
    return &m_out.m_id3v1;
}

int FFmpeg_Transcoder::input_read(void * opaque, unsigned char * data, int size)
{
    FileIO * io = static_cast<FileIO *>(opaque);

    if (io == nullptr)
    {
        Logging::error(nullptr, "input_read(): Internal error: FileIO is NULL!");
        return AVERROR(EINVAL);
    }

    if (io->eof())
    {
        // At EOF
        return AVERROR_EOF;
    }

    int read = static_cast<int>(io->read(reinterpret_cast<char *>(data), static_cast<size_t>(size)));

    if (read != size && io->error())
    {
        // Read failed
        return AVERROR(io->error());
    }

    return read;
}

int FFmpeg_Transcoder::output_write(void * opaque, unsigned char * data, int size)
{
    Buffer * buffer = static_cast<Buffer *>(opaque);

    if (buffer == nullptr)
    {
        Logging::error(nullptr, "input_write(): Internal error: FileIO is NULL!");
        return AVERROR(EINVAL);
    }

    int written = static_cast<int>(buffer->write(static_cast<const uint8_t*>(data), static_cast<size_t>(size)));
    if (written != size)
    {
        // Write error
        return (AVERROR(errno));
    }
    return written;
}

int64_t FFmpeg_Transcoder::seek(void * opaque, int64_t offset, int whence)
{
    FileIO * io = static_cast<FileIO *>(opaque);
    int64_t res_offset = 0;

    if (io == nullptr)
    {
        Logging::error(nullptr, "seek(): Internal error: FileIO is NULL!");
        return AVERROR(EINVAL);
    }

    if (whence & AVSEEK_SIZE)
    {
        // Return file size
        res_offset = static_cast<int64_t>(io->size());
    }
    else
    {
        whence &= ~(AVSEEK_SIZE | AVSEEK_FORCE);

        if (!io->seek(offset, whence))
        {
            // OK: Return position
            res_offset = offset;
        }
        else
        {
            // Error
            res_offset = AVERROR(errno);
        }
    }

    return res_offset;
}

bool FFmpeg_Transcoder::close_resample()
{
    if (m_audio_resample_ctx)
    {
#if LAVR_DEPRECATE
        swr_free(&m_audio_resample_ctx);
#else
        avresample_close(m_audio_resample_ctx);
        avresample_free(&m_audio_resample_ctx);
#endif
        m_audio_resample_ctx = nullptr;
        return true;
    }

    return false;
}

void FFmpeg_Transcoder::close()
{
    int audio_samples_left = 0;
    size_t video_frames_left = 0;
    std::string infile;
    std::string outfile;
    bool closed = false;

    if (m_audio_fifo)
    {
        audio_samples_left = av_audio_fifo_size(m_audio_fifo);
        av_audio_fifo_free(m_audio_fifo);
        m_audio_fifo = nullptr;
        closed = true;
    }

    video_frames_left = m_video_fifo.size();
    while (m_video_fifo.size())
    {
        AVFrame *output_frame = m_video_fifo.front();
        m_video_fifo.pop();

        av_frame_free(&output_frame);
        closed = true;
    }

    if (close_resample())
    {
        closed = true;
    }

    if (m_sws_ctx != nullptr)
    {
        sws_freeContext(m_sws_ctx);
        m_sws_ctx = nullptr;
        closed = true;
    }

    // Close output file
#if !LAVF_DEP_AVSTREAM_CODEC
    if (m_out.m_audio.m_codec_ctx)
    {
        avcodec_close(m_out.m_audio.m_codec_ctx);
        m_out.m_audio.m_codec_ctx = nullptr;
        closed = true;
    }

    if (m_out.m_video.m_codec_ctx)
    {
        avcodec_close(m_out.m_video.m_codec_ctx);
        m_out.m_video.m_codec_ctx = nullptr;
        closed = true;
    }
#else
    if (m_out.m_audio.m_codec_ctx)
    {
        avcodec_free_context(&m_out.m_audio.m_codec_ctx);
        m_out.m_audio.m_codec_ctx = nullptr;
        closed = true;
    }

    if (m_out.m_video.m_codec_ctx)
    {
        avcodec_free_context(&m_out.m_video.m_codec_ctx);
        m_out.m_video.m_codec_ctx = nullptr;
        closed = true;
    }
#endif

    while (m_out.m_album_art.size())
    {
        AVCodecContext *codec_ctx = m_out.m_album_art.back().m_codec_ctx;
        m_out.m_album_art.pop_back();
        if (codec_ctx != nullptr)
        {
#if !LAVF_DEP_AVSTREAM_CODEC
            avcodec_close(codec_ctx);
#else
            avcodec_free_context(&codec_ctx);
#endif
            closed = true;
        }
    }

    if (m_out.m_format_ctx != nullptr)
    {
#if LAVF_DEP_FILENAME
        if (m_out.m_format_ctx->url != nullptr)
        {
            outfile = m_out.m_format_ctx->url;
        }
#else
        // lavf 58.7.100 - avformat.h - deprecated
        outfile = m_out.m_format_ctx->filename;
#endif

        if (m_out.m_format_ctx->pb != nullptr)
        {
            // 2017-09-01 - xxxxxxx - lavf 57.80.100 / 57.11.0 - avio.h
            //  Add avio_context_free(). From now on it must be used for freeing AVIOContext.
#if (LIBAVFORMAT_VERSION_INT >= AV_VERSION_INT(57, 80, 0))
            av_freep(&m_out.m_format_ctx->pb->buffer);
            avio_context_free(&m_out.m_format_ctx->pb);
#else
            av_freep(m_out.m_format_ctx->pb);
#endif
            m_out.m_format_ctx->pb = nullptr;
        }

        avformat_free_context(m_out.m_format_ctx);

        m_out.m_format_ctx = nullptr;
        closed = true;
    }

    // Close input file
#if !LAVF_DEP_AVSTREAM_CODEC
    if (m_in.m_audio.m_codec_ctx)
    {
        avcodec_close(m_in.m_audio.m_codec_ctx);
        m_in.m_audio.m_codec_ctx = nullptr;
        closed = true;
    }

    if (m_in.m_video.m_codec_ctx)
    {
        avcodec_close(m_in.m_video.m_codec_ctx);
        m_in.m_video.m_codec_ctx = nullptr;
        closed = true;
    }
#else
    if (m_in.m_audio.m_codec_ctx)
    {
        avcodec_free_context(&m_in.m_audio.m_codec_ctx);
        m_in.m_audio.m_codec_ctx = nullptr;
        closed = true;
    }

    if (m_in.m_video.m_codec_ctx)
    {
        avcodec_free_context(&m_in.m_video.m_codec_ctx);
        m_in.m_video.m_codec_ctx = nullptr;
        closed = true;
    }
#endif

    while (m_in.m_album_art.size())
    {
        AVCodecContext *codec_ctx = m_in.m_album_art.back().m_codec_ctx;
        m_in.m_album_art.pop_back();
        if (codec_ctx != nullptr)
        {
#if !LAVF_DEP_AVSTREAM_CODEC
            avcodec_close(codec_ctx);
#else
            avcodec_free_context(&codec_ctx);
#endif
            closed = true;
        }
    }

    if (m_in.m_format_ctx != nullptr)
    {
#if LAVF_DEP_FILENAME
        if (m_in.m_format_ctx->url != nullptr)
        {
            infile = m_in.m_format_ctx->url;
        }
#else
        // lavf 58.7.100 - avformat.h - deprecated
        infile = m_in.m_format_ctx->filename;
#endif

        //if (!(m_in.m_format_ctx->oformat->flags & AVFMT_NOFILE))
        {
            if (m_close_fileio && m_fileio != nullptr)
            {
                m_fileio->close();
                delete m_fileio;
                m_fileio = nullptr;
            }

            if (m_in.m_format_ctx->pb != nullptr)
            {
                // 2017-09-01 - xxxxxxx - lavf 57.80.100 / 57.11.0 - avio.h
                //  Add avio_context_free(). From now on it must be used for freeing AVIOContext.
#if (LIBAVFORMAT_VERSION_INT >= AV_VERSION_INT(57, 80, 0))
                avio_context_free(&m_in.m_format_ctx->pb);
#else
                av_freep(m_in.m_format_ctx->pb);
#endif
                m_in.m_format_ctx->pb = nullptr;
            }
        }

        avformat_close_input(&m_in.m_format_ctx);
        m_in.m_format_ctx = nullptr;
        closed = true;
    }

#ifndef USING_LIBAV
    free_filters();
#endif  // !USING_LIBAV

    if (closed)
    {
        const char *p = outfile.empty() ? nullptr : outfile.c_str();
        if (audio_samples_left)
        {
            Logging::warning(p, "%1 audio samples left in buffer and not written to target file!", audio_samples_left);
        }

        if (video_frames_left)
        {
            Logging::warning(p, "%1 video frames left in buffer and not written to target file!", video_frames_left);
        }

        // Closed anything...
        Logging::trace(p, "FFmpeg transcoder closed.");
    }
}

const char *FFmpeg_Transcoder::filename() const
{
    return m_in.m_filename.c_str();
}

const char *FFmpeg_Transcoder::destname() const
{
    return m_out.m_filename.c_str();
}

#ifndef USING_LIBAV
// create
int FFmpeg_Transcoder::init_deinterlace_filters(AVCodecContext *output_codec_context, AVPixelFormat pix_fmt, const AVRational & avg_frame_rate, const AVRational & time_base)
{
    const char * filters;
    char args[1024];
    const AVFilter * buffer_src     = avfilter_get_by_name("buffer");
    const AVFilter * buffer_sink    = avfilter_get_by_name("buffersink");
    AVFilterInOut * outputs         = avfilter_inout_alloc();
    AVFilterInOut * inputs          = avfilter_inout_alloc();
    //enum AVPixelFormat pix_fmts[] = { AV_PIX_FMT_GRAY8, AV_PIX_FMT_NONE };
    int ret = 0;

    m_buffer_sink_context = nullptr;
    m_buffer_source_context = nullptr;
    m_filter_graph = nullptr;

    try
    {
        if (!avg_frame_rate.den && !avg_frame_rate.num)
        {
            // No framerate, so this video "stream" has only one picture
            throw static_cast<int>(AVERROR(EINVAL));
        }

        m_filter_graph = avfilter_graph_alloc();

        AVBufferSinkParams buffer_sink_params;
        enum AVPixelFormat pixel_fmts[3];

        if (outputs == nullptr || inputs == nullptr || m_filter_graph == nullptr)
        {
            throw static_cast<int>(AVERROR(ENOMEM));
        }

        // buffer video source: the decoded frames from the decoder will be inserted here.
        snprintf(args, sizeof(args), "video_size=%dx%d:pix_fmt=%d:time_base=%d/%d:pixel_aspect=%d/%d",
                 output_codec_context->width, output_codec_context->height, pix_fmt,
                 time_base.num, time_base.den,
                 output_codec_context->sample_aspect_ratio.num, FFMAX(output_codec_context->sample_aspect_ratio.den, 1));

        //AVRational fr = av_guess_frame_rate(m_m_out.m_format_ctx, m_pVideoStream, nullptr);
        //if (fr.num && fr.den)
        //{
        //    av_strlcatf(buffersrc_args, sizeof(buffersrc_args), ":framerate=%d/%d", fr.num, fr.den);
        //}
        //
        //args.sprintf("%d:%d:%d:%d:%d", m_pCodecContext->width, m_pCodecContext->height, m_pCodecContext->format, 0, 0); //  0, 0 ok?

        ret = avfilter_graph_create_filter(&m_buffer_source_context, buffer_src, "in", args, nullptr, m_filter_graph);
        if (ret < 0)
        {
            Logging::error(destname(), "Cannot create buffer source (error '%1').", ffmpeg_geterror(ret).c_str());
            throw  ret;
        }

        //av_opt_set(m_pBufferSourceContext, "thread_type", "slice", AV_OPT_SEARCH_CHILDREN);
        //av_opt_set_int(m_pBufferSourceContext, "threads", FFMAX(1, av_cpu_count()), AV_OPT_SEARCH_CHILDREN);
        //av_opt_set_int(m_pBufferSourceContext, "threads", 16, AV_OPT_SEARCH_CHILDREN);

        // buffer video sink: to terminate the filter chain.

        if (pix_fmt == AV_PIX_FMT_NV12)
        {
            pixel_fmts[0] = AV_PIX_FMT_NV12;
            pixel_fmts[1] = AV_PIX_FMT_YUV420P;
        }

        else
        {
            pixel_fmts[0] = pix_fmt;
            pixel_fmts[1] = AV_PIX_FMT_NONE;
        }

        pixel_fmts[2] = AV_PIX_FMT_NONE;

        buffer_sink_params.pixel_fmts = pixel_fmts;

        ret = avfilter_graph_create_filter(&m_buffer_sink_context, buffer_sink, "out", nullptr, &buffer_sink_params, m_filter_graph);

        if (ret < 0)
        {
            Logging::error(destname(), "Cannot create buffer sink (error '%1').", ffmpeg_geterror(ret).c_str());
            throw  ret;
        }

        // Cannot change FFmpeg's API, so we hide this warning
#pragma GCC diagnostic push
#pragma GCC diagnostic ignored "-Wconversion"
#pragma GCC diagnostic ignored "-Wsign-conversion"
        ret = av_opt_set_int_list(m_buffer_sink_context, "pix_fmts", pixel_fmts, AV_PIX_FMT_NONE, AV_OPT_SEARCH_CHILDREN);
#pragma GCC diagnostic pop

        if (ret < 0)
        {
            Logging::error(nullptr, "Cannot set output pixel format (error '%1').", ffmpeg_geterror(ret).c_str());
            throw  ret;
        }

        // Endpoints for the filter graph.
        outputs->name          = av_strdup("in");
        outputs->filter_ctx    = m_buffer_source_context;
        outputs->pad_idx       = 0;
        outputs->next          = nullptr;
        inputs->name           = av_strdup("out");
        inputs->filter_ctx     = m_buffer_sink_context;
        inputs->pad_idx        = 0;
        inputs->next           = nullptr;

        // args "null"      passthrough (dummy) filter for video
        // args "anull"     passthrough (dummy) filter for audio

        // https://stackoverflow.com/questions/31163120/c-applying-filter-in-ffmpeg
        //filters = "yadif=mode=send_frame:parity=auto:deint=interlaced";
        filters = "yadif=mode=send_frame:parity=auto:deint=all";
        //filters = "yadif=0:-1:0";
        //filters = "bwdif=mode=send_frame:parity=auto:deint=all";
        //filters = "kerndeint=thresh=10:map=0:order=0:sharp=1:twoway=1";
        //filters = "zoompan=z='min(max(zoom,pzoom)+0.0015,1.5)':d=1:x='iw/2-(iw/zoom/2)':y='ih/2-(ih/zoom/2)'";

        ret = avfilter_graph_parse_ptr(m_filter_graph, filters, &inputs, &outputs, nullptr);
        if (ret < 0)
        {
            Logging::error(destname(), "avfilter_graph_parse_ptr failed (error '%1').", ffmpeg_geterror(ret).c_str());
            throw  ret;
        }

        ret = avfilter_graph_config(m_filter_graph, nullptr);
        if (ret < 0)
        {
            Logging::error(destname(), "avfilter_graph_config failed (error '%1').", ffmpeg_geterror(ret).c_str());
            throw  ret;
        }

        Logging::debug(destname(), "Deinterlacing initialised with filters '%1'.", filters);
    }
    catch (int _ret)
    {
        ret = _ret;
    }

    if (inputs != nullptr)
    {
        avfilter_inout_free(&inputs);
    }
    if (outputs != nullptr)
    {
        avfilter_inout_free(&outputs);
    }

    return ret;
}

AVFrame *FFmpeg_Transcoder::send_filters(AVFrame * srcframe, int & ret)
{
    AVFrame *tgtframe = srcframe;

    ret = 0;

    if (m_buffer_source_context != nullptr /*&& srcframe->interlaced_frame*/)
    {
        try
        {
            AVFrame * filterframe   = nullptr;

            //pFrame->pts = av_frame_get_best_effort_timestamp(pFrame);
            // push the decoded frame into the filtergraph

            if ((ret = ::av_buffersrc_add_frame_flags(m_buffer_source_context, srcframe, AV_BUFFERSRC_FLAG_KEEP_REF)) < 0)
            {
                Logging::warning(destname(), "Error while feeding the frame to filtergraph (error '%1').", ffmpeg_geterror(ret).c_str());
                throw ret;
            }

            filterframe = ::av_frame_alloc();
            if (filterframe == nullptr)
            {
                ret = AVERROR(ENOMEM);
                Logging::error(destname(), "Unable to allocate filter frame (error '%1').", ffmpeg_geterror(ret).c_str());
                throw ret;
            }

            // pull filtered frames from the filtergraph
            ret = ::av_buffersink_get_frame(m_buffer_sink_context, filterframe);
            if (ret == AVERROR(EAGAIN) || ret == AVERROR_EOF)
            {
                // Not an error, go on
                ::av_frame_free(&filterframe);
                ret = 0;
            }
            else if (ret < 0)
            {
                Logging::error(destname(), "Error while getting frame from filtergraph (error '%1').", ffmpeg_geterror(ret).c_str());
                ::av_frame_free(&filterframe);
                throw ret;
            }
            else
            {
                // All OK; copy filtered frame and unref original
                tgtframe = filterframe;

                tgtframe->pts = srcframe->pts;
#if LAVF_DEP_AVSTREAM_CODEC
                tgtframe->best_effort_timestamp = srcframe->best_effort_timestamp;
#else
                tgtframe->best_effort_timestamp = av_frame_get_best_effort_timestamp(srcframe);
#endif
                ::av_frame_free(&srcframe);
            }
        }
        catch (int _ret)
        {
            ret = _ret;
        }
    }

    return tgtframe;
}

// free

void FFmpeg_Transcoder::free_filters()
{
    if (m_buffer_sink_context != nullptr)
    {
        ::avfilter_free(m_buffer_sink_context);
        m_buffer_sink_context = nullptr;
    }

    if (m_buffer_source_context != nullptr)
    {
        ::avfilter_free(m_buffer_source_context);
        m_buffer_source_context = nullptr;
    }

    if (m_filter_graph != nullptr)
    {
        ::avfilter_graph_free(&m_filter_graph);
        m_filter_graph = nullptr;
    }
}
#endif  // !USING_LIBAV

int FFmpeg_Transcoder::seek_frame(uint32_t frame_no)
{
    if (frame_no > 0 && frame_no <= m_video_frame_count)
    {
        std::lock_guard<std::recursive_mutex> lck (m_mutex);
        m_seek_frame_fifo.push(frame_no);  // Seek to this frame next decoding operation
        return 0;
    }
    else
    {
        errno = EINVAL;
        Logging::error(destname(), "seek_frame failed: Frame %1 was requested, but is out of range (1...%2)", frame_no, m_video_frame_count);
        return AVERROR(EINVAL);
    }
}

bool FFmpeg_Transcoder::export_frameset() const
{
    if (m_current_format == nullptr)
    {
        return false;
    }
    else
    {
        return m_current_format->export_frameset();
    }
}

bool FFmpeg_Transcoder::have_seeked() const
{
    return m_have_seeked;
}<|MERGE_RESOLUTION|>--- conflicted
+++ resolved
@@ -4032,11 +4032,7 @@
     {
         // Kbps = bits per second / 8 = Bytes per second x 60 seconds = Bytes per minute x 60 minutes = Bytes per hour
         *filesize += static_cast<size_t>(duration * output_audio_bit_rate / (8LL * AV_TIME_BASE));
-<<<<<<< HEAD
-        *filesize = static_cast<size_t>(115 * (*filesize) / 100); // add 15% for overhead
-=======
         *filesize = static_cast<size_t>(1150 * (*filesize) / 1000); // add 15% for overhead
->>>>>>> 89e815cf
         break;
     }
     case AV_CODEC_ID_ALAC:
@@ -4073,11 +4069,7 @@
     case AV_CODEC_ID_H264:
     {
         *filesize += static_cast<size_t>(duration * out_video_bit_rate / (8LL * AV_TIME_BASE));
-<<<<<<< HEAD
-        *filesize = static_cast<size_t>(1025 * (*filesize) / 1000); // add 2.5% for overhead
-=======
         *filesize = static_cast<size_t>(1100 * (*filesize) / 1000); // add 10.0% for overhead
->>>>>>> 89e815cf
         break;
     }
     case AV_CODEC_ID_THEORA:
@@ -4089,11 +4081,7 @@
     case AV_CODEC_ID_VP9:
     {
         *filesize += static_cast<size_t>(duration * out_video_bit_rate / (8LL * AV_TIME_BASE));
-<<<<<<< HEAD
-        *filesize = static_cast<size_t>(115 * (*filesize) / 100); // add 15% for overhead
-=======
         *filesize = static_cast<size_t>(1150 * (*filesize) / 1000); // add 15% for overhead
->>>>>>> 89e815cf
         break;
     }
     case AV_CODEC_ID_PRORES:
