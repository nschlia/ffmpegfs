/*
 * Copyright (C) 2017-2020 Norbert Schlia (nschlia@oblivion-software.de)
 *
 * This program is free software; you can redistribute it and/or modify
 * it under the terms of the GNU General Public License as published by
 * the Free Software Foundation; either version 3 of the License, or
 * (at your option) any later version.
 *
 * This program is distributed in the hope that it will be useful,
 * but WITHOUT ANY WARRANTY; without even the implied warranty of
 * MERCHANTABILITY or FITNESS FOR A PARTICULAR PURPOSE.  See the
 * GNU General Public License for more details.
 *
 * You should have received a copy of the GNU General Public License
 * along with this program; if not, write to the Free Software
 * Foundation, Inc., 51 Franklin St, Fifth Floor, Boston, MA 02110-1301, USA.
 *
 * On Debian systems, the complete text of the GNU General Public License
 * Version 3 can be found in `/usr/share/common-licenses/GPL-3'.
 */

/**
 * @file
 * @brief FFmpeg transcoder base
 *
 * @ingroup ffmpegfs
 *
 * @author Norbert Schlia (nschlia@oblivion-software.de)
 * @copyright Copyright (C) 2017-2020 Norbert Schlia (nschlia@oblivion-software.de)
 */

#ifndef FFMPEG_BASE_H
#define FFMPEG_BASE_H

#pragma once

#include "ffmpeg_utils.h"

#define INVALID_STREAM  -1              /**< @brief Denote an invalid stream */

struct VIRTUALFILE;

/**
 * @brief The #FFmpeg_Base class
 */
class FFmpeg_Base
{
public:
    /**
     * @brief Construct FFmpeg_Base oject.
     */
    explicit FFmpeg_Base();
    /**
     * @brief Destruct FFmpeg_Base object.
     */
    virtual ~FFmpeg_Base();

protected:
    /**
     * @brief Initialise one data packet for reading or writing.
     * @param[in] pkt - Packet to be initialised
     */
    void                init_packet(AVPacket *pkt) const;
    /**
     * @brief Initialise one frame for reading from the input file
     * @param[out] frame - Newly allocated frame.
     * @param[in] filename - Filename this frame is created for. Used for logging only, may be nullptr.
     * @return On success returns 0; on error negative AVERROR.
     */
    int                 init_frame(AVFrame **frame, const char *filename = nullptr) const;
    /**
     * @brief Set up video stream
     * @param[in] output_codec_ctx - Output codec context.
     * @param[in] output_stream - Output stream object.
     * @param[in] input_codec_ctx - Input codec context.
     * @param[in] framerate - Frame rate of input stream.
     * @param[in] dst_pix_fmt - Forcibly set destination pixel format. Set to AV_PIX_FMT_NONE for automatic selection.
     */
<<<<<<< HEAD
    void        video_stream_setup(AVCodecContext *output_codec_ctx, AVStream* output_stream, AVCodecContext *input_codec_ctx, AVRational framerate, AVPixelFormat dst_pix_fmt) const;
=======
    void                video_stream_setup(AVCodecContext *output_codec_ctx, AVStream* output_stream, AVCodecContext *input_codec_ctx, AVRational framerate) const;
>>>>>>> 3c6448d1
    /**
     * @brief Call av_dict_set and check result code. Displays an error message if appropriate.
     * @param[in] pm - pointer to a pointer to a dictionary struct.
     * @param[in] key - entry key to add to *pm.
     * @param[in] value - entry value to add to *pm.
     * @param[in] flags - AV_DICT_* flags.
     * @param[in] filename - Filename this frame is created for. Used for logging only, may be nullptr.
     * @return On success returns 0; on error negative AVERROR.
     */
    int                 av_dict_set_with_check(AVDictionary **pm, const char *key, const char *value, int flags, const char *filename = nullptr) const;
    /**
     * @brief Call av_opt_set and check result code. Displays an error message if appropriate.
     * @param[in] obj - A struct whose first element is a pointer to an AVClass.
     * @param[in] key - the name of the field to set
     * @param[in] value - The value to set.
     * @param[in] flags - flags passed to av_opt_find2.
     * @param[in] filename - Filename this frame is created for. Used for logging only, may be nullptr.
     * @return On success returns 0; on error negative AVERROR.
     */
    int                 av_opt_set_with_check(void *obj, const char *key, const char *value, int flags, const char *filename = nullptr) const;
    /**
     * @brief Print info of video stream to log.
     * @param[in] out_file - true if file is output.
     * @param[in] format_ctx - AVFormatContext belonging to stream.
     * @param[in] stream - Stream to show information for.
     */
    void                video_info(bool out_file, const AVFormatContext *format_ctx, const AVStream *stream) const;
    /**
     * @brief Print info of audio stream to log.
     * @param[in] out_file - true if file is output.
     * @param[in] format_ctx - AVFormatContext belonging to stream.
     * @param[in] stream - Stream to show information for.
     */
    void                audio_info(bool out_file, const AVFormatContext *format_ctx, const AVStream *stream) const;
    /**
     * @brief Calls av_get_pix_fmt_name and returns a std::string with the pix format name.
     * @param[in] pix_fmt - AVPixelFormat enum to convert.
     * @return Returns a std::string with the pix format name.
     */
    static std::string  get_pix_fmt_name(AVPixelFormat pix_fmt);
    /**
     * @brief Calls av_get_sample_fmt_name and returns a std::string with the format name.
     * @param[in] sample_fmt - AVSampleFormat  enum to convert.
     * @return Returns a std::string with the format name.
     */
    static std::string  get_sample_fmt_name(AVSampleFormat sample_fmt);
    /**
     * @brief Calls av_get_channel_layout_string and returns a std::string with the channel layout.
     * @param[in] nb_channels - Number of channels.
     * @param[in] channel_layout - Channel layout index.
     * @return Returns a std::string with the channel layout.
     */
    static std::string  get_channel_layout_name(int nb_channels, uint64_t channel_layout);

    /**
     * @brief Return source filename. Must be implemented in child class.
     * @return Returns filename.
     */
    virtual const char *filename() const = 0;
    /**
     * @brief Return destination filename. Must be implemented in child class.
     * @return Returns filename.
     */
    virtual const char *destname() const = 0;
    /**
     * @brief Convert PTS value to frame number.
     * @param[in] stream - Source video stream.
     * @param[in] pts - PTS of current frame in stream's time_base units.
     * @return Returns frame number.
     */
    uint32_t            pts_to_frame(AVStream* stream, int64_t pts) const;
    /**
     * @brief FrameToPts
     * @param[in] stream - Source video stream.
     * @param[in] frame_no - Number of frame.
     * @return Returns PTS of frame in stream's time_base units.
     */
    int64_t             frame_to_pts(AVStream* stream, uint32_t frame_no) const;
protected:
    VIRTUALFILE * m_virtualfile;            /**< @brief Underlying virtual file object */
};

#endif // FFMPEG_BASE_H<|MERGE_RESOLUTION|>--- conflicted
+++ resolved
@@ -76,11 +76,7 @@
      * @param[in] framerate - Frame rate of input stream.
      * @param[in] dst_pix_fmt - Forcibly set destination pixel format. Set to AV_PIX_FMT_NONE for automatic selection.
      */
-<<<<<<< HEAD
-    void        video_stream_setup(AVCodecContext *output_codec_ctx, AVStream* output_stream, AVCodecContext *input_codec_ctx, AVRational framerate, AVPixelFormat dst_pix_fmt) const;
-=======
-    void                video_stream_setup(AVCodecContext *output_codec_ctx, AVStream* output_stream, AVCodecContext *input_codec_ctx, AVRational framerate) const;
->>>>>>> 3c6448d1
+    void                video_stream_setup(AVCodecContext *output_codec_ctx, AVStream* output_stream, AVCodecContext *input_codec_ctx, AVRational framerate, AVPixelFormat dst_pix_fmt) const;
     /**
      * @brief Call av_dict_set and check result code. Displays an error message if appropriate.
      * @param[in] pm - pointer to a pointer to a dictionary struct.
