--- conflicted
+++ resolved
@@ -197,7 +197,6 @@
     , m_buffer(nullptr)
     , m_reset_pts(0)
     , m_fake_frame_no(0)
-<<<<<<< HEAD
     , m_hwaccel_enc_mode(HWACCELMODE_NONE)
     , m_hwaccel_dec_mode(HWACCELMODE_NONE)
     , m_hwaccel_enable_enc_buffering(false)
@@ -206,10 +205,8 @@
     , m_hwaccel_dec_device_ctx(nullptr)
     , m_enc_hw_pix_fmt(AV_PIX_FMT_NONE)
     , m_dec_hw_pix_fmt(AV_PIX_FMT_NONE)
-=======
     , m_active_stream_msk(0)
     , m_inhibit_stream_msk(0)
->>>>>>> 09761ece
 {
 #pragma GCC diagnostic pop
     Logging::trace(nullptr, "FFmpeg trancoder ready to initialise.");
@@ -3636,11 +3633,7 @@
 
 void FFmpeg_Transcoder::produce_audio_dts(AVPacket *pkt)
 {
-<<<<<<< HEAD
-    //if ((pkt->pts == 0 || pkt->pts == AV_NOPTS_VALUE) && pkt->dts == AV_NOPTS_VALUE)
-=======
     if (pkt->pts == AV_NOPTS_VALUE && pkt->dts == AV_NOPTS_VALUE)
->>>>>>> 09761ece
     {
         // Normally we have already added the PTS to the frame when it was created. Just in case
         // this failed, and there are no valid PTS/DTS valuesm we add it here.
