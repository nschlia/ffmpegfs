--- conflicted
+++ resolved
@@ -223,13 +223,8 @@
 *API*:: can be defined as...
  * *NONE*: use software encoder
  * *VAAPI*: Video Acceleration API (VA-API)
-<<<<<<< HEAD
- * *CUDA*: Compute Unified Device Architecture *(untested)*
- * *OMX*: OpenMAX (Open Media Acceleration)
-=======
  * *OMX*: OpenMAX (Open Media Acceleration)
  * *CUDA*: Compute Unified Device Architecture *(untested)*
->>>>>>> d4bb85a4
  * *VDPAU*: Video Decode and Presentation API for Unix *(untested)*
  * *QSV*: QuickSync *(untested)*
  * *V4L2M2M*: v4l2 mem to mem (Video4linux)  *(untested)*
